name: CI

on:
  push:
    branches:
      - main
  pull_request:

env:
  CARGO_TERM_COLOR: always

jobs:
  check:
    name: Check
    runs-on: ubuntu-latest
    steps:
      - uses: actions/checkout@v3

      - uses: actions/cache@v3
        with:
          path: |
            ~/.cargo/bin/
            ~/.cargo/registry/index/
            ~/.cargo/registry/cache/
            ~/.cargo/git/db/
            target/
          key: ${{ runner.os }}-cargo-build-stable-${{ hashFiles('**/Cargo.toml') }}

      - uses: dtolnay/rust-toolchain@stable

      - name: Run cargo check
        run: cargo check

  test:
    name: Test Suite
    strategy:
      matrix:
        # Todo: Add ubuntu-latest back. It had CI storage issues, so it's left out for now.
        os: [windows-latest, macos-latest]
    runs-on: ${{ matrix.os }}
    timeout-minutes: 60
    steps:
      - uses: actions/checkout@v3
      
      - uses: actions/cache@v3
        with:
          path: |
            ~/.cargo/bin/
            ~/.cargo/registry/index/
            ~/.cargo/registry/cache/
            ~/.cargo/git/db/
            target/
          key: ${{ runner.os }}-cargo-build-stable-${{ hashFiles('**/Cargo.toml') }}

<<<<<<< HEAD
      - name: Install stable toolchain
        run: |
          curl --proto '=https' --tlsv1.2 -sSf https://sh.rustup.rs | sh -s -- -y --profile minimal --default-toolchain stable
      
      # Disable incremental compilation to save disk space
      - name: Disable incremental compilation
        shell: bash
        run: echo "CARGO_INCREMENTAL=0" >> $GITHUB_ENV
=======
      - uses: dtolnay/rust-toolchain@stable
>>>>>>> a6af6750

      - name: Check disk space in $GITHUB_WORKSPACE
        run: du -s -h $GITHUB_WORKSPACE || true
      - name: Check disk space in $GITHUB_WORKSPACE/*
        run: du -s -h $GITHUB_WORKSPACE/* || true
      - name: Check disk space on /
        run: du -s -h / || true
      - name: Run cargo test
        run: cargo test --no-default-features --features enhanced-determinism,collider-from-mesh,bevy_xpbd_2d/2d,bevy_xpbd_3d/3d,bevy_xpbd_2d/f64,bevy_xpbd_3d/f64
      - name: Check disk space in $GITHUB_WORKSPACE
        run: du -s -h $GITHUB_WORKSPACE || true
      - name: Check disk space in $GITHUB_WORKSPACE/*
        run: du -s -h $GITHUB_WORKSPACE/* || true
      - name: Check disk space on /
        run: du -s -h / || true

  lints:
    name: Lints
    runs-on: ubuntu-latest
    steps:
      - uses: actions/checkout@v3
      
      - uses: actions/cache@v3
        with:
          path: |
            ~/.cargo/bin/
            ~/.cargo/registry/index/
            ~/.cargo/registry/cache/
            ~/.cargo/git/db/
            target/
          key: ${{ runner.os }}-cargo-build-stable-${{ hashFiles('**/Cargo.toml') }}
      
      - uses: dtolnay/rust-toolchain@stable

      - name: Run cargo fmt
        run: cargo fmt --all -- --check

      - name: Run cargo clippy
        run: cargo clippy -- -D warnings<|MERGE_RESOLUTION|>--- conflicted
+++ resolved
@@ -35,8 +35,7 @@
     name: Test Suite
     strategy:
       matrix:
-        # Todo: Add ubuntu-latest back. It had CI storage issues, so it's left out for now.
-        os: [windows-latest, macos-latest]
+        os: [windows-latest, ubuntu-latest, macos-latest]
     runs-on: ${{ matrix.os }}
     timeout-minutes: 60
     steps:
@@ -52,33 +51,10 @@
             target/
           key: ${{ runner.os }}-cargo-build-stable-${{ hashFiles('**/Cargo.toml') }}
 
-<<<<<<< HEAD
-      - name: Install stable toolchain
-        run: |
-          curl --proto '=https' --tlsv1.2 -sSf https://sh.rustup.rs | sh -s -- -y --profile minimal --default-toolchain stable
-      
-      # Disable incremental compilation to save disk space
-      - name: Disable incremental compilation
-        shell: bash
-        run: echo "CARGO_INCREMENTAL=0" >> $GITHUB_ENV
-=======
       - uses: dtolnay/rust-toolchain@stable
->>>>>>> a6af6750
 
-      - name: Check disk space in $GITHUB_WORKSPACE
-        run: du -s -h $GITHUB_WORKSPACE || true
-      - name: Check disk space in $GITHUB_WORKSPACE/*
-        run: du -s -h $GITHUB_WORKSPACE/* || true
-      - name: Check disk space on /
-        run: du -s -h / || true
       - name: Run cargo test
         run: cargo test --no-default-features --features enhanced-determinism,collider-from-mesh,bevy_xpbd_2d/2d,bevy_xpbd_3d/3d,bevy_xpbd_2d/f64,bevy_xpbd_3d/f64
-      - name: Check disk space in $GITHUB_WORKSPACE
-        run: du -s -h $GITHUB_WORKSPACE || true
-      - name: Check disk space in $GITHUB_WORKSPACE/*
-        run: du -s -h $GITHUB_WORKSPACE/* || true
-      - name: Check disk space on /
-        run: du -s -h / || true
 
   lints:
     name: Lints
