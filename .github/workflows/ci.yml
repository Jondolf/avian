name: CI

on:
    push:
        branches:
            - main
    pull_request:

env:
    CARGO_TERM_COLOR: always

jobs:
    check:
        name: Check
        runs-on: ubuntu-latest
        steps:
            - uses: actions/checkout@v4
            - uses: dtolnay/rust-toolchain@stable
            - name: Run cargo check
              run: cargo check

    test:
        name: Test Suite
        strategy:
            matrix:
                # TODO: Add ubuntu-latest back. It had CI storage issues, so it's left out for now.
                os: [windows-latest, macos-latest]
        runs-on: ${{ matrix.os }}
        timeout-minutes: 60
        steps:
            - uses: actions/checkout@v4
            - uses: dtolnay/rust-toolchain@master
              with:
                toolchain: 1.78
            - name: Run cargo test
<<<<<<< HEAD
              run: cargo test --no-default-features --features enhanced-determinism,collider-from-mesh,serialize,avian2d/2d,avian3d/3d,avian2d/f64,avian3d/f64,default-collider,parry-f64
=======
              run: cargo test --no-default-features --features enhanced-determinism,collider-from-mesh,serialize,bevy_xpbd_2d/2d,bevy_xpbd_3d/3d,bevy_xpbd_2d/f64,bevy_xpbd_3d/f64,default-collider,parry-f64,bevy_scene
>>>>>>> d0236501

    lints:
        name: Lints
        runs-on: ubuntu-latest
        steps:
            - uses: actions/checkout@v4
            - uses: dtolnay/rust-toolchain@stable
            - name: Run cargo fmt
              run: cargo fmt --all -- --check
            - name: Run cargo clippy
              run: cargo clippy -- -D warnings<|MERGE_RESOLUTION|>--- conflicted
+++ resolved
@@ -29,15 +29,9 @@
         timeout-minutes: 60
         steps:
             - uses: actions/checkout@v4
-            - uses: dtolnay/rust-toolchain@master
-              with:
-                toolchain: 1.78
+            - uses: dtolnay/rust-toolchain@stable
             - name: Run cargo test
-<<<<<<< HEAD
-              run: cargo test --no-default-features --features enhanced-determinism,collider-from-mesh,serialize,avian2d/2d,avian3d/3d,avian2d/f64,avian3d/f64,default-collider,parry-f64
-=======
-              run: cargo test --no-default-features --features enhanced-determinism,collider-from-mesh,serialize,bevy_xpbd_2d/2d,bevy_xpbd_3d/3d,bevy_xpbd_2d/f64,bevy_xpbd_3d/f64,default-collider,parry-f64,bevy_scene
->>>>>>> d0236501
+              run: cargo test --no-default-features --features enhanced-determinism,collider-from-mesh,serialize,avian2d/2d,avian3d/3d,avian2d/f64,avian3d/f64,default-collider,parry-f64,bevy_scene
 
     lints:
         name: Lints
