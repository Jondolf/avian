//! A 2D cross-platform determinism test.
//!
//! This scene is designed to produce a chaotic result engaging:
//!
//! - the contact solver
//! - speculative collision
//! - joints and joint limits
//!
//! Once the simulation has run for a while, a transform hash is computed.
//! This is compared against the expected hash for every PR on multiple platforms using GitHub Actions.
//! Every time simulation behavior changes, the expected hash must be updated.
//!
//! This test is based on the `FallingHinges` test in the Box2D physics engine
//! <https://github.com/erincatto/box2d/blob/90c2781f64775085035655661d5fe6542bf0fbd5/samples/sample_determinism.cpp>

#![allow(clippy::doc_markdown)]

use core::time::Duration;

use crate::{
    math::{Vector, PI},
    prelude::*,
};
use bevy::{ecs::system::SystemParam, prelude::*, time::TimeUpdateStrategy};
use bytemuck::{Pod, Zeroable};

// How many steps to record the hash for.
const STEP_COUNT: usize = 500;

const ROWS: u32 = 30;
const COLUMNS: u32 = 4;

#[test]
fn cross_platform_determinism_2d() {
    let mut app = App::new();

    app.add_plugins((
        MinimalPlugins,
        TransformPlugin,
        PhysicsPlugins::default()
            .with_length_unit(0.5)
            .with_collision_hooks::<PhysicsHooks>(),
        #[cfg(feature = "bevy_scene")]
        AssetPlugin::default(),
        #[cfg(feature = "bevy_scene")]
        bevy::scene::ScenePlugin::default(),
    ))
    .insert_resource(TimeUpdateStrategy::ManualDuration(Duration::from_secs_f32(
        1.0 / 64.0,
    )))
    .add_systems(Startup, setup_scene);

    app.finish();

    // Run the simulation `STEP_COUNT` times.
    for _ in 0..STEP_COUNT {
        app.update();
    }

    // Compute the transform hash.
    let query = app.world_mut().query::<(&Position, &Rotation)>();
    let hash = compute_hash(app.world(), query);

    // Update this value if simulation behavior changes.
<<<<<<< HEAD
    let expected = 0x7ab740db;
=======
    let expected = 0x333a3655;
>>>>>>> 7211ecfe

    assert!(
        hash == expected,
        "\nExpected transform hash 0x{:x}, found 0x{:x} instead.\nIf changes in behavior were expected, update the hash in src/tests/determinism_2d.rs on line 61.\n", expected, hash,
    );
}

#[derive(Pod, Zeroable, Clone, Copy)]
#[repr(C)]
struct Isometry {
    translation: Vector,
    rotation: Scalar,
}

fn compute_hash(world: &World, mut query: QueryState<(&Position, &Rotation)>) -> u32 {
    let mut hash = 5381;
    for (position, rotation) in query.iter(world) {
        let isometry = Isometry {
            translation: position.0,
            rotation: rotation.as_radians(),
        };
        hash = djb2_hash(hash, bytemuck::bytes_of(&isometry));
    }
    hash
}

fn djb2_hash(mut hash: u32, data: &[u8]) -> u32 {
    for &byte in data {
        hash = (hash << 5).wrapping_add(hash + byte as u32);
    }
    hash
}

fn setup_scene(mut commands: Commands) {
    commands.spawn((
        Name::new("Ground"),
        RigidBody::Static,
        Collider::rectangle(40.0, 2.0),
        Transform::from_xyz(0.0, -1.0, 0.0),
    ));

    let half_size = 0.25;
    let square_collider = Collider::rectangle(2.0 * half_size as Scalar, 2.0 * half_size as Scalar);

    let offset = 0.4 * half_size;
    let delta_x = 10.0 * half_size;
    let x_root = -0.5 * delta_x * (COLUMNS as f32 - 1.0);

    for col in 0..COLUMNS {
        let x = x_root + col as f32 * delta_x;

        let mut prev_entity = None;

        for row in 0..ROWS {
            let entity = commands
                .spawn((
                    Name::new("Square ({col}, {row})"),
                    RigidBody::Dynamic,
                    square_collider.clone(),
                    Transform::from_xyz(
                        x + offset * row as f32,
                        half_size + 2.0 * half_size * row as f32,
                        0.0,
                    )
                    .with_rotation(Quat::from_rotation_z(0.1 * row as f32 - 1.0)),
                ))
                .id();

            if row & 1 == 0 {
                prev_entity = Some(entity);
            } else {
                commands.spawn((
                    Name::new(format!(
                        "Revolute Joint ({}, {})",
                        prev_entity.unwrap(),
                        entity
                    )),
                    RevoluteJoint::new(prev_entity.unwrap(), entity)
                        .with_angle_limits(-0.1 * PI, 0.2 * PI)
                        .with_compliance(0.0001)
                        .with_local_anchor_1(Vec2::splat(half_size).adjust_precision())
                        .with_local_anchor_2(Vec2::new(offset, -half_size).adjust_precision()),
                ));
                prev_entity = None;
            }
        }
    }
}

#[derive(SystemParam)]
pub struct PhysicsHooks<'w, 's> {
    joints: Query<'w, 's, &'static RevoluteJoint>,
}

impl CollisionHooks for PhysicsHooks<'_, '_> {
    fn filter_pairs(&self, entity1: Entity, entity2: Entity, _commands: &mut Commands) -> bool {
        // Ignore the collision if the entities are connected by a joint.
        // TODO: This should be an optimized built-in feature for joints.
        self.joints
            .iter()
            .find(|joint| {
                (joint.entity1 == entity1 && joint.entity2 == entity2)
                    || (joint.entity1 == entity2 && joint.entity2 == entity1)
            })
            .is_some()
    }
}<|MERGE_RESOLUTION|>--- conflicted
+++ resolved
@@ -62,11 +62,7 @@
     let hash = compute_hash(app.world(), query);
 
     // Update this value if simulation behavior changes.
-<<<<<<< HEAD
-    let expected = 0x7ab740db;
-=======
     let expected = 0x333a3655;
->>>>>>> 7211ecfe
 
     assert!(
         hash == expected,
