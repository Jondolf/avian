//! A 2D cross-platform determinism test.
//!
//! This scene is designed to produce a chaotic result engaging:
//!
//! - the contact solver
//! - speculative collision
//! - joints and joint limits
//!
//! Once the simulation has run for a while, a transform hash is computed.
//! This is compared against the expected hash for every PR on multiple platforms using GitHub Actions.
//! Every time simulation behavior changes, the expected hash must be updated.
//!
//! This test is based on the `FallingHinges` test in the Box2D physics engine
//! <https://github.com/erincatto/box2d/blob/90c2781f64775085035655661d5fe6542bf0fbd5/samples/sample_determinism.cpp>

#![allow(clippy::doc_markdown)]

use core::time::Duration;

use crate::{
    math::{PI, Vector},
    prelude::*,
};
use bevy::{prelude::*, time::TimeUpdateStrategy};
use bytemuck::{Pod, Zeroable};

// How many steps to record the hash for.
const STEP_COUNT: usize = 500;

const ROWS: u32 = 30;
const COLUMNS: u32 = 4;

#[test]
fn cross_platform_determinism_2d() {
    let mut app = App::new();

    app.add_plugins((
        MinimalPlugins,
        TransformPlugin,
        PhysicsPlugins::default().with_length_unit(0.5),
        #[cfg(feature = "bevy_scene")]
        AssetPlugin::default(),
        #[cfg(feature = "bevy_scene")]
        bevy::scene::ScenePlugin,
    ))
    .insert_resource(TimeUpdateStrategy::ManualDuration(Duration::from_secs_f32(
        1.0 / 64.0,
    )))
    .add_systems(Startup, setup_scene);

    app.finish();

    // Run the simulation `STEP_COUNT` times.
    for _ in 0..STEP_COUNT {
        app.update();
    }

    // Compute the transform hash.
    let query = app.world_mut().query::<(&Position, &Rotation)>();
    let hash = compute_hash(app.world(), query);

    // Update this value if simulation behavior changes.
<<<<<<< HEAD
    let expected = 0x68a45b8f;
=======
    let expected = 0x2cfb788d;
>>>>>>> 8f8ff8f4

    assert!(
        hash == expected,
        "\nExpected transform hash 0x{:x}, found 0x{:x} instead.\nIf changes in behavior were expected, update the hash in src/tests/determinism_2d.rs on line 61.\n",
        expected,
        hash,
    );
}

#[derive(Pod, Zeroable, Clone, Copy)]
#[repr(C)]
struct Isometry {
    translation: Vector,
    rotation: Scalar,
}

fn compute_hash(world: &World, mut query: QueryState<(&Position, &Rotation)>) -> u32 {
    let mut hash = 5381;
    for (position, rotation) in query.iter(world) {
        let isometry = Isometry {
            translation: position.0,
            rotation: rotation.as_radians(),
        };
        hash = djb2_hash(hash, bytemuck::bytes_of(&isometry));
    }
    hash
}

fn djb2_hash(mut hash: u32, data: &[u8]) -> u32 {
    for &byte in data {
        hash = (hash << 5).wrapping_add(hash + byte as u32);
    }
    hash
}

fn setup_scene(mut commands: Commands) {
    commands.spawn((
        Name::new("Ground"),
        RigidBody::Static,
        Collider::rectangle(40.0, 2.0),
        Transform::from_xyz(0.0, -1.0, 0.0),
    ));

    let half_size = 0.25;
    let square_collider = Collider::rectangle(2.0 * half_size as Scalar, 2.0 * half_size as Scalar);

    let offset = 0.4 * half_size;
    let delta_x = 10.0 * half_size;
    let x_root = -0.5 * delta_x * (COLUMNS as f32 - 1.0);

    for col in 0..COLUMNS {
        let x = x_root + col as f32 * delta_x;

        let mut prev_entity = None;

        for row in 0..ROWS {
            let entity = commands
                .spawn((
                    Name::new("Square ({col}, {row})"),
                    RigidBody::Dynamic,
                    square_collider.clone(),
                    Transform::from_xyz(
                        x + offset * row as f32,
                        half_size + 2.0 * half_size * row as f32,
                        0.0,
                    )
                    .with_rotation(Quat::from_rotation_z(0.1 * row as f32 - 1.0)),
                ))
                .id();

            if row & 1 == 0 {
                prev_entity = Some(entity);
            } else {
                commands.spawn((
                    Name::new(format!(
                        "Revolute Joint ({}, {})",
                        prev_entity.unwrap(),
                        entity
                    )),
                    RevoluteJoint::new(prev_entity.unwrap(), entity)
                        .with_angle_limits(-0.1 * PI, 0.2 * PI)
                        .with_point_compliance(0.0001)
                        .with_local_anchor1(Vec2::splat(half_size).adjust_precision())
                        .with_local_anchor2(Vec2::new(offset, -half_size).adjust_precision()),
                    JointCollisionDisabled,
                ));
                prev_entity = None;
            }
        }
    }
}<|MERGE_RESOLUTION|>--- conflicted
+++ resolved
@@ -60,11 +60,7 @@
     let hash = compute_hash(app.world(), query);
 
     // Update this value if simulation behavior changes.
-<<<<<<< HEAD
-    let expected = 0x68a45b8f;
-=======
     let expected = 0x2cfb788d;
->>>>>>> 8f8ff8f4
 
     assert!(
         hash == expected,
