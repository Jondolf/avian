//! A 2D cross-platform determinism test.
//!
//! This scene is designed to produce a chaotic result engaging:
//!
//! - the contact solver
//! - speculative collision
//! - joints and joint limits
//!
//! Once the simulation has run for a while, a transform hash is computed.
//! This is compared against the expected hash for every PR on multiple platforms using GitHub Actions.
//! Every time simulation behavior changes, the expected hash must be updated.
//!
//! This test is based on the `FallingHinges` test in the Box2D physics engine
//! <https://github.com/erincatto/box2d/blob/90c2781f64775085035655661d5fe6542bf0fbd5/samples/sample_determinism.cpp>

#![allow(clippy::doc_markdown)]

use core::time::Duration;

use crate::{
    math::{PI, Vector},
    prelude::*,
};
use bevy::{ecs::system::SystemParam, prelude::*, time::TimeUpdateStrategy};
use bytemuck::{Pod, Zeroable};

// How many steps to record the hash for.
const STEP_COUNT: usize = 500;

const ROWS: u32 = 30;
const COLUMNS: u32 = 4;

#[test]
fn cross_platform_determinism_2d() {
    let mut app = App::new();

    app.add_plugins((
        MinimalPlugins,
        TransformPlugin,
        PhysicsPlugins::default()
            .with_length_unit(0.5)
            .with_collision_hooks::<PhysicsHooks>(),
        #[cfg(feature = "bevy_scene")]
        AssetPlugin::default(),
        #[cfg(feature = "bevy_scene")]
        bevy::scene::ScenePlugin,
    ))
    .insert_resource(TimeUpdateStrategy::ManualDuration(Duration::from_secs_f32(
        1.0 / 64.0,
    )))
    .add_systems(Startup, setup_scene);

    app.finish();

    // Run the simulation `STEP_COUNT` times.
    for _ in 0..STEP_COUNT {
        app.update();
    }

    // Compute the transform hash.
    let query = app.world_mut().query::<(&Position, &Rotation)>();
    let hash = compute_hash(app.world(), query);

    // Update this value if simulation behavior changes.
<<<<<<< HEAD
    let expected = 0x129c50db;
=======
    let expected = 0x374904f0;
>>>>>>> ed2bc097

    assert!(
        hash == expected,
        "\nExpected transform hash 0x{:x}, found 0x{:x} instead.\nIf changes in behavior were expected, update the hash in src/tests/determinism_2d.rs on line 61.\n",
        expected,
        hash,
    );
}

#[derive(Pod, Zeroable, Clone, Copy)]
#[repr(C)]
struct Isometry {
    translation: Vector,
    rotation: Scalar,
}

fn compute_hash(world: &World, mut query: QueryState<(&Position, &Rotation)>) -> u32 {
    let mut hash = 5381;
    for (position, rotation) in query.iter(world) {
        let isometry = Isometry {
            translation: position.0,
            rotation: rotation.as_radians(),
        };
        hash = djb2_hash(hash, bytemuck::bytes_of(&isometry));
    }
    hash
}

fn djb2_hash(mut hash: u32, data: &[u8]) -> u32 {
    for &byte in data {
        hash = (hash << 5).wrapping_add(hash + byte as u32);
    }
    hash
}

fn setup_scene(mut commands: Commands) {
    commands.spawn((
        Name::new("Ground"),
        RigidBody::Static,
        Collider::rectangle(40.0, 2.0),
        Transform::from_xyz(0.0, -1.0, 0.0),
    ));

    let half_size = 0.25;
    let square_collider = Collider::rectangle(2.0 * half_size as Scalar, 2.0 * half_size as Scalar);

    let offset = 0.4 * half_size;
    let delta_x = 10.0 * half_size;
    let x_root = -0.5 * delta_x * (COLUMNS as f32 - 1.0);

    for col in 0..COLUMNS {
        let x = x_root + col as f32 * delta_x;

        let mut prev_entity = None;

        for row in 0..ROWS {
            let entity = commands
                .spawn((
                    Name::new("Square ({col}, {row})"),
                    RigidBody::Dynamic,
                    square_collider.clone(),
                    Transform::from_xyz(
                        x + offset * row as f32,
                        half_size + 2.0 * half_size * row as f32,
                        0.0,
                    )
                    .with_rotation(Quat::from_rotation_z(0.1 * row as f32 - 1.0)),
                ))
                .id();

            if row & 1 == 0 {
                prev_entity = Some(entity);
            } else {
                commands.spawn((
                    Name::new(format!(
                        "Revolute Joint ({}, {})",
                        prev_entity.unwrap(),
                        entity
                    )),
                    RevoluteJoint::new(prev_entity.unwrap(), entity)
                        .with_angle_limits(-0.1 * PI, 0.2 * PI)
                        .with_point_compliance(0.0001)
                        .with_local_anchor_1(Vec2::splat(half_size).adjust_precision())
                        .with_local_anchor_2(Vec2::new(offset, -half_size).adjust_precision()),
                ));
                prev_entity = None;
            }
        }
    }
}

#[derive(SystemParam)]
pub struct PhysicsHooks<'w, 's> {
    joints: Query<'w, 's, &'static RevoluteJoint>,
}

impl CollisionHooks for PhysicsHooks<'_, '_> {
    fn filter_pairs(&self, entity1: Entity, entity2: Entity, _commands: &mut Commands) -> bool {
        // Ignore the collision if the entities are connected by a joint.
        // TODO: This should be an optimized built-in feature for joints.
        self.joints
            .iter()
            .find(|joint| {
                (joint.entity1 == entity1 && joint.entity2 == entity2)
                    || (joint.entity1 == entity2 && joint.entity2 == entity1)
            })
            .is_some()
    }
}<|MERGE_RESOLUTION|>--- conflicted
+++ resolved
@@ -62,11 +62,7 @@
     let hash = compute_hash(app.world(), query);
 
     // Update this value if simulation behavior changes.
-<<<<<<< HEAD
-    let expected = 0x129c50db;
-=======
     let expected = 0x374904f0;
->>>>>>> ed2bc097
 
     assert!(
         hash == expected,
