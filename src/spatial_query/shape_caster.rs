use crate::prelude::*;
use bevy::{
    ecs::{
        component::ComponentId,
        entity::{EntityMapper, MapEntities},
        world::DeferredWorld,
    },
    prelude::*,
};
use parry::query::{details::TOICompositeShapeShapeBestFirstVisitor, ShapeCastOptions};

/// A component used for [shapecasting](spatial_query#shapecasting).
///
/// **Shapecasting** is a type of [spatial query](spatial_query) where a shape travels along a straight
/// line and computes hits with colliders. This is often used to determine how far an object can move
/// in a direction before it hits something.
///
/// Each shapecast is defined by a `shape` (a [`Collider`]), its local `shape_rotation`, a local `origin` and
/// a local `direction`. The [`ShapeCaster`] will find each hit and add them to the [`ShapeHits`] component in
/// the order of distance.
///
/// Computing lots of hits can be expensive, especially against complex geometry, so the maximum number of hits
/// is one by default. This can be configured through the `max_hits` property.
///
/// The [`ShapeCaster`] is the easiest way to handle simple shapecasting. If you want more control and don't want
/// to perform shapecasts on every frame, consider using the [`SpatialQuery`] system parameter.
///
/// # Example
///
/// ```
/// # #[cfg(feature = "2d")]
/// # use avian2d::prelude::*;
/// # #[cfg(feature = "3d")]
/// use avian3d::prelude::*;
/// use bevy::prelude::*;
///
/// # #[cfg(all(feature = "3d", feature = "f32"))]
/// fn setup(mut commands: Commands) {
///     // Spawn a shape caster with a ball shape moving right starting from the origin
///     commands.spawn(ShapeCaster::new(
#[cfg_attr(feature = "2d", doc = "        Collider::circle(0.5),")]
#[cfg_attr(feature = "3d", doc = "        Collider::sphere(0.5),")]
///         Vec3::ZERO,
///         Quat::default(),
///         Dir3::X,
///     ));
/// }
///
/// fn print_hits(query: Query<(&ShapeCaster, &ShapeHits)>) {
///     for (shape_caster, hits) in &query {
///         for hit in hits.iter() {
///             println!("Hit entity {}", hit.entity);
///         }
///     }
/// }
/// ```
#[derive(Component, Clone, Debug, Reflect)]
#[cfg_attr(feature = "serialize", derive(serde::Serialize, serde::Deserialize))]
#[cfg_attr(feature = "serialize", reflect(Serialize, Deserialize))]
#[reflect(Debug, Component)]
#[component(on_add = on_add_shape_caster)]
#[require(ShapeHits)]
pub struct ShapeCaster {
    /// Controls if the shape caster is enabled.
    pub enabled: bool,

    /// The shape being cast represented as a [`Collider`].
    #[reflect(ignore)]
    pub shape: Collider,

    /// The local origin of the shape relative to the [`Position`] and [`Rotation`]
    /// of the shape caster entity or its parent.
    ///
    /// To get the global origin, use the `global_origin` method.
    pub origin: Vector,

    /// The global origin of the shape.
    global_origin: Vector,

    /// The local rotation of the shape being cast relative to the [`Rotation`]
    /// of the shape caster entity or its parent. Expressed in radians.
    ///
    /// To get the global shape rotation, use the `global_shape_rotation` method.
    #[cfg(feature = "2d")]
    pub shape_rotation: Scalar,

    /// The local rotation of the shape being cast relative to the [`Rotation`]
    /// of the shape caster entity or its parent.
    ///
    /// To get the global shape rotation, use the `global_shape_rotation` method.
    #[cfg(feature = "3d")]
    pub shape_rotation: Quaternion,

    /// The global rotation of the shape.
    #[cfg(feature = "2d")]
    global_shape_rotation: Scalar,

    /// The global rotation of the shape.
    #[cfg(feature = "3d")]
    global_shape_rotation: Quaternion,

    /// The local direction of the shapecast relative to the [`Rotation`] of the shape caster entity or its parent.
    ///
    /// To get the global direction, use the `global_direction` method.
    pub direction: Dir,

    /// The global direction of the shapecast.
    global_direction: Dir,

    /// The maximum number of hits allowed. By default this is one and only the first hit is returned.
    pub max_hits: u32,

    /// The maximum distance the shape can travel.
    ///
    /// By default, this is infinite.
    #[doc(alias = "max_time_of_impact")]
    pub max_distance: Scalar,

    /// The separation distance at which the shapes will be considered as impacting.
    ///
    /// If the shapes are separated by a distance smaller than `target_distance` at the origin of the cast,
    /// the computed contact points and normals are only reliable if [`ShapeCaster::compute_contact_on_penetration`]
    /// is set to `true`.
    ///
    /// By default, this is `0.0`, so the shapes will only be considered as impacting when they first touch.
    pub target_distance: Scalar,

    /// If `true`, contact points and normals will be calculated even when the cast distance is `0.0`.
    ///
    /// The default is `true`.
    pub compute_impact_on_penetration: bool,

    /// If `true` *and* the shape is travelling away from the object that was hit,
    /// the cast will ignore any impact that happens at the cast origin.
    ///
    /// The default is `false`.
    pub ignore_origin_penetration: bool,

    /// If true, the shape caster ignores hits against its own [`Collider`]. This is the default.
    pub ignore_self: bool,

    /// Rules that determine which colliders are taken into account in the shape cast.
    pub query_filter: SpatialQueryFilter,
}

impl Default for ShapeCaster {
    fn default() -> Self {
        Self {
            enabled: true,
            #[cfg(feature = "2d")]
            shape: Collider::circle(0.0),
            #[cfg(feature = "3d")]
            shape: Collider::sphere(0.0),
            origin: Vector::ZERO,
            global_origin: Vector::ZERO,
            #[cfg(feature = "2d")]
            shape_rotation: 0.0,
            #[cfg(feature = "3d")]
            shape_rotation: Quaternion::IDENTITY,
            #[cfg(feature = "2d")]
            global_shape_rotation: 0.0,
            #[cfg(feature = "3d")]
            global_shape_rotation: Quaternion::IDENTITY,
            direction: Dir::X,
            global_direction: Dir::X,
            max_hits: 1,
            max_distance: Scalar::MAX,
            target_distance: 0.0,
            compute_impact_on_penetration: true,
            ignore_origin_penetration: false,
            ignore_self: true,
            query_filter: SpatialQueryFilter::default(),
        }
    }
}

impl ShapeCaster {
    /// Creates a new [`ShapeCaster`] with a given shape, origin, shape rotation and direction.
    #[cfg(feature = "2d")]
    pub fn new(
        shape: impl Into<Collider>,
        origin: Vector,
        shape_rotation: Scalar,
        direction: Dir,
    ) -> Self {
        Self {
            shape: shape.into(),
            origin,
            shape_rotation,
            direction,
            ..default()
        }
    }
    #[cfg(feature = "3d")]
    /// Creates a new [`ShapeCaster`] with a given shape, origin, shape rotation and direction.
    pub fn new(
        shape: impl Into<Collider>,
        origin: Vector,
        shape_rotation: Quaternion,
        direction: Dir,
    ) -> Self {
        Self {
            shape: shape.into(),
            origin,
            shape_rotation,
            direction,
            ..default()
        }
    }

    /// Sets the ray origin.
    pub fn with_origin(mut self, origin: Vector) -> Self {
        self.origin = origin;
        self
    }

    /// Sets the ray direction.
    pub fn with_direction(mut self, direction: Dir) -> Self {
        self.direction = direction;
        self
    }

    /// Sets the separation distance at which the shapes will be considered as impacting.
    ///
    /// If the shapes are separated by a distance smaller than `target_distance` at the origin of the cast,
    /// the computed contact points and normals are only reliable if [`ShapeCaster::compute_contact_on_penetration`]
    /// is set to `true`.
    ///
    /// By default, this is `0.0`, so the shapes will only be considered as impacting when they first touch.
    pub fn with_target_distance(mut self, target_distance: Scalar) -> Self {
        self.target_distance = target_distance;
        self
    }

    /// Sets if contact points and normals should be calculated even when the cast distance is `0.0`.
    ///
    /// The default is `true`.
    pub fn with_compute_impact_on_penetration(mut self, compute_contact: bool) -> Self {
        self.compute_impact_on_penetration = compute_contact;
        self
    }

    /// Controls how the shapecast behaves when the shape is already penetrating a [collider](Collider)
    /// at the shape origin.
    ///
    /// If set to `true` **and** the shape is being cast in a direction where it will eventually stop penetrating,
    /// the shapecast will not stop immediately, and will instead continue until another hit.\
    /// If set to false, the shapecast will stop immediately and return the hit. This is the default.
    pub fn with_ignore_origin_penetration(mut self, ignore: bool) -> Self {
        self.ignore_origin_penetration = ignore;
        self
    }

    /// Sets if the shape caster should ignore hits against its own [`Collider`].
    ///
    /// The default is `true`.
    pub fn with_ignore_self(mut self, ignore: bool) -> Self {
        self.ignore_self = ignore;
        self
    }

    /// Sets the maximum distance the shape can travel.
    pub fn with_max_distance(mut self, max_distance: Scalar) -> Self {
        self.max_distance = max_distance;
        self
    }

    /// Sets the maximum time of impact, i.e. the maximum distance that the shape is allowed to travel.
    #[deprecated(since = "0.2.0", note = "Renamed to `with_max_distance`")]
    pub fn with_max_time_of_impact(self, max_time_of_impact: Scalar) -> Self {
        self.with_max_distance(max_time_of_impact)
    }

    /// Sets the maximum number of allowed hits.
    pub fn with_max_hits(mut self, max_hits: u32) -> Self {
        self.max_hits = max_hits;
        self
    }

    /// Sets the shape caster's [query filter](SpatialQueryFilter) that controls which colliders
    /// should be included or excluded by shapecasts.
    pub fn with_query_filter(mut self, query_filter: SpatialQueryFilter) -> Self {
        self.query_filter = query_filter;
        self
    }

    /// Enables the [`ShapeCaster`].
    pub fn enable(&mut self) {
        self.enabled = true;
    }

    /// Disables the [`ShapeCaster`].
    pub fn disable(&mut self) {
        self.enabled = false;
    }

    /// Returns the global origin of the ray.
    pub fn global_origin(&self) -> Vector {
        self.global_origin
    }

    /// Returns the global rotation of the shape.
    #[cfg(feature = "2d")]
    pub fn global_shape_rotation(&self) -> Scalar {
        self.global_shape_rotation
    }

    /// Returns the global rotation of the shape.
    #[cfg(feature = "3d")]
    pub fn global_shape_rotation(&self) -> Quaternion {
        self.global_shape_rotation
    }

    /// Returns the global direction of the ray.
    pub fn global_direction(&self) -> Dir {
        self.global_direction
    }

    /// Sets the global origin of the ray.
    pub(crate) fn set_global_origin(&mut self, global_origin: Vector) {
        self.global_origin = global_origin;
    }

    /// Sets the global rotation of the shape.
    #[cfg(feature = "2d")]
    pub(crate) fn set_global_shape_rotation(&mut self, global_rotation: Scalar) {
        self.global_shape_rotation = global_rotation;
    }

    /// Sets the global rotation of the shape.
    #[cfg(feature = "3d")]
    pub(crate) fn set_global_shape_rotation(&mut self, global_rotation: Quaternion) {
        self.global_shape_rotation = global_rotation;
    }

    /// Sets the global direction of the ray.
    pub(crate) fn set_global_direction(&mut self, global_direction: Dir) {
        self.global_direction = global_direction;
    }

    pub(crate) fn cast(
        &self,
        caster_entity: Entity,
        hits: &mut ShapeHits,
        query_pipeline: &SpatialQueryPipeline,
    ) {
        // TODO: This clone is here so that the excluded entities in the original `query_filter` aren't modified.
        //       We could remove this if shapecasting could compute multiple hits without just doing casts in a loop.
        //       See https://github.com/Jondolf/avian/issues/403.
        let mut query_filter = self.query_filter.clone();

        if self.ignore_self {
            query_filter.excluded_entities.insert(caster_entity);
        }

        hits.count = 0;

        let shape_rotation: Rotation;
        #[cfg(feature = "2d")]
        {
            shape_rotation = Rotation::radians(self.global_shape_rotation());
        }
        #[cfg(feature = "3d")]
        {
            shape_rotation = Rotation::from(self.global_shape_rotation());
        }

        let shape_isometry = make_isometry(self.global_origin(), shape_rotation);
        let shape_direction = self.global_direction().adjust_precision().into();

        while hits.count < self.max_hits {
            let pipeline_shape = query_pipeline.as_composite_shape(&query_filter);
            let mut visitor = TOICompositeShapeShapeBestFirstVisitor::new(
                &*query_pipeline.dispatcher,
                &shape_isometry,
                &shape_direction,
                &pipeline_shape,
                &**self.shape.shape_scaled(),
                ShapeCastOptions {
                    max_time_of_impact: self.max_distance,
                    stop_at_penetration: !self.ignore_origin_penetration,
                    ..default()
                },
            );

            if let Some(hit) = query_pipeline.qbvh.traverse_best_first(&mut visitor).map(
                |(_, (entity_index, hit))| ShapeHitData {
                    entity: query_pipeline.entity_from_index(entity_index),
                    distance: hit.time_of_impact,
                    point1: hit.witness1.into(),
                    point2: hit.witness2.into(),
                    normal1: hit.normal1.into(),
                    normal2: hit.normal2.into(),
                },
            ) {
                if (hits.vector.len() as u32) < hits.count + 1 {
                    hits.vector.push(hit);
                } else {
                    hits.vector[hits.count as usize] = hit;
                }

                hits.count += 1;
                query_filter.excluded_entities.insert(hit.entity);
            } else {
                return;
            }
        }
    }
}

fn on_add_shape_caster(mut world: DeferredWorld, entity: Entity, _component_id: ComponentId) {
    let shape_caster = world.get::<ShapeCaster>(entity).unwrap();
    let max_hits = if shape_caster.max_hits == u32::MAX {
        10
    } else {
        shape_caster.max_hits as usize
    };

    // Initialize capacity for hits
    world.get_mut::<ShapeHits>(entity).unwrap().vector = Vec::with_capacity(max_hits);
}

/// Configuration for a shape cast.
#[derive(Clone, Debug, PartialEq, Reflect)]
#[cfg_attr(feature = "serialize", derive(serde::Serialize, serde::Deserialize))]
#[cfg_attr(feature = "serialize", reflect(Serialize, Deserialize))]
#[reflect(Debug, PartialEq)]
pub struct ShapeCastConfig {
    /// The maximum distance the shape can travel.
    ///
    /// By default, this is infinite.
    #[doc(alias = "max_time_of_impact")]
    pub max_distance: Scalar,

    /// The separation distance at which the shapes will be considered as impacting.
    ///
    /// If the shapes are separated by a distance smaller than `target_distance` at the origin of the cast,
    /// the computed contact points and normals are only reliable if [`ShapeCastConfig::compute_contact_on_penetration`]
    /// is set to `true`.
    ///
    /// By default, this is `0.0`, so the shapes will only be considered as impacting when they first touch.
    pub target_distance: Scalar,

    /// If `true`, contact points and normals will be calculated even when the cast distance is `0.0`.
    ///
    /// The default is `true`.
    pub compute_impact_on_penetration: bool,

    /// If `true` *and* the shape is travelling away from the object that was hit,
    /// the cast will ignore any impact that happens at the cast origin.
    ///
    /// The default is `false`.
    pub ignore_origin_penetration: bool,

    /// Rules that determine which colliders are taken into account in the shape cast.
    pub filter: SpatialQueryFilter,
}

impl Default for ShapeCastConfig {
    fn default() -> Self {
        Self::DEFAULT
    }
}

impl ShapeCastConfig {
    /// The default [`ShapeCastConfig`] configuration.
    pub const DEFAULT: Self = Self {
        max_distance: Scalar::MAX,
        target_distance: 0.0,
        compute_impact_on_penetration: true,
        ignore_origin_penetration: false,
        filter: SpatialQueryFilter::DEFAULT,
    };

    /// Creates a new [`ShapeCastConfig`] with a given maximum distance the shape can travel.
    #[inline]
    pub const fn from_max_distance(max_distance: Scalar) -> Self {
        Self {
            max_distance,
            target_distance: 0.0,
            compute_impact_on_penetration: true,
            ignore_origin_penetration: false,
            filter: SpatialQueryFilter::DEFAULT,
        }
    }

    /// Creates a new [`ShapeCastConfig`] with a given separation distance at which
    /// the shapes will be considered as impacting.
    #[inline]
    pub const fn from_target_distance(target_distance: Scalar) -> Self {
        Self {
            max_distance: Scalar::MAX,
            target_distance,
            compute_impact_on_penetration: true,
            ignore_origin_penetration: false,
            filter: SpatialQueryFilter::DEFAULT,
        }
    }

    /// Creates a new [`ShapeCastConfig`] with a given [`SpatialQueryFilter`].
    #[inline]
    pub const fn from_filter(filter: SpatialQueryFilter) -> Self {
        Self {
            max_distance: Scalar::MAX,
            target_distance: 0.0,
            compute_impact_on_penetration: true,
            ignore_origin_penetration: false,
            filter,
        }
    }

    /// Sets the maximum distance the shape can travel.
    #[inline]
    pub const fn with_max_distance(mut self, max_distance: Scalar) -> Self {
        self.max_distance = max_distance;
        self
    }

    /// Sets the separation distance at which the shapes will be considered as impacting.
    #[inline]
    pub const fn with_target_distance(mut self, target_distance: Scalar) -> Self {
        self.target_distance = target_distance;
        self
    }

    /// Sets the [`SpatialQueryFilter`] for the shape cast.
    #[inline]
    pub const fn with_filter(&self, filter: SpatialQueryFilter) -> Self {
        Self { filter, ..*self }
    }
}

/// Contains the hits of a shape cast by a [`ShapeCaster`]. The hits are in the order of distance.
///
/// The maximum number of hits depends on the value of `max_hits` in [`ShapeCaster`]. By default only
/// one hit is computed, as shapecasting for many results can be expensive.
///
/// # Example
///
/// ```
/// # #[cfg(feature = "2d")]
/// # use avian2d::prelude::*;
/// # #[cfg(feature = "3d")]
/// use avian3d::prelude::*;
/// use bevy::prelude::*;
///
/// fn print_hits(query: Query<&ShapeHits, With<ShapeCaster>>) {
///     for hits in &query {
///         for hit in hits.iter() {
<<<<<<< HEAD
///             println!("Hit entity {:?} with distance {}", hit.entity, hit.distance);
=======
///             println!(
///                 "Hit entity {} with time of impact {}",
///                 hit.entity,
///                 hit.time_of_impact,
///             );
>>>>>>> d3a33103
///         }
///     }
/// }
/// ```
#[derive(Component, Clone, Debug, Default, Reflect, PartialEq)]
#[cfg_attr(feature = "serialize", derive(serde::Serialize, serde::Deserialize))]
#[cfg_attr(feature = "serialize", reflect(Serialize, Deserialize))]
#[reflect(Debug, Component, PartialEq)]
pub struct ShapeHits {
    pub(crate) vector: Vec<ShapeHitData>,
    pub(crate) count: u32,
}

impl ShapeHits {
    /// Returns a slice over the shapecast hits.
    pub fn as_slice(&self) -> &[ShapeHitData] {
        &self.vector[0..self.count as usize]
    }

    /// Returns the number of hits.
    #[doc(alias = "count")]
    pub fn len(&self) -> usize {
        self.count as usize
    }

    /// Returns true if the number of hits is 0.
    pub fn is_empty(&self) -> bool {
        self.count == 0
    }

    /// Clears the hits.
    pub fn clear(&mut self) {
        self.vector.clear();
        self.count = 0;
    }

    /// Returns an iterator over the hits in the order of distance.
    pub fn iter(&self) -> std::slice::Iter<ShapeHitData> {
        self.as_slice().iter()
    }
}

impl MapEntities for ShapeHits {
    fn map_entities<M: EntityMapper>(&mut self, entity_mapper: &mut M) {
        for hit in &mut self.vector {
            hit.map_entities(entity_mapper);
        }
    }
}

/// Data related to a hit during a [shapecast](spatial_query#shapecasting).
#[derive(Clone, Copy, Debug, PartialEq, Reflect)]
#[cfg_attr(feature = "serialize", derive(serde::Serialize, serde::Deserialize))]
#[cfg_attr(feature = "serialize", reflect(Serialize, Deserialize))]
#[reflect(Debug, PartialEq)]
pub struct ShapeHitData {
    /// The entity of the collider that was hit by the shape.
    pub entity: Entity,

    /// How long the shape travelled before the initial hit.
    #[doc(alias = "time_of_impact")]
    pub distance: Scalar,

    /// The closest point on the hit shape at the time of impact, expressed in world space.
    ///
    /// If the shapes are penetrating or the target distance is greater than zero,
    /// this will be different from `point2`.
    pub point1: Vector,

    /// The closest point on the cast shape at the time of impact, expressed in world space.
    ///
    /// If the shapes are penetrating or the target distance is greater than zero,
    /// this will be different from `point1`.
    pub point2: Vector,

    /// The outward surface normal on the hit shape at `point1`, expressed in world space.
    pub normal1: Vector,

    /// The outward surface normal on the cast shape at `point2`, expressed in world space.
    pub normal2: Vector,
}

impl MapEntities for ShapeHitData {
    fn map_entities<M: EntityMapper>(&mut self, entity_mapper: &mut M) {
        self.entity = entity_mapper.map_entity(self.entity);
    }
}<|MERGE_RESOLUTION|>--- conflicted
+++ resolved
@@ -547,15 +547,7 @@
 /// fn print_hits(query: Query<&ShapeHits, With<ShapeCaster>>) {
 ///     for hits in &query {
 ///         for hit in hits.iter() {
-<<<<<<< HEAD
-///             println!("Hit entity {:?} with distance {}", hit.entity, hit.distance);
-=======
-///             println!(
-///                 "Hit entity {} with time of impact {}",
-///                 hit.entity,
-///                 hit.time_of_impact,
-///             );
->>>>>>> d3a33103
+///             println!("Hit entity {} with distance {}", hit.entity, hit.distance);
 ///         }
 ///     }
 /// }
