--- conflicted
+++ resolved
@@ -432,18 +432,9 @@
     }
 }
 
-<<<<<<< HEAD
-#[cfg(all(
-    feature = "default-collider",
-    any(feature = "parry-f32", feature = "parry-f64")
-))]
-fn raycast(mut rays: Query<(Entity, &mut RayCaster, &mut RayHits)>, spatial_query: SpatialQuery) {
-    for (entity, mut ray, mut hits) in &mut rays {
-=======
 #[cfg(any(feature = "parry-f32", feature = "parry-f64"))]
 fn raycast(mut rays: Query<(Entity, &RayCaster, &mut RayHits)>, spatial_query: SpatialQuery) {
     for (entity, ray, mut hits) in &mut rays {
->>>>>>> e2a16959
         if ray.enabled {
             ray.cast(entity, &mut hits, &spatial_query.query_pipeline);
         } else if !hits.is_empty() {
