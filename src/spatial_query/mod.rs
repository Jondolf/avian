--- conflicted
+++ resolved
@@ -176,30 +176,7 @@
 /// Initializes the [`SpatialQueryPipeline`] resource and handles component-based [spatial queries](spatial_query)
 /// like [raycasting](spatial_query#raycasting) and [shapecasting](spatial_query#shapecasting) with
 /// [`RayCaster`] and [`ShapeCaster`].
-<<<<<<< HEAD
-pub struct SpatialQueryPlugin {
-    schedule: Interned<dyn ScheduleLabel>,
-}
-
-impl SpatialQueryPlugin {
-    /// Creates a [`SpatialQueryPlugin`] with the schedule that is used for running the [`PhysicsSchedule`].
-    ///
-    /// The default schedule is `FixedPostUpdate`.
-    pub fn new(schedule: impl ScheduleLabel) -> Self {
-        Self {
-            schedule: schedule.intern(),
-        }
-    }
-}
-
-impl Default for SpatialQueryPlugin {
-    fn default() -> Self {
-        Self::new(FixedPostUpdate)
-    }
-}
-=======
 pub struct SpatialQueryPlugin;
->>>>>>> 5041bea3
 
 impl Plugin for SpatialQueryPlugin {
     fn build(&self, app: &mut App) {
