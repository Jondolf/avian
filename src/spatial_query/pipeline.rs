--- conflicted
+++ resolved
@@ -368,17 +368,6 @@
     /// - `origin`: Where the shape is cast from.
     /// - `shape_rotation`: The rotation of the shape being cast.
     /// - `direction`: What direction the shape is cast in.
-<<<<<<< HEAD
-    /// - `max_time_of_impact`: The maximum distance that the shape can travel.
-    /// - `ignore_origin_penetration`: If true and the shape is already penetrating a collider at the
-    ///   shape origin, the hit will be ignored and only the next hit will be computed. Otherwise, the initial
-    ///   hit will be returned.
-    /// - `query_filter`: A [`SpatialQueryFilter`] that determines which colliders are taken into account in the query.
-    /// - `predicate`: A function with which the colliders are filtered. Given the Entity it should return false, if the
-    ///   entity should be ignored.
-    ///
-    /// See also: [`SpatialQuery::cast_shape`]
-=======
     /// - `config`: A [`ShapeCastConfig`] that determines the behavior of the cast.
     /// - `filter`: A [`SpatialQueryFilter`] that determines which colliders are taken into account in the query.
     /// - `predicate`: A function called on each entity hit by the shape. The shape keeps travelling until the predicate returns `true`.
@@ -388,7 +377,6 @@
     /// - [`SpatialQueryPipeline::cast_shape`]
     /// - [`SpatialQueryPipeline::shape_hits`]
     /// - [`SpatialQueryPipeline::shape_hits_callback`]
->>>>>>> be9ebc5e
     #[allow(clippy::too_many_arguments)]
     pub fn cast_shape_predicate(
         &self,
@@ -602,18 +590,11 @@
     ///
     /// - `point`: The point that should be projected.
     /// - `solid`: If true and the point is inside of a collider, the projection will be at the point.
-<<<<<<< HEAD
     ///   Otherwise, the collider will be treated as hollow, and the projection will be at the collider's boundary.
-    /// - `query_filter`: A [`SpatialQueryFilter`] that determines which colliders are taken into account in the query.
-    /// - `predicate`: A function with which the colliders are filtered. Given the Entity it should return false, if the
-    ///   entity should be ignored.
-=======
-    ///     Otherwise, the collider will be treated as hollow, and the projection will be at the collider's boundary.
     /// - `filter`: A [`SpatialQueryFilter`] that determines which colliders are taken into account in the query.
     /// - `predicate`: A function for filtering which entities are considered in the query. The projection will be on the closest collider for which the `predicate` returns `true`
     ///
     /// # Related Methods
->>>>>>> be9ebc5e
     ///
     /// - [`SpatialQueryPipeline::project_point`]
     pub fn project_point_predicate(
