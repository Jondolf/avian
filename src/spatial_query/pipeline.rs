--- conflicted
+++ resolved
@@ -901,13 +901,6 @@
     }
 }
 
-<<<<<<< HEAD
-=======
-fn entity_from_index_and_gen(index: u32, generation: u32) -> bevy::prelude::Entity {
-    bevy::prelude::Entity::from_bits(((generation as u64) << 32) | index as u64)
-}
-
->>>>>>> 8bf77e0a
 /// The result of a [point projection](spatial_query#point-projection) on a [collider](Collider).
 #[derive(Clone, Debug, PartialEq, Reflect)]
 #[cfg_attr(feature = "serialize", derive(serde::Serialize, serde::Deserialize))]
