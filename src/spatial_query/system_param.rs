--- conflicted
+++ resolved
@@ -42,33 +42,12 @@
 ///     let filter = SpatialQueryFilter::default();
 ///
 ///     // Cast ray and print first hit
-<<<<<<< HEAD
-///     if let Some(first_hit) = spatial_query.cast_ray(
-///         Vec3::ZERO,                    // Origin
-///         Dir3::X,                       // Direction
-///         100.0,                         // Maximum time of impact (travel distance)
-///         true,                          // Does the ray treat colliders as "solid"
-///         &SpatialQueryFilter::default(), // Query filter
-///     ) {
-=======
 ///     if let Some(first_hit) = spatial_query.cast_ray(origin, direction, max_distance, solid, &filter) {
->>>>>>> 635027c5
 ///         println!("First hit: {:?}", first_hit);
 ///     }
 ///
 ///     // Cast ray and get up to 20 hits
-<<<<<<< HEAD
-///     let hits = spatial_query.ray_hits(
-///         Vec3::ZERO,                    // Origin
-///         Dir3::X,                       // Direction
-///         100.0,                         // Maximum time of impact (travel distance)
-///         20,                            // Maximum number of hits
-///         true,                          // Does the ray treat colliders as "solid"
-///         &SpatialQueryFilter::default(), // Query filter
-///     );
-=======
 ///     let hits = spatial_query.ray_hits(origin, direction, max_distance, 20, solid, &filter);
->>>>>>> 635027c5
 ///
 ///     // Print hits
 ///     for hit in hits.iter() {
@@ -135,17 +114,7 @@
     ///     let filter = SpatialQueryFilter::default();
     ///
     ///     // Cast ray and print first hit
-<<<<<<< HEAD
-    ///     if let Some(first_hit) = spatial_query.cast_ray(
-    ///         Vec3::ZERO,                    // Origin
-    ///         Dir3::X,                       // Direction
-    ///         100.0,                         // Maximum time of impact (travel distance)
-    ///         true,                          // Does the ray treat colliders as "solid"
-    ///         &SpatialQueryFilter::default(), // Query filter
-    ///     ) {
-=======
     ///     if let Some(first_hit) = spatial_query.cast_ray(origin, direction, max_distance, solid, &filter) {
->>>>>>> 635027c5
     ///         println!("First hit: {:?}", first_hit);
     ///     }
     /// }
@@ -195,20 +164,6 @@
     ///
     /// # #[cfg(all(feature = "3d", feature = "f32"))]
     /// fn print_hits(spatial_query: SpatialQuery, query: Query<&Invisible>) {
-<<<<<<< HEAD
-    ///     // Cast ray and print first hit
-    ///     if let Some(first_hit) = spatial_query.cast_ray_predicate(
-    ///         Vec3::ZERO,                    // Origin
-    ///         Dir3::X,                       // Direction
-    ///         100.0,                         // Maximum time of impact (travel distance)
-    ///         true,                          // Does the ray treat colliders as "solid"
-    ///         &SpatialQueryFilter::default(), // Query filter
-    ///         &|entity| {                    // Predicate
-    ///             // Skip entities with the `Invisible` component.
-    ///             !query.contains(entity)
-    ///         }
-    ///     ) {
-=======
     ///     // Ray origin and direction
     ///     let origin = Vec3::ZERO;
     ///     let direction = Dir3::X;
@@ -226,7 +181,6 @@
     ///
     ///     // Print first hit
     ///     if let Some(first_hit) = hit {
->>>>>>> 635027c5
     ///         println!("First hit: {:?}", first_hit);
     ///     }
     /// }
@@ -282,17 +236,6 @@
     ///
     /// # #[cfg(all(feature = "3d", feature = "f32"))]
     /// fn print_hits(spatial_query: SpatialQuery) {
-<<<<<<< HEAD
-    ///     // Cast ray and get hits
-    ///     let hits = spatial_query.ray_hits(
-    ///         Vec3::ZERO,                    // Origin
-    ///         Dir3::X,                       // Direction
-    ///         100.0,                         // Maximum time of impact (travel distance)
-    ///         20,                            // Maximum number of hits
-    ///         true,                          // Does the ray treat colliders as "solid"
-    ///         &SpatialQueryFilter::default(), // Query filter
-    ///     );
-=======
     ///     // Ray origin and direction
     ///     let origin = Vec3::ZERO;
     ///     let direction = Dir3::X;
@@ -304,7 +247,6 @@
     ///
     ///     // Cast ray and get up to 20 hits
     ///     let hits = spatial_query.ray_hits(origin, direction, max_distance, 20, solid, &filter);
->>>>>>> 635027c5
     ///
     ///     // Print hits
     ///     for hit in hits.iter() {
@@ -367,25 +309,11 @@
     ///     let filter = SpatialQueryFilter::default();
     ///
     ///     // Cast ray and get all hits
-<<<<<<< HEAD
-    ///     spatial_query.ray_hits_callback(
-    ///         Vec3::ZERO,                    // Origin
-    ///         Dir3::X,                       // Direction
-    ///         100.0,                         // Maximum time of impact (travel distance)
-    ///         true,                          // Does the ray treat colliders as "solid"
-    ///         &SpatialQueryFilter::default(), // Query filter
-    ///         |hit| {                        // Callback function
-    ///             hits.push(hit);
-    ///             true
-    ///         },
-    ///     );
-=======
     ///     let mut hits = vec![];
     ///     spatial_query.ray_hits_callback(origin, direction, max_distance, 20, solid, &filter, |hit| {
     ///         hits.push(hit);
     ///         true
     ///     });
->>>>>>> 635027c5
     ///
     ///     // Print hits
     ///     for hit in hits.iter() {
@@ -443,18 +371,6 @@
     ///
     /// # #[cfg(all(feature = "3d", feature = "f32"))]
     /// fn print_hits(spatial_query: SpatialQuery) {
-<<<<<<< HEAD
-    ///     // Cast ray and print first hit
-    ///     if let Some(first_hit) = spatial_query.cast_shape(
-    ///         &Collider::sphere(0.5),          // Shape
-    ///         Vec3::ZERO,                      // Origin
-    ///         Quat::default(),                 // Shape rotation
-    ///         Dir3::X,                         // Direction
-    ///         100.0,                           // Maximum time of impact (travel distance)
-    ///         true,                            // Should initial penetration at the origin be ignored
-    ///         &SpatialQueryFilter::default(),   // Query filter
-    ///     ) {
-=======
     ///     // Shape properties
     ///     let shape = Collider::sphere(0.5);
     ///     let origin = Vec3::ZERO;
@@ -468,7 +384,6 @@
     ///     // Cast shape and print first hit
     ///     if let Some(first_hit) = spatial_query.cast_shape(&shape, origin, rotation, direction, &config, &filter)
     ///     {
->>>>>>> 635027c5
     ///         println!("First hit: {:?}", first_hit);
     ///     }
     /// }
@@ -596,19 +511,6 @@
     ///
     /// # #[cfg(all(feature = "3d", feature = "f32"))]
     /// fn print_hits(spatial_query: SpatialQuery) {
-<<<<<<< HEAD
-    ///     // Cast shape and get all hits
-    ///     let hits = spatial_query.shape_hits(
-    ///         &Collider::sphere(0.5),          // Shape
-    ///         Vec3::ZERO,                      // Origin
-    ///         Quat::default(),                 // Shape rotation
-    ///         Dir3::X,                         // Direction
-    ///         100.0,                           // Maximum time of impact (travel distance)
-    ///         20,                              // Max hits
-    ///         true,                            // Should initial penetration at the origin be ignored
-    ///         &SpatialQueryFilter::default(),   // Query filter
-    ///     );
-=======
     ///     // Shape properties
     ///     let shape = Collider::sphere(0.5);
     ///     let origin = Vec3::ZERO;
@@ -621,7 +523,6 @@
     ///
     ///     // Cast shape and get up to 20 hits
     ///     let hits = spatial_query.cast_shape(&shape, origin, rotation, direction, 20, &config, &filter);
->>>>>>> 635027c5
     ///
     ///     // Print hits
     ///     for hit in hits.iter() {
@@ -688,22 +589,6 @@
     ///     let rotation = Quat::default();
     ///     let direction = Dir3::X;
     ///
-<<<<<<< HEAD
-    ///     // Cast shape and get all hits
-    ///     spatial_query.shape_hits_callback(
-    ///         &Collider::sphere(0.5),          // Shape
-    ///         Vec3::ZERO,                      // Origin
-    ///         Quat::default(),                 // Shape rotation
-    ///         Dir3::X,                         // Direction
-    ///         100.0,                           // Maximum time of impact (travel distance)
-    ///         true,                            // Should initial penetration at the origin be ignored
-    ///         &SpatialQueryFilter::default(),   // Query filter
-    ///         |hit| {                          // Callback function
-    ///             hits.push(hit);
-    ///             true
-    ///         },
-    ///     );
-=======
     ///     // Configuration for the shape cast
     ///     let config = ShapeCastConfig::from_max_distance(100.0);
     ///     let filter = SpatialQueryFilter::default();
@@ -714,7 +599,6 @@
     ///         hits.push(hit);
     ///         true
     ///     });
->>>>>>> 635027c5
     ///
     ///     // Print hits
     ///     for hit in hits.iter() {
@@ -775,11 +659,7 @@
     ///     if let Some(projection) = spatial_query.project_point(
     ///         Vec3::ZERO,                    // Point
     ///         true,                          // Are colliders treated as "solid"
-<<<<<<< HEAD
-    ///         &SpatialQueryFilter::default(), // Query filter
-=======
     ///         &SpatialQueryFilter::default(),// Query filter
->>>>>>> 635027c5
     ///     ) {
     ///         println!("Projection: {:?}", projection);
     ///     }
@@ -912,11 +792,7 @@
     ///     
     ///     spatial_query.point_intersections_callback(
     ///         Vec3::ZERO,                     // Point
-<<<<<<< HEAD
-    ///         &SpatialQueryFilter::default(),  // Query filter
-=======
     ///         &SpatialQueryFilter::default(), // Query filter
->>>>>>> 635027c5
     ///         |entity| {                      // Callback function
     ///             intersections.push(entity);
     ///             true
@@ -1040,11 +916,7 @@
     ///         &Collider::sphere(0.5),          // Shape
     ///         Vec3::ZERO,                      // Shape position
     ///         Quat::default(),                 // Shape rotation
-<<<<<<< HEAD
-    ///         &SpatialQueryFilter::default(),   // Query filter
-=======
     ///         &SpatialQueryFilter::default(),  // Query filter
->>>>>>> 635027c5
     ///     );
     ///
     ///     for entity in intersections.iter() {
@@ -1096,11 +968,7 @@
     ///         &Collider::sphere(0.5),          // Shape
     ///         Vec3::ZERO,                      // Shape position
     ///         Quat::default(),                 // Shape rotation
-<<<<<<< HEAD
-    ///         &SpatialQueryFilter::default(),   // Query filter
-=======
     ///         &SpatialQueryFilter::default(),  // Query filter
->>>>>>> 635027c5
     ///         |entity| {                       // Callback function
     ///             intersections.push(entity);
     ///             true
