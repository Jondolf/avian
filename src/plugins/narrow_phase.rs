--- conflicted
+++ resolved
@@ -549,24 +549,10 @@
                         .contacts()
                         .iter()
                         .map(|contact| ContactData {
-<<<<<<< HEAD
-                            point1: manifold
-                                .subshape_pos1
-                                .unwrap_or_default()
-                                .transform_point(&contact.local_p1)
-                                .into(),
-                            point2: manifold
-                                .subshape_pos2
-                                .unwrap_or_default()
-                                .transform_point(&contact.local_p2)
-                                .into(),
-                            normal: manifold.local_n1.into(),
-=======
                             point1: subpos1.transform_point(&contact.local_p1).into(),
                             point2: subpos2.transform_point(&contact.local_p2).into(),
                             normal1,
                             normal2,
->>>>>>> cbb043f7
                             penetration: -contact.dist,
                         })
                         .collect(),
