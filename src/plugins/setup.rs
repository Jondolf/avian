//! Sets up the physics engine by initializing the necessary schedules, sets and resources.
//!
//! See [`PhysicsSetupPlugin`].

use bevy::{
    ecs::schedule::{ExecutorKind, ScheduleBuildSettings},
    transform::TransformSystem,
};

use crate::prelude::*;

use super::sync::PreviousGlobalTransform;

/// Sets up the physics engine by initializing the necessary schedules, sets and resources.
///
/// This plugin does *not* initialize any other plugins or physics systems.
/// For that, add the plugins in [`PhysicsPlugins`], or even [create your own plugins](PhysicsPlugins#custom-plugins) using
/// the schedules and sets provided by this setup plugin.
///
/// ## Schedules and sets
///
/// This plugin initializes and configures the following schedules and system sets:
///
/// - [`PhysicsSet`]: High-level system sets for the main phases of the physics engine.
/// You can use these to schedule your own systems before or after physics is run without
/// having to worry about implementation details.
/// - [`PhysicsSchedule`]: Responsible for advancing the simulation in [`PhysicsSet::StepSimulation`].
/// - [`PhysicsStepSet`]: System sets for the steps of the actual physics simulation loop, like
/// the broad phase and the substepping loop.
/// - [`SubstepSchedule`]: Responsible for running the substepping loop in [`PhysicsStepSet::Substeps`].
/// - [`SubstepSet`]: System sets for the steps of the substepping loop, like position integration and
/// the constraint solver.
/// - [`PostProcessCollisions`]: Responsible for running collision post-processing systems.
/// Empty by default.
pub struct PhysicsSetupPlugin {
    schedule: Box<dyn ScheduleLabel>,
}

impl PhysicsSetupPlugin {
    /// Creates a [`PhysicsSetupPlugin`] using the given schedule for running the [`PhysicsSchedule`].
    ///
    /// The default schedule is `PostUpdate`.
    pub fn new(schedule: impl ScheduleLabel) -> Self {
        Self {
            schedule: Box::new(schedule),
        }
    }
}

impl Default for PhysicsSetupPlugin {
    fn default() -> Self {
        Self::new(PostUpdate)
    }
}

impl Plugin for PhysicsSetupPlugin {
    fn build(&self, app: &mut App) {
        // Init resources and register component types
        app.init_resource::<PhysicsTimestep>()
            .init_resource::<PhysicsTimescale>()
            .init_resource::<DeltaTime>()
            .init_resource::<SubDeltaTime>()
            .init_resource::<SubstepCount>()
            .init_resource::<BroadCollisionPairs>()
            .init_resource::<SleepingThreshold>()
            .init_resource::<DeactivationTime>()
            .init_resource::<Gravity>()
            .register_type::<PhysicsTimestep>()
            .register_type::<PhysicsTimescale>()
            .register_type::<DeltaTime>()
            .register_type::<SubDeltaTime>()
            .register_type::<SubstepCount>()
            .register_type::<BroadCollisionPairs>()
            .register_type::<SleepingThreshold>()
            .register_type::<DeactivationTime>()
            .register_type::<PhysicsLoop>()
            .register_type::<Gravity>()
            .register_type::<RigidBody>()
            .register_type::<Sleeping>()
            .register_type::<SleepingDisabled>()
            .register_type::<TimeSleeping>()
            .register_type::<Position>()
            .register_type::<Rotation>()
            .register_type::<PreviousPosition>()
            .register_type::<PreviousRotation>()
            .register_type::<PreviousGlobalTransform>()
            .register_type::<AccumulatedTranslation>()
            .register_type::<LinearVelocity>()
            .register_type::<AngularVelocity>()
            .register_type::<PreSolveLinearVelocity>()
            .register_type::<PreSolveAngularVelocity>()
            .register_type::<Restitution>()
            .register_type::<Friction>()
            .register_type::<LinearDamping>()
            .register_type::<AngularDamping>()
            .register_type::<ExternalForce>()
            .register_type::<ExternalTorque>()
            .register_type::<ExternalImpulse>()
            .register_type::<ExternalAngularImpulse>()
            .register_type::<GravityScale>()
            .register_type::<Mass>()
            .register_type::<InverseMass>()
            .register_type::<Inertia>()
            .register_type::<InverseInertia>()
            .register_type::<CenterOfMass>()
<<<<<<< HEAD
=======
            .register_type::<ColliderDensity>()
>>>>>>> 4284070d
            .register_type::<ColliderMassProperties>()
            .register_type::<PreviousColliderMassProperties>()
            .register_type::<LockedAxes>()
            .register_type::<ColliderParent>()
            .register_type::<Dominance>()
            .register_type::<CollisionLayers>()
            .register_type::<CollidingEntities>()
            .register_type::<CoefficientCombine>()
            .register_type::<Sensor>()
            .register_type::<ColliderTransform>()
            .register_type::<PreviousColliderTransform>();

        // Configure higher level system sets for the given schedule
        let schedule = &self.schedule;
        app.configure_sets(
            schedule.dyn_clone(),
            (
                PhysicsSet::Prepare,
                PhysicsSet::StepSimulation,
                PhysicsSet::Sync,
            )
                .chain()
                .before(TransformSystem::TransformPropagate),
        );

        // Check and store if schedule is configured to run in FixedUpdate.
        let fixed_update = schedule.inner_type_id() == FixedUpdate::inner_type_id(&FixedUpdate);

        app.insert_resource(PhysicsLoop {
            fixed_update,
            ..Default::default()
        });

        // Create physics schedule, the schedule that advances the physics simulation
        let mut physics_schedule = Schedule::default();

        physics_schedule
            .set_executor_kind(ExecutorKind::SingleThreaded)
            .set_build_settings(ScheduleBuildSettings {
                ambiguity_detection: LogLevel::Error,
                ..default()
            });

        physics_schedule.configure_sets(
            (
                PhysicsStepSet::BroadPhase,
                PhysicsStepSet::Substeps,
                PhysicsStepSet::ReportContacts,
                PhysicsStepSet::Sleeping,
                PhysicsStepSet::SpatialQuery,
            )
                .chain(),
        );

        app.add_schedule(PhysicsSchedule, physics_schedule);

        app.add_systems(
            schedule.dyn_clone(),
            run_physics_schedule.in_set(PhysicsSet::StepSimulation),
        );

        // Create substep schedule, the schedule that runs the inner substepping loop
        let mut substep_schedule = Schedule::default();

        substep_schedule
            .set_executor_kind(ExecutorKind::SingleThreaded)
            .set_build_settings(ScheduleBuildSettings {
                ambiguity_detection: LogLevel::Error,
                ..default()
            });

        substep_schedule.configure_sets(
            (
                SubstepSet::Integrate,
                SubstepSet::NarrowPhase,
                SubstepSet::PostProcessCollisions,
                SubstepSet::SolveConstraints,
                SubstepSet::SolveUserConstraints,
                SubstepSet::UpdateVelocities,
                SubstepSet::SolveVelocities,
                SubstepSet::ApplyTranslation,
            )
                .chain(),
        );

        app.add_schedule(SubstepSchedule, substep_schedule);

        app.add_systems(
            PhysicsSchedule,
            run_substep_schedule.in_set(PhysicsStepSet::Substeps),
        );

        // Create the PostProcessCollisions schedule for user-defined systems
        // that filter and modify collisions.
        let mut post_process_collisions_schedule = Schedule::default();

        post_process_collisions_schedule
            .set_executor_kind(ExecutorKind::SingleThreaded)
            .set_build_settings(ScheduleBuildSettings {
                ambiguity_detection: LogLevel::Error,
                ..default()
            });

        app.add_schedule(PostProcessCollisions, post_process_collisions_schedule);

        app.add_systems(
            SubstepSchedule,
            run_post_process_collisions_schedule.in_set(SubstepSet::PostProcessCollisions),
        );
    }
}

/// Data related to the physics simulation loop.
#[derive(Reflect, Resource, Debug, Default)]
#[reflect(Resource)]
pub struct PhysicsLoop {
    /// Time accumulated into the physics loop. This is consumed by the [`PhysicsSchedule`].
    pub accumulator: Scalar,
    /// Number of steps queued by the user. Time will be added to the accumulator according to the number of queued step.
    pub queued_steps: u32,
    /// If [`PhysicsSchedule`] runs in [`FixedUpdate`]. Determines the delta time for the simulation.
    pub(crate) fixed_update: bool,
    /// Determines if the simulation is paused.
    pub paused: bool,
}

impl PhysicsLoop {
    /// Add a step to be run on the next run of the [`PhysicsSchedule`].
    pub fn step(&mut self) {
        self.queued_steps += 1;
    }
    /// Pause the simulation.
    pub fn pause(&mut self) {
        self.paused = true;
    }
    /// Resume the simulation.
    pub fn resume(&mut self) {
        self.paused = false;
    }
}

/// Pause the simulation.
pub fn pause(mut physics_loop: ResMut<PhysicsLoop>) {
    physics_loop.pause();
}

/// Resume the simulation.
pub fn resume(mut physics_loop: ResMut<PhysicsLoop>) {
    physics_loop.resume();
}

/// Runs the [`PhysicsSchedule`].
fn run_physics_schedule(world: &mut World) {
    let mut physics_loop = world
        .remove_resource::<PhysicsLoop>()
        .expect("no PhysicsLoop resource");

    #[cfg(feature = "f32")]
    let mut delta_seconds = if physics_loop.fixed_update {
        world.resource::<FixedTime>().period.as_secs_f32()
    } else {
        world.resource::<Time>().delta_seconds()
    };

    #[cfg(feature = "f64")]
    let mut delta_seconds = if physics_loop.fixed_update {
        world.resource::<FixedTime>().period.as_secs_f64()
    } else {
        world.resource::<Time>().delta_seconds_f64()
    };

    let time_step = *world.resource::<PhysicsTimestep>();
    let time_scale = world.resource::<PhysicsTimescale>().0.max(0.0);

    // Update `DeltaTime` according to the `PhysicsTimestep` configuration
    let (raw_dt, accumulate) = match time_step {
        PhysicsTimestep::Fixed(fixed_delta_seconds) => (fixed_delta_seconds, true),
        PhysicsTimestep::FixedOnce(fixed_delta_seconds) => (fixed_delta_seconds, false),
        PhysicsTimestep::Variable { max_dt } => (delta_seconds.min(max_dt), true),
    };

    // On the first ever call to app.update() delta_seconds would be 0.
    // In that case, replace it with the Fixed/FixedOnce amount.
    // With Variable timestep, the physics accumulator won't increase until the second update().
    if world.resource::<Time>().first_update() == world.resource::<Time>().last_update() {
        delta_seconds = raw_dt;
    }

    let dt = raw_dt * time_scale;
    world.resource_mut::<DeltaTime>().0 = dt;

    match accumulate {
        false if physics_loop.paused && physics_loop.queued_steps == 0 => {}
        false => {
            if physics_loop.queued_steps > 0 {
                physics_loop.queued_steps -= 1;
            }
            debug!("running PhysicsSchedule");
            world.run_schedule(PhysicsSchedule);
        }
        true => {
            // Add time to the accumulator
            if physics_loop.paused {
                physics_loop.accumulator += dt * physics_loop.queued_steps as Scalar;
                physics_loop.queued_steps = 0;
            } else {
                physics_loop.accumulator += delta_seconds * time_scale;
            }

            // Step the simulation until the accumulator has been consumed.
            // Note that a small remainder may be passed on to the next run of the physics schedule.
            while physics_loop.accumulator >= dt && dt > 0.0 {
                debug!("running PhysicsSchedule");
                world.run_schedule(PhysicsSchedule);
                physics_loop.accumulator -= dt;
            }
        }
    }

    world.insert_resource(physics_loop);
}

/// Runs the [`SubstepSchedule`].
fn run_substep_schedule(world: &mut World) {
    let SubstepCount(substeps) = *world.resource::<SubstepCount>();
    let dt = world.resource::<DeltaTime>().0;

    // Update `SubDeltaTime`
    let mut sub_delta_time = world.resource_mut::<SubDeltaTime>();
    sub_delta_time.0 = dt / substeps as Scalar;

    for i in 0..substeps {
        debug!("running SubstepSchedule: {i}");
        world.run_schedule(SubstepSchedule);
    }
}

/// Runs the [`PostProcessCollisions`] schedule.
fn run_post_process_collisions_schedule(world: &mut World) {
    debug!("running PostProcessCollisions");
    world.run_schedule(PostProcessCollisions);
}<|MERGE_RESOLUTION|>--- conflicted
+++ resolved
@@ -103,10 +103,7 @@
             .register_type::<Inertia>()
             .register_type::<InverseInertia>()
             .register_type::<CenterOfMass>()
-<<<<<<< HEAD
-=======
             .register_type::<ColliderDensity>()
->>>>>>> 4284070d
             .register_type::<ColliderMassProperties>()
             .register_type::<PreviousColliderMassProperties>()
             .register_type::<LockedAxes>()
