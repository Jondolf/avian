//! Controls when bodies should be deactivated and marked as [`Sleeping`] to improve performance.
//!
//! See [`SleepingPlugin`].

use crate::prelude::*;
use bevy::prelude::*;

/// Controls when bodies should be deactivated and marked as [`Sleeping`] to improve performance.
///
/// Bodies are marked as [`Sleeping`] when their linear and angular velocities are below the [`SleepingThreshold`]
/// for a duration indicated by [`DeactivationTime`].
///
/// Bodies are woken up when an active body or constraint interacts with them, or when gravity changes,
/// or when the body's position, rotation, velocity, or external forces are changed.
///
/// This plugin does *not* handle constraints waking up bodies. That is done by the [solver].
///
/// The sleeping systems run in [`PhysicsStepSet::Sleeping`].
pub struct SleepingPlugin;

impl Plugin for SleepingPlugin {
    fn build(&self, app: &mut App) {
        app.get_schedule_mut(PhysicsSchedule)
            .expect("add PhysicsSchedule first")
            .add_systems(
                (
<<<<<<< HEAD
                    apply_deferred,
                    mark_sleeping_bodies,
                    wake_up_bodies,
                    gravity_wake_up_bodies,
=======
                    mark_sleeping_bodies,
                    wake_up_bodies,
                    wake_all_sleeping_bodies.run_if(resource_changed::<Gravity>()),
>>>>>>> a6af6750
                )
                    .chain()
                    .in_set(PhysicsStepSet::Sleeping),
            );
    }
}

type SleepingQueryComponents = (
    Entity,
    &'static RigidBody,
    &'static mut LinearVelocity,
    &'static mut AngularVelocity,
    &'static mut TimeSleeping,
);

/// Adds the [`Sleeping`] component to bodies whose linear and anigular velocities have been
/// under the [`SleepingThreshold`] for a duration indicated by [`DeactivationTime`].
fn mark_sleeping_bodies(
    mut commands: Commands,
    mut bodies: Query<SleepingQueryComponents, (Without<Sleeping>, Without<SleepingDisabled>)>,
    deactivation_time: Res<DeactivationTime>,
    sleep_threshold: Res<SleepingThreshold>,
    dt: Res<DeltaTime>,
) {
    for (entity, rb, mut lin_vel, mut ang_vel, mut time_sleeping) in &mut bodies {
        // Only dynamic bodies can sleep.
        if !rb.is_dynamic() {
            continue;
        }

        let lin_vel_sq = lin_vel.length_squared();

        #[cfg(feature = "2d")]
        let ang_vel_sq = ang_vel.0.powi(2);
        #[cfg(feature = "3d")]
        let ang_vel_sq = ang_vel.0.dot(ang_vel.0);

        // Negative thresholds indicate that sleeping is disabled.
        let lin_sleeping_threshold_sq = sleep_threshold.linear * sleep_threshold.linear.abs();
        let ang_sleeping_threshold_sq = sleep_threshold.angular * sleep_threshold.angular.abs();

        // If linear and angular velocity are below the sleeping threshold,
        // add delta time to the time sleeping, i.e. the time that the body has remained still.
        if lin_vel_sq < lin_sleeping_threshold_sq && ang_vel_sq < ang_sleeping_threshold_sq {
            time_sleeping.0 += dt.0;
        } else {
            time_sleeping.0 = 0.0;
        }

        // If the body has been still for long enough, set it to sleep and reset velocities.
        if time_sleeping.0 > deactivation_time.0 {
            commands.entity(entity).insert(Sleeping);
            *lin_vel = LinearVelocity::ZERO;
            *ang_vel = AngularVelocity::ZERO;
        }
    }
}

type WokeUpFilter = Or<(
    Changed<Position>,
    Changed<Rotation>,
    Changed<LinearVelocity>,
    Changed<AngularVelocity>,
    Changed<ExternalForce>,
    Changed<ExternalTorque>,
    Changed<ExternalImpulse>,
    Changed<ExternalAngularImpulse>,
    Changed<GravityScale>,
)>;

/// Removes the [`Sleeping`] component from sleeping bodies when properties like
/// position, rotation, velocity and external forces are changed.
fn wake_up_bodies(
    mut commands: Commands,
    mut bodies: Query<(Entity, &mut TimeSleeping), (With<Sleeping>, WokeUpFilter)>,
) {
    for (entity, mut time_sleeping) in &mut bodies {
        commands.entity(entity).remove::<Sleeping>();
        time_sleeping.0 = 0.0;
    }
}

/// Removes the [`Sleeping`] component from all sleeping bodies.
/// Triggered automatically when [`Gravity`] is changed.
fn wake_all_sleeping_bodies(
    mut commands: Commands,
    mut bodies: Query<(Entity, &mut TimeSleeping), With<Sleeping>>,
) {
    for (entity, mut time_sleeping) in &mut bodies {
        commands.entity(entity).remove::<Sleeping>();
        time_sleeping.0 = 0.0;
    }
}<|MERGE_RESOLUTION|>--- conflicted
+++ resolved
@@ -24,16 +24,9 @@
             .expect("add PhysicsSchedule first")
             .add_systems(
                 (
-<<<<<<< HEAD
-                    apply_deferred,
-                    mark_sleeping_bodies,
-                    wake_up_bodies,
-                    gravity_wake_up_bodies,
-=======
                     mark_sleeping_bodies,
                     wake_up_bodies,
                     wake_all_sleeping_bodies.run_if(resource_changed::<Gravity>()),
->>>>>>> a6af6750
                 )
                     .chain()
                     .in_set(PhysicsStepSet::Sleeping),
