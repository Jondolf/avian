//! Controls when bodies should be deactivated and marked as [`Sleeping`] to improve performance.
//!
//! See [`SleepingPlugin`].

use crate::prelude::*;
use bevy::prelude::*;

/// Controls when bodies should be deactivated and marked as [`Sleeping`] to improve performance.
///
/// Bodies are marked as [`Sleeping`] when their linear and angular velocities are below the [`SleepingThreshold`]
/// for a duration indicated by [`DeactivationTime`].
///
/// Bodies are woken up when an active body or constraint interacts with them, or when gravity changes,
/// or when the body's position, rotation, velocity, or external forces are changed.
///
/// This plugin does *not* handle constraints waking up bodies. That is done by the [solver].
///
/// The sleeping systems run in [`PhysicsStepSet::Sleeping`].
pub struct SleepingPlugin;

impl Plugin for SleepingPlugin {
    fn build(&self, app: &mut App) {
        app.get_schedule_mut(PhysicsSchedule)
            .expect("add PhysicsSchedule first")
            .add_systems(wake_on_collision_ended.in_set(PhysicsStepSet::ReportContacts))
            .add_systems(
                (
                    mark_sleeping_bodies,
                    wake_on_changed,
<<<<<<< HEAD
                    wake_on_collider_removed,
                    wake_all_sleeping_bodies.run_if(resource_changed::<Gravity>),
=======
                    wake_all_sleeping_bodies.run_if(resource_changed::<Gravity>()),
>>>>>>> 03fe23e6
                )
                    .chain()
                    .in_set(PhysicsStepSet::Sleeping),
            );
    }
}

type SleepingQueryComponents = (
    Entity,
    &'static RigidBody,
    &'static mut LinearVelocity,
    &'static mut AngularVelocity,
    &'static mut TimeSleeping,
);

/// Adds the [`Sleeping`] component to bodies whose linear and anigular velocities have been
/// under the [`SleepingThreshold`] for a duration indicated by [`DeactivationTime`].
pub fn mark_sleeping_bodies(
    mut commands: Commands,
    mut bodies: Query<SleepingQueryComponents, (Without<Sleeping>, Without<SleepingDisabled>)>,
    deactivation_time: Res<DeactivationTime>,
    sleep_threshold: Res<SleepingThreshold>,
    dt: Res<Time>,
) {
    for (entity, rb, mut lin_vel, mut ang_vel, mut time_sleeping) in &mut bodies {
        // Only dynamic bodies can sleep.
        if !rb.is_dynamic() {
            continue;
        }

        let lin_vel_sq = lin_vel.length_squared();

        #[cfg(feature = "2d")]
        let ang_vel_sq = ang_vel.0.powi(2);
        #[cfg(feature = "3d")]
        let ang_vel_sq = ang_vel.0.dot(ang_vel.0);

        // Negative thresholds indicate that sleeping is disabled.
        let lin_sleeping_threshold_sq = sleep_threshold.linear * sleep_threshold.linear.abs();
        let ang_sleeping_threshold_sq = sleep_threshold.angular * sleep_threshold.angular.abs();

        // If linear and angular velocity are below the sleeping threshold,
        // add delta time to the time sleeping, i.e. the time that the body has remained still.
        if lin_vel_sq < lin_sleeping_threshold_sq && ang_vel_sq < ang_sleeping_threshold_sq {
            time_sleeping.0 += dt.delta_seconds_adjusted();
        } else {
            time_sleeping.0 = 0.0;
        }

        // If the body has been still for long enough, set it to sleep and reset velocities.
        if time_sleeping.0 > deactivation_time.0 {
            commands.entity(entity).insert(Sleeping);
            *lin_vel = LinearVelocity::ZERO;
            *ang_vel = AngularVelocity::ZERO;
        }
    }
}

type WokeUpFilter = Or<(
    Changed<Position>,
    Changed<Rotation>,
    Changed<LinearVelocity>,
    Changed<AngularVelocity>,
    Changed<ExternalForce>,
    Changed<ExternalTorque>,
    Changed<ExternalImpulse>,
    Changed<ExternalAngularImpulse>,
    Changed<GravityScale>,
)>;

/// Removes the [`Sleeping`] component from sleeping bodies when properties like
/// position, rotation, velocity and external forces are changed.
#[allow(clippy::type_complexity)]
pub fn wake_on_changed(
    mut commands: Commands,
    mut bodies: Query<(Entity, &mut TimeSleeping), (With<Sleeping>, WokeUpFilter)>,
) {
    for (entity, mut time_sleeping) in &mut bodies {
        commands.entity(entity).remove::<Sleeping>();
        time_sleeping.0 = 0.0;
    }
}

/// Removes the [`Sleeping`] component from all sleeping bodies.
/// Triggered automatically when [`Gravity`] is changed.
fn wake_all_sleeping_bodies(
    mut commands: Commands,
    mut bodies: Query<(Entity, &mut TimeSleeping), With<Sleeping>>,
) {
    for (entity, mut time_sleeping) in &mut bodies {
        commands.entity(entity).remove::<Sleeping>();
        time_sleeping.0 = 0.0;
    }
}

/// Wakes up bodies when they stop colliding.
fn wake_on_collision_ended(
    mut commands: Commands,
    moved_bodies: Query<(), (Changed<Position>, Without<Sleeping>)>,
    collisions: Res<Collisions>,
    mut sleeping: Query<(Entity, &mut TimeSleeping), With<Sleeping>>,
) {
    // Wake up bodies when a body they're colliding with moves.
    for (entity, mut time_sleeping) in &mut sleeping {
        // Here we could use CollidingEntities, but it'd be empty if the ContactReportingPlugin was disabled.
        let mut colliding_entities = collisions.collisions_with_entity(entity).map(|c| {
            if entity == c.entity1 {
                c.entity2
            } else {
                c.entity1
            }
        });
        if colliding_entities.any(|entity| moved_bodies.contains(entity)) {
            commands.entity(entity).remove::<Sleeping>();
            time_sleeping.0 = 0.0;
        }
    }

    // Wake up bodies when a collision ends, for example when one of the bodies is despawned.
    for contacts in collisions.get_internal().values() {
        if contacts.during_current_frame || !contacts.during_previous_frame {
            continue;
        }
        if let Ok((_, mut time_sleeping)) = sleeping.get_mut(contacts.entity1) {
            commands.entity(contacts.entity1).remove::<Sleeping>();
            time_sleeping.0 = 0.0;
        }
        if let Ok((_, mut time_sleeping)) = sleeping.get_mut(contacts.entity2) {
            commands.entity(contacts.entity2).remove::<Sleeping>();
            time_sleeping.0 = 0.0;
        }
    }
}<|MERGE_RESOLUTION|>--- conflicted
+++ resolved
@@ -27,12 +27,7 @@
                 (
                     mark_sleeping_bodies,
                     wake_on_changed,
-<<<<<<< HEAD
-                    wake_on_collider_removed,
                     wake_all_sleeping_bodies.run_if(resource_changed::<Gravity>),
-=======
-                    wake_all_sleeping_bodies.run_if(resource_changed::<Gravity>()),
->>>>>>> 03fe23e6
                 )
                     .chain()
                     .in_set(PhysicsStepSet::Sleeping),
