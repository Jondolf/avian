--- conflicted
+++ resolved
@@ -406,34 +406,27 @@
             let contact_vel2 =
                 compute_contact_vel(body2.linear_velocity.0, body2.angular_velocity.0, r2);
             let relative_vel = contact_vel1 - contact_vel2;
-<<<<<<< HEAD
+
             let normal_speed = normal.dot(relative_vel);
             let tangent_vel = relative_vel - normal * normal_speed;
             let tangent_speed = tangent_vel.length();
-            let inv_inertia1 = body1.world_inv_inertia().0;
-            let inv_inertia2 = body2.world_inv_inertia().0;
-=======
-            let normal_vel = normal.dot(relative_vel);
-            let tangent_vel = relative_vel - normal * normal_vel;
 
             let inv_mass1 = body1.effective_inv_mass();
             let inv_mass2 = body2.effective_inv_mass();
             let inv_inertia1 = body1.effective_world_inv_inertia();
             let inv_inertia2 = body2.effective_world_inv_inertia();
->>>>>>> 2453faf2
 
             let mut p = Vector::ZERO;
 
             // Compute restitution
-            let restitution_speed = get_restitution(               
+            let restitution_speed = get_restitution(
                 normal_speed,
                 pre_solve_normal_speed,
                 body1.restitution.combine(*body2.restitution).coefficient,
                 gravity.0,
                 sub_dt.0,
             );
-            if restitution_speed > Scalar::EPSILON
-            {                   
+            if restitution_speed > Scalar::EPSILON {
                 let w1 = constraint.compute_generalized_inverse_mass(
                     &body1,
                     constraint.world_r1,
@@ -444,13 +437,12 @@
                     constraint.world_r2,
                     normal,
                 );
-                
+
                 p += restitution_speed / (w1 + w2) * normal;
             }
-            
+
             // Compute dynamic friction
-            if tangent_speed > Scalar::EPSILON
-            {
+            if tangent_speed > Scalar::EPSILON {
                 let tangent_dir = tangent_vel / tangent_speed;
 
                 let w1 = constraint.compute_generalized_inverse_mass(
@@ -462,7 +454,7 @@
                     &body2,
                     constraint.world_r2,
                     tangent_dir,
-                );              
+                );
 
                 let friction_impulse = get_dynamic_friction(
                     tangent_speed,
@@ -474,17 +466,6 @@
                 p += friction_impulse * tangent_dir;
             }
 
-<<<<<<< HEAD
-=======
-            let delta_v_dir = delta_v / delta_v_length;
-
-            // Compute generalized inverse masses
-            let w1 = constraint.compute_generalized_inverse_mass(&body1, r1, delta_v_dir);
-            let w2 = constraint.compute_generalized_inverse_mass(&body2, r2, delta_v_dir);
-
-            // Compute velocity impulse and apply velocity updates (equation 33)
-            let p = delta_v / (w1 + w2);
->>>>>>> 2453faf2
             if body1.rb.is_dynamic() {
                 body1.linear_velocity.0 += p * inv_mass1;
                 body1.angular_velocity.0 += compute_delta_ang_vel(inv_inertia1, r1, p);
