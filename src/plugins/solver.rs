//! Solves positional and angular [constraints], updates velocities and solves velocity constraints
//! (dynamic [friction](Friction), [restitution](Restitution) and [joint damping](joints#damping)).
//!
//! See [`SolverPlugin`].

use crate::{
    prelude::*,
    utils::{compute_dynamic_friction, compute_restitution},
};
use bevy::{ecs::query::Has, prelude::*};
use constraints::penetration::PenetrationConstraint;

/// Solves positional and angular [constraints], updates velocities and solves velocity constraints
/// (dynamic [friction](Friction) and [restitution](Restitution) and [joint damping](joints#damping)).
///
/// ## Steps
///
/// Below are the three main steps of the `SolverPlugin`.
///
/// 1. **Constraint projection**: Constraints are handled by looping through them and applying positional and angular corrections
/// to the bodies in order to satisfy the constraints. Runs in [`SubstepSet::SolveConstraints`] and [`SubstepSet::SolveUserConstraints`].
///
/// 2. **Velocity update**: The velocities of bodies are updated based on positional and rotational changes from the last step.
/// Runs in [`SubstepSet::UpdateVelocities`].
///
/// 3. **Velocity solve**: Velocity corrections caused by dynamic friction, restitution and joint damping are applied.
/// Runs in [`SubstepSet::SolveVelocities`].
///
/// In the case of collisions, [`PenetrationConstraint`]s are created for each contact pair.
/// The constraints are resolved by moving the bodies so that they no longer penetrate.
/// Then, the velocities are updated, and velocity corrections caused by dynamic friction and restitution are applied.
pub struct SolverPlugin;

impl Plugin for SolverPlugin {
    fn build(&self, app: &mut App) {
        app.init_resource::<PenetrationConstraints>();

        let substeps = app
            .get_schedule_mut(SubstepSchedule)
            .expect("add SubstepSchedule first");

        substeps.add_systems(
            (
                penetration_constraints,
                solve_constraint::<FixedJoint, 2>,
                solve_constraint::<RevoluteJoint, 2>,
                solve_constraint::<SphericalJoint, 2>,
                solve_constraint::<PrismaticJoint, 2>,
                solve_constraint::<DistanceJoint, 2>,
            )
                .chain()
                .in_set(SubstepSet::SolveConstraints),
        );

        substeps.add_systems((update_lin_vel, update_ang_vel).in_set(SubstepSet::UpdateVelocities));

        substeps.add_systems(
            (
                solve_vel,
                joint_damping::<FixedJoint>,
                joint_damping::<RevoluteJoint>,
                joint_damping::<SphericalJoint>,
                joint_damping::<PrismaticJoint>,
                joint_damping::<DistanceJoint>,
            )
                .chain()
                .in_set(SubstepSet::SolveVelocities),
        );

        substeps.add_systems(apply_translation.in_set(SubstepSet::ApplyTranslation));
    }
}

/// Stores penetration constraints for colliding entity pairs.
#[derive(Resource, Debug, Default)]
pub struct PenetrationConstraints(pub Vec<PenetrationConstraint>);

/// Iterates through broad phase collision pairs, checks which ones are actually colliding, and uses [`PenetrationConstraint`]s to resolve the collisions.
#[allow(clippy::too_many_arguments)]
#[allow(clippy::type_complexity)]
fn penetration_constraints(
    mut commands: Commands,
    mut bodies: Query<(RigidBodyQuery, Option<&Sensor>, Option<&Sleeping>)>,
    colliders: Query<
        (
            &ColliderOffset,
            &ColliderParent,
            Has<Sensor>,
            Option<&Friction>,
            Option<&Restitution>,
        ),
        (Without<RigidBody>, With<Parent>),
    >,
    mut penetration_constraints: ResMut<PenetrationConstraints>,
    mut collisions: ResMut<Collisions>,
    sub_dt: Res<SubDeltaTime>,
) {
    penetration_constraints.0.clear();

    for ((entity1, entity2), contacts) in collisions
        .get_internal_mut()
        .iter_mut()
        .filter(|(_, contacts)| contacts.during_current_substep)
    {
<<<<<<< HEAD
        let (collider_offset1, collider_entity1, collider_is_sensor1, friction1, restitution1) =
            colliders.get(*entity1).map_or(
                (default(), None, false, None, None),
                |(offset, ent, sensor, friction, restitution)| {
                    (offset.0, Some(ent.get()), sensor, friction, restitution)
                },
            );
        let (collider_offset2, collider_entity2, collider_is_sensor2, friction2, restitution2) =
            colliders.get(*entity2).map_or(
                (default(), None, false, None, None),
                |(offset, ent, sensor, friction, restitution)| {
                    (offset.0, Some(ent.get()), sensor, friction, restitution)
                },
            );

        let (entity1, entity2) = (
            collider_entity1.unwrap_or(*entity1),
            collider_entity2.unwrap_or(*entity2),
        );

        if entity1 == entity2 {
            continue;
        }

        if let Ok([bundle1, bundle2]) = bodies.get_many_mut([entity1, entity2]) {
=======
        // Reset penetration state for this substep.
        // This is set to true if any of the contacts is penetrating.
        contacts.during_current_substep = false;

        if let Ok([bundle1, bundle2]) = bodies.get_many_mut([*entity1, *entity2]) {
>>>>>>> edaad52b
            let (mut body1, sensor1, sleeping1) = bundle1;
            let (mut body2, sensor2, sleeping2) = bundle2;

            let inactive1 = body1.rb.is_static() || sleeping1.is_some();
            let inactive2 = body2.rb.is_static() || sleeping2.is_some();

            let body1_is_sensor = contacts.entity1 == body1.entity && sensor1.is_some();
            let body2_is_sensor = contacts.entity2 == body2.entity && sensor2.is_some();

            // No collision response if both bodies are static or sleeping
            // or if either of the colliders is a sensor collider.
            if (inactive1 && inactive2)
                || body1_is_sensor
                || body2_is_sensor
                || collider_is_sensor1
                || collider_is_sensor2
            {
                continue;
            }

            // When an active body collides with a sleeping body, wake up the sleeping body
            if sleeping1.is_some() {
                commands.entity(entity1).remove::<Sleeping>();
            } else if sleeping2.is_some() {
                commands.entity(entity2).remove::<Sleeping>();
            }

<<<<<<< HEAD
            let friction = friction1
                .unwrap_or(&body1.friction)
                .combine(*friction2.unwrap_or(&body2.friction));
            let restitution_coefficient = restitution1
                .unwrap_or(&body1.restitution)
                .combine(*restitution2.unwrap_or(&body2.restitution))
                .coefficient;

            for contact_manifold in contacts.manifolds.iter() {
                for contact in contact_manifold.contacts.iter() {
                    let mut constraint = PenetrationConstraint {
                        dynamic_friction_coefficient: friction.dynamic_coefficient,
                        static_friction_coefficient: friction.static_coefficient,
                        restitution_coefficient,
                        ..PenetrationConstraint::new(
                            &body1,
                            &body2,
                            ContactData {
                                point1: contact.point1 + collider_offset1,
                                point2: contact.point2 + collider_offset2,
                                ..*contact
                            },
                        )
                    };
                    constraint.solve([&mut body1, &mut body2], sub_dt.0);
                    penetration_constraints.0.push(constraint);
=======
                for contact_manifold in contacts.manifolds.iter() {
                    for contact in contact_manifold.contacts.iter() {
                        let mut constraint = PenetrationConstraint::new(&body1, &body2, *contact);
                        constraint.solve([&mut body1, &mut body2], sub_dt.0);
                        penetration_constraints.0.push(constraint);

                        // Set collision as penetrating for this frame and substep.
                        // This is used for detecting when the collision has started or ended.
                        if contact.penetration > Scalar::EPSILON {
                            contacts.during_current_frame = true;
                            contacts.during_current_substep = true;
                        }
                    }
>>>>>>> edaad52b
                }
            }
        }
    }
}

/// Iterates through the constraints of a given type and solves them. Sleeping bodies are woken up when
/// active bodies interact with them in a constraint.
///
/// Note that this system only works for constraints that are modeled as entities.
/// If you store constraints in a resource, you must create your own system for solving them.
///
/// ## User constraints
///
/// To create a new constraint, implement [`XpbdConstraint`] for a component, get the [`SubstepSchedule`] and add this system into
/// the [`SubstepSet::SolveUserConstraints`] set.
/// You must provide the number of entities in the constraint using generics.
///
/// It should look something like this:
///
/// ```ignore
/// let substeps = app
///     .get_schedule_mut(SubstepSchedule)
///     .expect("add SubstepSchedule first");
///
/// substeps.add_systems(
///     solve_constraint::<YourConstraint, ENTITY_COUNT>
///         .in_set(SubstepSet::SolveUserConstraints),
/// );
/// ```
pub fn solve_constraint<C: XpbdConstraint<ENTITY_COUNT> + Component, const ENTITY_COUNT: usize>(
    mut commands: Commands,
    mut bodies: Query<(RigidBodyQuery, Option<&Sleeping>)>,
    mut constraints: Query<&mut C, Without<RigidBody>>,
    sub_dt: Res<SubDeltaTime>,
) {
    // Clear Lagrange multipliers
    constraints
        .iter_mut()
        .for_each(|mut c| c.clear_lagrange_multipliers());

    for mut constraint in &mut constraints {
        // Get components for entities
        if let Ok(mut bodies) = bodies.get_many_mut(constraint.entities()) {
            let none_dynamic = bodies.iter().all(|(body, _)| !body.rb.is_dynamic());
            let all_inactive = bodies
                .iter()
                .all(|(body, sleeping)| body.rb.is_static() || sleeping.is_some());

            // No constraint solving if none of the bodies is dynamic,
            // or if all of the bodies are either static or sleeping
            if none_dynamic || all_inactive {
                continue;
            }

            // At least one of the participating bodies is active, so wake up any sleeping bodies
            for (body, sleeping) in &bodies {
                if sleeping.is_some() {
                    commands.entity(body.entity).remove::<Sleeping>();
                }
            }

            // Get the bodies as an array and solve the constraint
            if let Ok(bodies) = bodies
                .iter_mut()
                .map(|(ref mut body, _)| body)
                .collect::<Vec<&mut RigidBodyQueryItem>>()
                .try_into()
            {
                constraint.solve(bodies, sub_dt.0);
            }
        }
    }
}

/// Updates the linear velocity of all dynamic bodies based on the change in position from the previous step.
#[allow(clippy::type_complexity)]
fn update_lin_vel(
    mut bodies: Query<
        (
            &RigidBody,
            &Position,
            &PreviousPosition,
            &AccumulatedTranslation,
            &mut LinearVelocity,
            &mut PreSolveLinearVelocity,
        ),
        Without<Sleeping>,
    >,
    sub_dt: Res<SubDeltaTime>,
) {
    for (rb, pos, prev_pos, translation, mut lin_vel, mut pre_solve_lin_vel) in &mut bodies {
        // Static bodies have no velocity
        if rb.is_static() && lin_vel.0 != Vector::ZERO {
            lin_vel.0 = Vector::ZERO;
        }

        pre_solve_lin_vel.0 = lin_vel.0;

        if rb.is_dynamic() {
            // v = (x - x_prev) / h
            let new_lin_vel = (pos.0 - prev_pos.0 + translation.0) / sub_dt.0;
            // avoid triggering bevy's change detection unnecessarily
            if new_lin_vel != lin_vel.0 {
                lin_vel.0 = new_lin_vel;
            }
        }
    }
}

/// Updates the angular velocity of all dynamic bodies based on the change in rotation from the previous step.
#[cfg(feature = "2d")]
fn update_ang_vel(
    mut bodies: Query<
        (
            &RigidBody,
            &Rotation,
            &PreviousRotation,
            &mut AngularVelocity,
            &mut PreSolveAngularVelocity,
        ),
        Without<Sleeping>,
    >,
    sub_dt: Res<SubDeltaTime>,
) {
    for (rb, rot, prev_rot, mut ang_vel, mut pre_solve_ang_vel) in &mut bodies {
        // Static bodies have no velocity
        if rb.is_static() && ang_vel.0 != 0.0 {
            ang_vel.0 = 0.0;
        }

        pre_solve_ang_vel.0 = ang_vel.0;

        if rb.is_dynamic() {
            let new_ang_vel = (rot.mul(prev_rot.inverse())).as_radians() / sub_dt.0;
            // avoid triggering bevy's change detection unnecessarily
            if new_ang_vel != ang_vel.0 {
                ang_vel.0 = new_ang_vel;
            }
        }
    }
}

/// Updates the angular velocity of all dynamic bodies based on the change in rotation from the previous step.
#[cfg(feature = "3d")]
fn update_ang_vel(
    mut bodies: Query<
        (
            &RigidBody,
            &Rotation,
            &PreviousRotation,
            &mut AngularVelocity,
            &mut PreSolveAngularVelocity,
        ),
        Without<Sleeping>,
    >,
    sub_dt: Res<SubDeltaTime>,
) {
    for (rb, rot, prev_rot, mut ang_vel, mut pre_solve_ang_vel) in &mut bodies {
        // Static bodies have no velocity
        if rb.is_static() && ang_vel.0 != Vector::ZERO {
            ang_vel.0 = Vector::ZERO;
        }

        pre_solve_ang_vel.0 = ang_vel.0;

        if rb.is_dynamic() {
            let delta_rot = rot.mul_quat(prev_rot.inverse().0);
            let mut new_ang_vel = 2.0 * delta_rot.xyz() / sub_dt.0;
            if delta_rot.w < 0.0 {
                new_ang_vel = -new_ang_vel;
            }
            // avoid triggering bevy's change detection unnecessarily
            if new_ang_vel != ang_vel.0 {
                ang_vel.0 = new_ang_vel;
            }
        }
    }
}

/// Applies velocity corrections caused by dynamic friction and restitution.
#[allow(clippy::type_complexity)]
fn solve_vel(
    mut bodies: Query<RigidBodyQuery, Without<Sleeping>>,
    penetration_constraints: Res<PenetrationConstraints>,
    gravity: Res<Gravity>,
    sub_dt: Res<SubDeltaTime>,
) {
    for constraint in penetration_constraints.0.iter() {
        if let Ok([mut body1, mut body2]) = bodies.get_many_mut(constraint.entities()) {
            if !body1.rb.is_dynamic() && !body2.rb.is_dynamic() {
                continue;
            }

            // Skip constraint if it didn't apply a correction
            if constraint.normal_lagrange == 0.0 {
                continue;
            }

            let normal = constraint.contact.global_normal1(&body1.rotation);
            let r1 = body1.rotation.rotate(constraint.r1);
            let r2 = body2.rotation.rotate(constraint.r2);

            // Compute pre-solve relative normal velocities at the contact point (used for restitution)
            let pre_solve_contact_vel1 = compute_contact_vel(
                body1.pre_solve_linear_velocity.0,
                body1.pre_solve_angular_velocity.0,
                r1,
            );
            let pre_solve_contact_vel2 = compute_contact_vel(
                body2.pre_solve_linear_velocity.0,
                body2.pre_solve_angular_velocity.0,
                r2,
            );
            let pre_solve_relative_vel = pre_solve_contact_vel1 - pre_solve_contact_vel2;
            let pre_solve_normal_speed = normal.dot(pre_solve_relative_vel);

            // Compute relative normal and tangential velocities at the contact point (equation 29)
            let contact_vel1 =
                compute_contact_vel(body1.linear_velocity.0, body1.angular_velocity.0, r1);
            let contact_vel2 =
                compute_contact_vel(body2.linear_velocity.0, body2.angular_velocity.0, r2);
            let relative_vel = contact_vel1 - contact_vel2;

            let normal_speed = normal.dot(relative_vel);
            let tangent_vel = relative_vel - normal * normal_speed;
            let tangent_speed = tangent_vel.length();

            let inv_mass1 = body1.effective_inv_mass();
            let inv_mass2 = body2.effective_inv_mass();
            let inv_inertia1 = body1.effective_world_inv_inertia();
            let inv_inertia2 = body2.effective_world_inv_inertia();

            let mut p = Vector::ZERO;

            // Compute restitution
            let restitution_speed = compute_restitution(
                normal_speed,
                pre_solve_normal_speed,
                constraint.restitution_coefficient,
                gravity.0,
                sub_dt.0,
            );
            if restitution_speed.abs() > Scalar::EPSILON {
                let w1 = constraint.compute_generalized_inverse_mass(&body1, r1, normal);
                let w2 = constraint.compute_generalized_inverse_mass(&body2, r2, normal);
                p += restitution_speed / (w1 + w2) * normal;
            }

            // Compute dynamic friction
            if tangent_speed > Scalar::EPSILON {
                let tangent_dir = tangent_vel / tangent_speed;
                let w1 = constraint.compute_generalized_inverse_mass(&body1, r1, tangent_dir);
                let w2 = constraint.compute_generalized_inverse_mass(&body2, r2, tangent_dir);
                let friction_impulse = compute_dynamic_friction(
                    tangent_speed,
                    w1 + w2,
                    constraint.dynamic_friction_coefficient,
                    constraint.normal_lagrange,
                    sub_dt.0,
                );
                p += friction_impulse * tangent_dir;
            }

            if body1.rb.is_dynamic() {
                let delta_lin_vel = p * inv_mass1;
                let delta_ang_vel = compute_delta_ang_vel(inv_inertia1, r1, p);

                if delta_lin_vel != Vector::ZERO {
                    body1.linear_velocity.0 += delta_lin_vel;
                }
                if delta_ang_vel != AngularVelocity::ZERO.0 {
                    body1.angular_velocity.0 += delta_ang_vel;
                }
            }
            if body2.rb.is_dynamic() {
                let delta_lin_vel = p * inv_mass2;
                let delta_ang_vel = compute_delta_ang_vel(inv_inertia2, r2, p);

                if delta_lin_vel != Vector::ZERO {
                    body2.linear_velocity.0 -= delta_lin_vel;
                }
                if delta_ang_vel != AngularVelocity::ZERO.0 {
                    body2.angular_velocity.0 -= delta_ang_vel;
                }
            }
        }
    }
}

/// Applies velocity corrections caused by joint damping.
pub fn joint_damping<T: Joint>(
    mut bodies: Query<
        (
            &RigidBody,
            &mut LinearVelocity,
            &mut AngularVelocity,
            &InverseMass,
        ),
        Without<Sleeping>,
    >,
    joints: Query<&T, Without<RigidBody>>,
    sub_dt: Res<SubDeltaTime>,
) {
    for joint in &joints {
        if let Ok(
            [(rb1, mut lin_vel1, mut ang_vel1, inv_mass1), (rb2, mut lin_vel2, mut ang_vel2, inv_mass2)],
        ) = bodies.get_many_mut(joint.entities())
        {
            let delta_omega =
                (ang_vel2.0 - ang_vel1.0) * (joint.damping_angular() * sub_dt.0).min(1.0);

            if rb1.is_dynamic() {
                ang_vel1.0 += delta_omega;
            }
            if rb2.is_dynamic() {
                ang_vel2.0 -= delta_omega;
            }

            let delta_v = (lin_vel2.0 - lin_vel1.0) * (joint.damping_linear() * sub_dt.0).min(1.0);

            let w1 = if rb1.is_dynamic() { inv_mass1.0 } else { 0.0 };
            let w2 = if rb2.is_dynamic() { inv_mass2.0 } else { 0.0 };

            if w1 + w2 <= Scalar::EPSILON {
                continue;
            }

            let p = delta_v / (w1 + w2);

            if rb1.is_dynamic() {
                lin_vel1.0 += p * inv_mass1.0;
            }
            if rb2.is_dynamic() {
                lin_vel2.0 -= p * inv_mass2.0;
            }
        }
    }
}

fn apply_translation(
    mut bodies: Query<
        (&RigidBody, &mut Position, &mut AccumulatedTranslation),
        Changed<AccumulatedTranslation>,
    >,
) {
    for (rb, mut pos, mut translation) in &mut bodies {
        if rb.is_static() {
            continue;
        }

        pos.0 += translation.0;
        translation.0 = Vector::ZERO;
    }
}

#[cfg(feature = "2d")]
fn compute_contact_vel(lin_vel: Vector, ang_vel: Scalar, r: Vector) -> Vector {
    lin_vel + ang_vel * r.perp()
}

#[cfg(feature = "3d")]
fn compute_contact_vel(lin_vel: Vector, ang_vel: Vector, r: Vector) -> Vector {
    lin_vel + ang_vel.cross(r)
}

#[cfg(feature = "2d")]
fn compute_delta_ang_vel(inverse_inertia: Scalar, r: Vector, p: Vector) -> Scalar {
    inverse_inertia * r.perp_dot(p)
}

#[cfg(feature = "3d")]
fn compute_delta_ang_vel(inverse_inertia: Matrix3, r: Vector, p: Vector) -> Vector {
    inverse_inertia * r.cross(p)
}<|MERGE_RESOLUTION|>--- conflicted
+++ resolved
@@ -102,7 +102,6 @@
         .iter_mut()
         .filter(|(_, contacts)| contacts.during_current_substep)
     {
-<<<<<<< HEAD
         let (collider_offset1, collider_entity1, collider_is_sensor1, friction1, restitution1) =
             colliders.get(*entity1).map_or(
                 (default(), None, false, None, None),
@@ -127,14 +126,11 @@
             continue;
         }
 
-        if let Ok([bundle1, bundle2]) = bodies.get_many_mut([entity1, entity2]) {
-=======
         // Reset penetration state for this substep.
         // This is set to true if any of the contacts is penetrating.
         contacts.during_current_substep = false;
 
-        if let Ok([bundle1, bundle2]) = bodies.get_many_mut([*entity1, *entity2]) {
->>>>>>> edaad52b
+        if let Ok([bundle1, bundle2]) = bodies.get_many_mut([entity1, entity2]) {
             let (mut body1, sensor1, sleeping1) = bundle1;
             let (mut body2, sensor2, sleeping2) = bundle2;
 
@@ -162,7 +158,6 @@
                 commands.entity(entity2).remove::<Sleeping>();
             }
 
-<<<<<<< HEAD
             let friction = friction1
                 .unwrap_or(&body1.friction)
                 .combine(*friction2.unwrap_or(&body2.friction));
@@ -189,21 +184,13 @@
                     };
                     constraint.solve([&mut body1, &mut body2], sub_dt.0);
                     penetration_constraints.0.push(constraint);
-=======
-                for contact_manifold in contacts.manifolds.iter() {
-                    for contact in contact_manifold.contacts.iter() {
-                        let mut constraint = PenetrationConstraint::new(&body1, &body2, *contact);
-                        constraint.solve([&mut body1, &mut body2], sub_dt.0);
-                        penetration_constraints.0.push(constraint);
-
-                        // Set collision as penetrating for this frame and substep.
-                        // This is used for detecting when the collision has started or ended.
-                        if contact.penetration > Scalar::EPSILON {
-                            contacts.during_current_frame = true;
-                            contacts.during_current_substep = true;
-                        }
+
+                    // Set collision as penetrating for this frame and substep.
+                    // This is used for detecting when the collision has started or ended.
+                    if contact.penetration > Scalar::EPSILON {
+                        contacts.during_current_frame = true;
+                        contacts.during_current_substep = true;
                     }
->>>>>>> edaad52b
                 }
             }
         }
