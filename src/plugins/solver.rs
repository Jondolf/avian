--- conflicted
+++ resolved
@@ -83,11 +83,7 @@
 struct ColliderQuery<'w> {
     entity: Entity,
     parent: Option<&'w ColliderParent>,
-<<<<<<< HEAD
-    transform: &'w ColliderTransform,
-=======
     transform: Option<&'w ColliderTransform>,
->>>>>>> 4284070d
     is_sensor: Has<Sensor>,
     friction: Option<&'w Friction>,
     restitution: Option<&'w Restitution>,
@@ -174,19 +170,12 @@
                 for contact in contact_manifold.contacts.iter() {
                     // Add collider transforms to local contact points
                     let contact = ContactData {
-<<<<<<< HEAD
-                        point1: collider1.transform.rotation.rotate(contact.point1)
-                            + collider1.transform.translation,
-                        point2: collider2.transform.rotation.rotate(contact.point2)
-                            + collider2.transform.translation,
-=======
                         point1: collider1.transform.map_or(contact.point1, |t| {
                             t.rotation.rotate(contact.point1) + t.translation
                         }),
                         point2: collider2.transform.map_or(contact.point2, |t| {
                             t.rotation.rotate(contact.point2) + t.translation
                         }),
->>>>>>> 4284070d
                         ..*contact
                     };
 
