--- conflicted
+++ resolved
@@ -177,7 +177,6 @@
         &mut None,
     );
 
-<<<<<<< HEAD
     // Fall back to support map contacts for unsupported (custom) shapes.
     if result.is_err() {
         if let (Some(shape1), Some(shape2)) = (
@@ -201,20 +200,21 @@
                 return vec![ContactManifold {
                     normal1,
                     normal2,
-                    contacts: vec![ContactData {
-                        point1: contact.point1.into(),
-                        point2: contact.point2.into(),
+                    contacts: vec![ContactData::new(
+                        contact.point1.into(),
+                        contact.point2.into(),
                         normal1,
                         normal2,
-                        penetration: -contact.dist,
-                    }],
+                        -contact.dist,
+                        0,
+                    )],
+                    index: 0,
                 }];
             }
         }
     }
-=======
+
     let mut manifold_index = 0;
->>>>>>> 03fe23e6
 
     manifolds
         .iter()
