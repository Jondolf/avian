--- conflicted
+++ resolved
@@ -69,24 +69,14 @@
     // Safety margin multiplier bigger than DELTA_TIME to account for sudden accelerations
     let safety_margin_factor = 2.0 * dt.0;
 
-<<<<<<< HEAD
     for (collider, mut aabb, pos, rot, collider_parent, lin_vel, ang_vel) in &mut colliders {
         let (lin_vel, ang_vel) = if let (Some(lin_vel), Some(ang_vel)) = (lin_vel, ang_vel) {
-            (lin_vel.0, ang_vel.0)
+            (*lin_vel, *ang_vel)
         } else if let Ok((Some(lin_vel), Some(ang_vel))) = parent_velocity.get(collider_parent.0) {
-            (lin_vel.0, ang_vel.0)
+            (*lin_vel, *ang_vel)
         } else {
-            (Vector::ZERO, AngularVelocity::ZERO.0)
+            (LinearVelocity::ZERO, AngularVelocity::ZERO)
         };
-
-        #[cfg(feature = "2d")]
-        let ang_vel_magnitude = ang_vel.abs();
-        #[cfg(feature = "3d")]
-        let ang_vel_magnitude = ang_vel.length();
-=======
-    for (collider, mut aabb, pos, rot, lin_vel, ang_vel) in &mut bodies {
-        let lin_vel = lin_vel.copied().unwrap_or_default();
-        let ang_vel = ang_vel.copied().unwrap_or_default();
 
         // Compute current isometry and predicted isometry for next feame
         let start_iso = utils::make_isometry(*pos, *rot);
@@ -113,7 +103,6 @@
                 )
             }
         };
->>>>>>> a5987536
 
         // Compute swept AABB, the space that the body would occupy if it was integrated for one frame
         aabb.0 = collider
