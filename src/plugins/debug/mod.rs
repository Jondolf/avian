--- conflicted
+++ resolved
@@ -287,12 +287,9 @@
     mut gizmos: Gizmos<PhysicsGizmos>,
     store: Res<GizmoConfigStore>,
 ) {
-<<<<<<< HEAD
-    let config = store.config::<PhysicsGizmos>().1;
-    let Some(color) = config.contact_color else {
-=======
+    let config = store.config::<PhysicsGizmos>().1;
+
     if config.contact_point_color.is_none() && config.contact_normal_color.is_none() {
->>>>>>> 0776176b
         return;
     }
 
@@ -316,28 +313,17 @@
                     continue;
                 }
 
-<<<<<<< HEAD
-                gizmos.draw_line(p1 - Vector::X * len, p1 + Vector::X * len, color);
-                gizmos.draw_line(p1 - Vector::Y * len, p1 + Vector::Y * len, color);
-                #[cfg(feature = "3d")]
-                gizmos.draw_line(p1 - Vector::Z * len, p1 + Vector::Z * len, color);
-
-                gizmos.draw_line(p2 - Vector::X * len, p2 + Vector::X * len, color);
-                gizmos.draw_line(p2 - Vector::Y * len, p2 + Vector::Y * len, color);
-                #[cfg(feature = "3d")]
-                gizmos.draw_line(p2 - Vector::Z * len, p2 + Vector::Z * len, color);
-=======
                 // Draw contact points
                 if let Some(color) = config.contact_point_color {
                     #[cfg(feature = "2d")]
                     {
-                        debug_renderer.gizmos.circle_2d(p1, 3.0, color);
-                        debug_renderer.gizmos.circle_2d(p2, 3.0, color);
+                        gizmos.circle_2d(p1, 3.0, color);
+                        gizmos.circle_2d(p2, 3.0, color);
                     }
                     #[cfg(feature = "3d")]
                     {
-                        debug_renderer.gizmos.sphere(p1, default(), 0.025, color);
-                        debug_renderer.gizmos.sphere(p2, default(), 0.025, color);
+                        gizmos.sphere(p1, default(), 0.025, color);
+                        gizmos.sphere(p2, default(), 0.025, color);
                     }
                 }
 
@@ -345,16 +331,15 @@
                 if let Some(color) = config.contact_normal_color {
                     #[cfg(feature = "2d")]
                     {
-                        debug_renderer.draw_arrow(p1, p1 + normal1 * 30.0, 8.0, 8.0, color);
-                        debug_renderer.draw_arrow(p2, p2 + normal2 * 30.0, 8.0, 8.0, color);
+                        gizmos.draw_arrow(p1, p1 + normal1 * 30.0, 8.0, color);
+                        gizmos.draw_arrow(p2, p2 + normal2 * 30.0, 8.0, color);
                     }
                     #[cfg(feature = "3d")]
                     {
-                        debug_renderer.draw_arrow(p1, p1 + normal1 * 0.5, 0.1, 0.1, color);
-                        debug_renderer.draw_arrow(p2, p2 + normal2 * 0.5, 0.1, 0.1, color);
-                    }
-                }
->>>>>>> 0776176b
+                        gizmos.draw_arrow(p1, p1 + normal1 * 0.5, 0.1, color);
+                        gizmos.draw_arrow(p2, p2 + normal2 * 0.5, 0.1, color);
+                    }
+                }
             }
         }
     }
