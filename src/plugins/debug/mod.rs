--- conflicted
+++ resolved
@@ -221,15 +221,9 @@
                 }
             }
 
-<<<<<<< HEAD
             gizmos.cuboid(
-                Transform::from_scale(Vector::from(aabb.extents()).extend(0.0).f32())
+                Transform::from_scale(Vector::from(aabb.size()).extend(0.0).f32())
                     .with_translation(Vector::from(aabb.center()).extend(0.0).f32()),
-=======
-            debug_renderer.gizmos.cuboid(
-                Transform::from_scale(Vector::from(aabb.size()).extend(0.0).as_f32())
-                    .with_translation(Vector::from(aabb.center()).extend(0.0).as_f32()),
->>>>>>> 03fe23e6
                 color,
             );
         }
@@ -250,15 +244,9 @@
                 }
             }
 
-<<<<<<< HEAD
             gizmos.cuboid(
-                Transform::from_scale(Vector::from(aabb.extents()).f32())
+                Transform::from_scale(Vector::from(aabb.size()).f32())
                     .with_translation(Vector::from(aabb.center()).f32()),
-=======
-            debug_renderer.gizmos.cuboid(
-                Transform::from_scale(Vector::from(aabb.size()).as_f32())
-                    .with_translation(Vector::from(aabb.center()).as_f32()),
->>>>>>> 03fe23e6
                 color,
             );
         }
@@ -302,14 +290,9 @@
 fn debug_render_contacts(
     colliders: Query<(&Position, &Rotation)>,
     mut collisions: EventReader<Collision>,
-<<<<<<< HEAD
-    mut gizmos: Gizmos<PhysicsGizmos>,
-    store: Res<GizmoConfigStore>,
-=======
-    mut debug_renderer: PhysicsDebugRenderer,
-    config: Res<PhysicsDebugConfig>,
+    mut gizmos: Gizmos<PhysicsGizmos>,
+    store: Res<GizmoConfigStore>,
     time: Res<Time<Substeps>>,
->>>>>>> 03fe23e6
 ) {
     let config = store.config::<PhysicsGizmos>().1;
 
@@ -368,25 +351,14 @@
 
                     #[cfg(feature = "2d")]
                     {
-<<<<<<< HEAD
-                        gizmos.draw_arrow(p1, p1 + normal1 * 30.0, 8.0, color);
-                        gizmos.draw_arrow(p2, p2 + normal2 * 30.0, 8.0, color);
-=======
-                        debug_renderer.draw_arrow(p1, p1 + normal1 * length, 8.0, 8.0, color);
-                        debug_renderer.draw_arrow(p2, p2 + normal2 * length, 8.0, 8.0, color);
->>>>>>> 03fe23e6
+                        gizmos.draw_arrow(p1, p1 + normal1 * length, 8.0, color);
+                        gizmos.draw_arrow(p2, p2 + normal2 * length, 8.0, color);
                     }
 
                     #[cfg(feature = "3d")]
                     {
-<<<<<<< HEAD
-                        gizmos.draw_arrow(p1, p1 + normal1 * 0.5, 0.1, color);
-                        gizmos.draw_arrow(p2, p2 + normal2 * 0.5, 0.1, color);
-=======
-                        debug_renderer.draw_arrow(p1, p1 + normal1 * length, 0.1, 0.1, color);
-
-                        debug_renderer.draw_arrow(p2, p2 + normal2 * length, 0.1, 0.1, color_dim);
->>>>>>> 03fe23e6
+                        gizmos.draw_arrow(p1, p1 + normal1 * length, 0.1, color);
+                        gizmos.draw_arrow(p2, p2 + normal2 * length, 0.1, color);
                     }
                 }
             }
