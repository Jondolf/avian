--- conflicted
+++ resolved
@@ -669,11 +669,7 @@
     ///
     /// # #[cfg(all(feature = "3d", feature = "f32"))]
     /// fn print_aabb_intersections(spatial_query: SpatialQuery) {
-<<<<<<< HEAD
-    ///     let aabb = Collider::sphere(0.5).compute_aabb(Vec3::ZERO, Quat::default());
-=======
-    ///     let aabb = Collider::ball(0.5).aabb(Vec3::ZERO, Quat::default());
->>>>>>> 36e0d82a
+    ///     let aabb = Collider::sphere(0.5).aabb(Vec3::ZERO, Quat::default());
     ///     let intersections = spatial_query.aabb_intersections_with_aabb(aabb);
     ///
     ///     for entity in intersections.iter() {
@@ -703,11 +699,7 @@
     ///     let mut intersections = vec![];
     ///
     ///     spatial_query.aabb_intersections_with_aabb_callback(
-<<<<<<< HEAD
     ///         Collider::sphere(0.5).compute_aabb(Vec3::ZERO, Quat::default()),
-=======
-    ///         Collider::ball(0.5).aabb(Vec3::ZERO, Quat::default()),
->>>>>>> 36e0d82a
     ///         |entity| {
     ///             intersections.push(entity);
     ///             true
