//! **Spatial queries** are a way to get information about the environment. They perform geometric queries
//! on [colliders](Collider) and retrieve data about intersections.
//!
//! There are four types of spatial queries: [ray casts](#ray-casting), [shape casts](#shape-casting),
//! [point projection](#point-projection) and [intersection tests](#intersection-tests).
//! All spatial queries can be done using the various methods provided by the [`SpatialQuery`] system parameter.
//!
//! Ray casting and shape casting can also be done with a component-based approach using the [`RayCaster`] and
//! [`ShapeCaster`] components. They enable performing casts every frame in a way that is often more convenient
//! than the normal [`SpatialQuery`] methods. See their documentation for more information.
//!
//! ## Ray casting
//!
//! **Ray casting** is a spatial query that finds intersections between colliders and a half-line. This can be used for
//! a variety of things like getting information about the environment for character controllers and AI,
//! and even rendering using ray tracing.
//!
//! For each hit during ray casting, the hit entity, a *time of impact* and a normal will be stored in [`RayHitData`].
//! The time of impact refers to how long the ray travelled, which is essentially the distance from the ray origin to
//! the point of intersection.
//!
//! There are two ways to perform ray casts.
//!
//! 1. For simple ray casts, use the [`RayCaster`] component. It returns the results of the ray cast
//! in the [`RayHits`] component every frame. It uses local coordinates, so it will automatically follow the entity
//! it's attached to or its parent.
//! 2. When you need more control or don't want to cast every frame, use the ray casting methods provided by
//! [`SpatialQuery`], like [`cast_ray`](SpatialQuery#method.cast_ray), [`ray_hits`](SpatialQuery#method.ray_hits) or
//! [`ray_hits_callback`](SpatialQuery#method.ray_hits_callback).
//!
//! See the documentation of the components and methods for more information.
//!
//! A simple example using the component-based method looks like this:
//!
//! ```
//! use bevy::prelude::*;
//! # #[cfg(feature = "2d")]
//! # use bevy_xpbd_2d::prelude::*;
//! # #[cfg(feature = "3d")]
//! use bevy_xpbd_3d::prelude::*;
//!
//! # #[cfg(all(feature = "3d", feature = "f32"))]
//! fn setup(mut commands: Commands) {
//!     // Spawn a ray caster at the center with the rays travelling right
//!     commands.spawn(RayCaster::new(Vec3::ZERO, Vec3::X));
//!     // ...spawn colliders and other things
//! }
//!
//! fn print_hits(query: Query<(&RayCaster, &RayHits)>) {
//!     for (ray, hits) in &query {
//!         // For the faster iterator that isn't sorted, use `.iter()`
//!         for hit in hits.iter_sorted() {
//!             println!(
//!                 "Hit entity {:?} at {} with normal {}",
//!                 hit.entity,
//!                 ray.origin + ray.direction * hit.time_of_impact,
//!                 hit.normal,
//!             );
//!         }
//!     }
//! }
//! ```
//!
//! To specify which colliders should be considered in the query, use a [spatial query filter](`SpatialQueryFilter`).
//!
//! ## Shape casting
//!
//! **Shape casting** or **sweep testing** is a spatial query that finds intersections between colliders and a shape
//! that is travelling along a half-line. It is very similar to [ray casting](#ray-casting), but instead of a "point"
//! we have an entire shape travelling along a half-line. One use case is determining how far an object can move
//! before it hits the environment.
//!
//! For each hit during shape casting, the hit entity, the *time of impact*, two local points of intersection and two local
//! normals will be stored in [`ShapeHitData`]. The time of impact refers to how long the shape travelled before the initial
//! hit, which is essentially the distance from the shape origin to the global point of intersection.
//!
//! There are two ways to perform shape casts.
//!
//! 1. For simple shape casts, use the [`ShapeCaster`] component. It returns the results of the shape cast
//! in the [`ShapeHits`] component every frame. It uses local coordinates, so it will automatically follow the entity
//! it's attached to or its parent.
//! 2. When you need more control or don't want to cast every frame, use the shape casting methods provided by
//! [`SpatialQuery`], like [`cast_shape`](SpatialQuery#method.cast_shape), [`shape_hits`](SpatialQuery#method.shape_hits) or
//! [`shape_hits_callback`](SpatialQuery#method.shape_hits_callback).
//!
//! See the documentation of the components and methods for more information.
//!
//! A simple example using the component-based method looks like this:
//!
//! ```
//! use bevy::prelude::*;
//! # #[cfg(feature = "2d")]
//! # use bevy_xpbd_2d::prelude::*;
//! # #[cfg(feature = "3d")]
//! use bevy_xpbd_3d::prelude::*;
//!
//! # #[cfg(all(feature = "3d", feature = "f32"))]
//! fn setup(mut commands: Commands) {
//!     // Spawn a shape caster with a ball shape at the center travelling right
//!     commands.spawn(ShapeCaster::new(
//!         Collider::ball(0.5), // Shape
//!         Vec3::ZERO,          // Origin
//!         Quat::default(),     // Shape rotation
//!         Vec3::X              // Direction
//!     ));
//!     // ...spawn colliders and other things
//! }
//!
//! fn print_hits(query: Query<(&ShapeCaster, &ShapeHits)>) {
//!     for (shape_caster, hits) in &query {
//!         for hit in hits.iter() {
//!             println!("Hit entity {:?}", hit.entity);
//!         }
//!     }
//! }
//! ```
//!
//! To specify which colliders should be considered in the query, use a [spatial query filter](`SpatialQueryFilter`).
//!
//! ## Point projection
//!
//! **Point projection** is a spatial query that projects a point on the closest collider. It returns the collider's
//! entity, the projected point, and whether the point is inside of the collider.
//!
//! Point projection can be done with the [`project_point`](SpatialQuery#method.project_point) method of the [`SpatialQuery`]
//! system parameter. See its documentation for more information.
//!
//! To specify which colliders should be considered in the query, use a [spatial query filter](`SpatialQueryFilter`).
//!
//! ## Intersection tests
//!
//! **Intersection tests** are spatial queries that return the entities of colliders that are intersecting a given
//! shape or area.
//!
//! There are three types of intersection tests. They are all methods of the [`SpatialQuery`] system parameter,
//! and they all have callback variants that call a given callback on each intersection.
//!
//! - [`point_intersections`](SpatialQuery#method.point_intersections): Finds all entities with a collider that contains
//! the given point.
//! - [`aabb_intersections_with_aabb`](SpatialQuery#method.aabb_intersections_with_aabb):
//! Finds all entities with a [`ColliderAabb`] that is intersecting the given [`ColliderAabb`].
//! - [`shape_intersections`](SpatialQuery#method.shape_intersections): Finds all entities with a [collider](Collider)
//! that is intersecting the given shape.
//!
//! See the documentation of the components and methods for more information.
//!
//! To specify which colliders should be considered in the query, use a [spatial query filter](`SpatialQueryFilter`).

mod pipeline;
mod query_filter;
mod ray_caster;
mod shape_caster;
mod system_param;

pub use pipeline::*;
pub use query_filter::*;
pub use ray_caster::*;
pub use shape_caster::*;
pub use system_param::*;

use crate::prelude::*;
use bevy::prelude::*;

/// Initializes the [`SpatialQueryPipeline`] resource and handles component-based [spatial queries](spatial_query)
/// like [ray casting](spatial_query#ray-casting) and [shape casting](spatial_query#shape-casting) with
/// [`RayCaster`] and [`ShapeCaster`].
pub struct SpatialQueryPlugin {
    schedule: Box<dyn ScheduleLabel>,
}

impl SpatialQueryPlugin {
    /// Creates a [`SpatialQueryPlugin`] with the schedule that is used for running the [`PhysicsSchedule`].
    ///
    /// The default schedule is `PostUpdate`.
    pub fn new(schedule: impl ScheduleLabel) -> Self {
        Self {
            schedule: Box::new(schedule),
        }
    }
}

impl Default for SpatialQueryPlugin {
    fn default() -> Self {
        Self::new(PostUpdate)
    }
}

impl Plugin for SpatialQueryPlugin {
    fn build(&self, app: &mut App) {
        app.init_resource::<SpatialQueryPipeline>().add_systems(
            self.schedule.dyn_clone(),
            (init_ray_hits, init_shape_hit).in_set(PhysicsSet::Prepare),
        );

        let physics_schedule = app
            .get_schedule_mut(PhysicsSchedule)
            .expect("add PhysicsSchedule first");

        physics_schedule.add_systems(
            (
                update_ray_caster_positions,
                update_shape_caster_positions,
                |mut spatial_query: SpatialQuery| spatial_query.update_pipeline(),
                raycast,
                shapecast,
            )
                .chain()
                .in_set(PhysicsStepSet::SpatialQuery),
        );
    }
}

fn init_ray_hits(mut commands: Commands, rays: Query<(Entity, &RayCaster), Added<RayCaster>>) {
    for (entity, ray) in &rays {
        let max_hits = if ray.max_hits == u32::MAX {
            10
        } else {
            ray.max_hits as usize
        };
        commands.entity(entity).insert(RayHits {
            vector: Vec::with_capacity(max_hits),
            count: 0,
        });
    }
}

fn init_shape_hit(
    mut commands: Commands,
    shape_casters: Query<(Entity, &ShapeCaster), Added<ShapeCaster>>,
) {
    for (entity, shape_caster) in &shape_casters {
        commands.entity(entity).insert(ShapeHits {
            vector: Vec::with_capacity(shape_caster.max_hits.min(100_000) as usize),
            count: 0,
        });
    }
}

type RayCasterPositionQueryComponents = (
    &'static mut RayCaster,
    Option<&'static Position>,
    Option<&'static Rotation>,
    Option<&'static Parent>,
);

fn update_ray_caster_positions(
    mut rays: Query<RayCasterPositionQueryComponents>,
    parents: Query<(Option<&Position>, Option<&Rotation>), With<Children>>,
) {
    for (mut ray, position, rotation, parent) in &mut rays {
        let origin = ray.origin;
        let direction = ray.direction;

        if let Some(position) = position {
            ray.set_global_origin(position.0 + rotation.map_or(origin, |rot| rot.rotate(origin)));
        } else if parent.is_none() {
            ray.set_global_origin(origin);
        }

        if let Some(rotation) = rotation {
            let global_direction = rotation.rotate(ray.direction);
            ray.set_global_direction(global_direction);
        } else if parent.is_none() {
            ray.set_global_direction(direction);
        }

        if let Some(parent) = parent {
            if let Ok((parent_position, parent_rotation)) = parents.get(parent.get()) {
                if position.is_none() {
                    if let Some(position) = parent_position {
                        let rotation = rotation.map_or(
                            parent_rotation.map_or(Rotation::default(), |rot| *rot),
                            |rot| *rot,
                        );
                        ray.set_global_origin(position.0 + rotation.rotate(origin));
                    }
                }
                if rotation.is_none() {
                    if let Some(rotation) = parent_rotation {
                        let global_direction = rotation.rotate(ray.direction);
                        ray.set_global_direction(global_direction);
                    }
                }
            }
        }
    }
}

type ShapeCasterPositionQueryComponents = (
    &'static mut ShapeCaster,
    Option<&'static Position>,
    Option<&'static Rotation>,
    Option<&'static Parent>,
);

fn update_shape_caster_positions(
    mut shape_casters: Query<ShapeCasterPositionQueryComponents>,
    parents: Query<(Option<&Position>, Option<&Rotation>), With<Children>>,
) {
    for (mut shape_caster, position, rotation, parent) in &mut shape_casters {
        let origin = shape_caster.origin;
        let shape_rotation = shape_caster.shape_rotation;
        let direction = shape_caster.direction;

        if let Some(position) = position {
            shape_caster
                .set_global_origin(position.0 + rotation.map_or(origin, |rot| rot.rotate(origin)));
        } else if parent.is_none() {
            shape_caster.set_global_origin(origin);
        }

        if let Some(rotation) = rotation {
            let global_direction = rotation.rotate(shape_caster.direction);
            shape_caster.set_global_direction(global_direction);
            #[cfg(feature = "2d")]
            {
                shape_caster.set_global_shape_rotation(shape_rotation + rotation.as_radians());
            }
            #[cfg(feature = "3d")]
            {
                shape_caster.set_global_shape_rotation(shape_rotation + rotation.0);
            }
        } else if parent.is_none() {
            shape_caster.set_global_direction(direction);
            #[cfg(feature = "2d")]
            {
                shape_caster.set_global_shape_rotation(shape_rotation);
            }
            #[cfg(feature = "3d")]
            {
                shape_caster.set_global_shape_rotation(shape_rotation);
            }
        }

        if let Some(parent) = parent {
            if let Ok((parent_position, parent_rotation)) = parents.get(parent.get()) {
                if position.is_none() {
                    if let Some(position) = parent_position {
                        let rotation = rotation.map_or(
                            parent_rotation.map_or(Rotation::default(), |rot| *rot),
                            |rot| *rot,
                        );
                        shape_caster.set_global_origin(position.0 + rotation.rotate(origin));
                    }
                }
                if rotation.is_none() {
                    if let Some(rotation) = parent_rotation {
                        let global_direction = rotation.rotate(shape_caster.direction);
                        shape_caster.set_global_direction(global_direction);
                        #[cfg(feature = "2d")]
                        {
                            shape_caster
                                .set_global_shape_rotation(shape_rotation + rotation.as_radians());
                        }
                        #[cfg(feature = "3d")]
                        {
                            shape_caster.set_global_shape_rotation(shape_rotation + rotation.0);
                        }
                    }
                }
            }
        }
    }
}

fn raycast(mut rays: Query<(&RayCaster, &mut RayHits)>, spatial_query: SpatialQuery) {
    for (ray, mut hits) in &mut rays {
        if ray.enabled {
            ray.cast(&mut hits, &spatial_query.query_pipeline);
        } else if !hits.is_empty() {
            hits.clear();
        }
    }
}

fn shapecast(
    mut shape_casters: Query<(&ShapeCaster, &mut ShapeHits)>,
    spatial_query: SpatialQuery,
) {
    for (shape_caster, mut hits) in &mut shape_casters {
        if shape_caster.enabled {
            shape_caster.cast(&mut hits, &spatial_query.query_pipeline);
        } else if !hits.is_empty() {
            hits.clear();
        }
    }
<<<<<<< HEAD
}

// Todo: Move this out of the spatial query plugin
fn update_removed_colliders(
    mut removals: RemovedComponents<Collider>,
    mut removed_colliders: ResMut<RemovedColliders>,
) {
    removed_colliders.extend(removals.iter());
=======
>>>>>>> 601efab5
}<|MERGE_RESOLUTION|>--- conflicted
+++ resolved
@@ -384,15 +384,4 @@
             hits.clear();
         }
     }
-<<<<<<< HEAD
-}
-
-// Todo: Move this out of the spatial query plugin
-fn update_removed_colliders(
-    mut removals: RemovedComponents<Collider>,
-    mut removed_colliders: ResMut<RemovedColliders>,
-) {
-    removed_colliders.extend(removals.iter());
-=======
->>>>>>> 601efab5
 }