//! A stripped down version of petgraph's `UnGraph`.
//!
//! - Index types always use `u32`.
//! - Edge iteration order after serialization/deserialization is preserved.
//! - Fewer iterators and helpers, and a few new ones.

use core::cmp::max;
use core::ops::{Index, IndexMut};

use derive_more::derive::From;

/// A node identifier for a graph structure.
#[derive(Clone, Copy, Debug, Default, PartialEq, PartialOrd, Eq, Ord, Hash, From)]
#[cfg_attr(feature = "serialize", derive(serde::Serialize, serde::Deserialize))]
pub struct NodeIndex(pub u32);

impl NodeIndex {
    /// A special index used to denote the final node,
    /// for example at the end of an adjacency list.
    ///
    /// Equivalent to `NodeIndex(u32::MAX)`.
    pub const END: NodeIndex = NodeIndex(u32::MAX);

    /// Returns the inner `u32` value as a `usize`.
    pub fn index(self) -> usize {
        self.0 as usize
    }

    /// Returns `true` if this is the special `END` index.
    pub fn is_end(self) -> bool {
        self == NodeIndex::END
    }
}

/// An edge identifier for a graph structure.
#[derive(Clone, Copy, Debug, Default, PartialEq, PartialOrd, Eq, Ord, Hash, From)]
#[cfg_attr(feature = "serialize", derive(serde::Serialize, serde::Deserialize))]
pub struct EdgeIndex(pub u32);

impl EdgeIndex {
    /// A special index used to denote the abscence of an edge,
    /// for example at the end of an adjacency list.
    ///
    /// Equivalent to `EdgeIndex(u32::MAX)`.
    pub const END: EdgeIndex = EdgeIndex(u32::MAX);

    /// Returns the inner `u32` value as a `usize`.
    pub fn index(self) -> usize {
        self.0 as usize
    }

    /// Returns `true` if this is the special `END` index.
    pub fn is_end(self) -> bool {
        self == EdgeIndex::END
    }
}

/// The direction of a graph edge.
#[derive(Clone, Copy, Debug, PartialEq, PartialOrd, Ord, Eq, Hash)]
#[cfg_attr(feature = "serialize", derive(serde::Serialize, serde::Deserialize))]
#[repr(usize)]
pub enum EdgeDirection {
    /// An `Outgoing` edge is an outward edge *from* the current node.
    Outgoing = 0,
    /// An `Incoming` edge is an inbound edge *to* the current node.
    Incoming = 1,
}

impl EdgeDirection {
    /// The two possible directions for an edge.
    pub const ALL: [EdgeDirection; 2] = [EdgeDirection::Outgoing, EdgeDirection::Incoming];

    /// Returns the opposite direction.
    #[inline]
    pub(super) fn opposite(self) -> EdgeDirection {
        match self {
            EdgeDirection::Outgoing => EdgeDirection::Incoming,
            EdgeDirection::Incoming => EdgeDirection::Outgoing,
        }
    }
}

/// The node type for a graph structure.
#[derive(Clone, Copy, Debug)]
#[cfg_attr(feature = "serialize", derive(serde::Serialize, serde::Deserialize))]
pub struct Node<N> {
    /// Associated node data.
    pub weight: N,
    /// Next edge in outgoing and incoming edge lists.
    pub(super) next: [EdgeIndex; 2],
}

/// The edge type for a graph structure.
#[derive(Clone, Copy, Debug)]
#[cfg_attr(feature = "serialize", derive(serde::Serialize, serde::Deserialize))]
pub struct Edge<E> {
    /// Associated edge data.
    pub weight: E,
    /// Next edge in outgoing and incoming edge lists.
    pub(super) next: [EdgeIndex; 2],
    /// Start and End node index
    pub(super) node: [NodeIndex; 2],
}

impl<E> Edge<E> {
    /// Return the source node index.
    pub fn source(&self) -> NodeIndex {
        self.node[0]
    }

    /// Return the target node index.
    pub fn target(&self) -> NodeIndex {
        self.node[1]
    }
}

/// A graph with undirected edges.
///
/// The graph can invalidate node or edge indices when items are removed.
/// If you need stable indices, use [`StableUnGraph`](super::stable_graph::StableUnGraph).
#[derive(Clone, Debug)]
#[cfg_attr(feature = "serialize", derive(serde::Serialize, serde::Deserialize))]
pub struct UnGraph<N, E> {
    pub(super) nodes: Vec<Node<N>>,
    pub(super) edges: Vec<Edge<E>>,
}

impl<N, E> Default for UnGraph<N, E> {
    fn default() -> Self {
        Self {
            nodes: Vec::new(),
            edges: Vec::new(),
        }
    }
}

pub(super) enum Pair<T> {
    Both(T, T),
    One(T),
    None,
}

/// Get mutable references at index `a` and `b`.
pub(super) fn index_twice<T>(arr: &mut [T], a: usize, b: usize) -> Pair<&mut T> {
    if max(a, b) >= arr.len() {
        Pair::None
    } else if a == b {
        Pair::One(&mut arr[max(a, b)])
    } else {
        // safe because `a` and `b` are in bounds and distinct.
        unsafe {
            let ar = &mut *(arr.get_unchecked_mut(a) as *mut _);
            let br = &mut *(arr.get_unchecked_mut(b) as *mut _);
            Pair::Both(ar, br)
        }
    }
}

impl<N, E> UnGraph<N, E> {
    /// Creates a new [`UnGraph`] with estimated capacity.
    pub fn with_capacity(nodes: usize, edges: usize) -> Self {
        UnGraph {
            nodes: Vec::with_capacity(nodes),
            edges: Vec::with_capacity(edges),
        }
    }

    /// Returns the number of nodes in the graph.
    ///
    /// Computes in **O(1)** time.
    pub fn node_count(&self) -> usize {
        self.nodes.len()
    }

    /// Returns the number of edges in the graph.
    ///
    /// Computes in **O(1)** time.
    pub fn edge_count(&self) -> usize {
        self.edges.len()
    }

    /// Adds a node (also called vertex) with associated data `weight` to the graph.
    ///
    /// Computes in **O(1)** time.
    ///
    /// Returns the index of the new node.
    ///
    /// # Panics
    ///
    /// Panics if the graph is at the maximum number of nodes.
    pub fn add_node(&mut self, weight: N) -> NodeIndex {
        let node = Node {
            weight,
            next: [EdgeIndex::END, EdgeIndex::END],
        };
        assert!(self.nodes.len() as u32 != u32::MAX);
        let node_idx = NodeIndex(self.nodes.len() as u32);
        self.nodes.push(node);
        node_idx
    }

    /// Accesses the weight for node `a`.
    ///
    /// Also available with indexing syntax: `&graph[a]`.
    pub fn node_weight(&self, a: NodeIndex) -> Option<&N> {
        self.nodes.get(a.index()).map(|n| &n.weight)
    }

    /// Adds an edge from `a` to `b` to the graph, with its associated
    /// data `weight`.
    ///
    /// Returns the index of the new edge.
    ///
    /// Computes in **O(1)** time.
    ///
    /// **Note:** `UnGraph` allows adding parallel (“duplicate”) edges. If you want
    /// to avoid this, use [`.update_edge(a, b, weight)`](#method.update_edge) instead.
    ///
    /// # Panics
    ///
    /// Panics if any of the nodes don't exist or the graph is at the maximum number of edges.
    pub fn add_edge(&mut self, a: NodeIndex, b: NodeIndex, weight: E) -> EdgeIndex {
        assert!(self.edges.len() as u32 != u32::MAX);
        let edge_idx = EdgeIndex(self.edges.len() as u32);
        let mut edge = Edge {
            weight,
            node: [a, b],
            next: [EdgeIndex::END; 2],
        };
        match index_twice(&mut self.nodes, a.index(), b.index()) {
            Pair::None => panic!("`UnGraph::add_edge`: node indices out of bounds"),
            Pair::One(an) => {
                edge.next = an.next;
                an.next[0] = edge_idx;
                an.next[1] = edge_idx;
            }
            Pair::Both(an, bn) => {
                // `a` and `b` are different indices
                edge.next = [an.next[0], bn.next[1]];
                an.next[0] = edge_idx;
                bn.next[1] = edge_idx;
            }
        }
        self.edges.push(edge);
        edge_idx
    }

    /// Adds or updates an edge from `a` to `b`.
    /// If the edge already exists, its weight is updated.
    ///
    /// Returns the index of the affected edge.
    ///
    /// Computes in **O(e')** time, where **e'** is the number of edges
    /// connected to `a` (and `b`, if the graph edges are undirected).
    ///
    /// # Panics
    ///
    /// Panics if any of the nodes doesn't exist.
    pub fn update_edge(&mut self, a: NodeIndex, b: NodeIndex, weight: E) -> EdgeIndex {
        if let Some(ix) = self.find_edge(a, b)
            && let Some(ed) = self.edge_weight_mut(ix)
        {
            *ed = weight;
            return ix;
        }
        self.add_edge(a, b, weight)
    }

    /// Accesses the weight for edge `e`.
    ///
    /// Also available with indexing syntax: `&graph[e]`.
    pub fn edge_weight(&self, e: EdgeIndex) -> Option<&E> {
        self.edges.get(e.index()).map(|e| &e.weight)
    }

    /// Accesses the weight for edge `e` mutably.
    ///
    /// Also available with indexing syntax: `&mut graph[e]`.
    pub fn edge_weight_mut(&mut self, e: EdgeIndex) -> Option<&mut E> {
        self.edges.get_mut(e.index()).map(|e| &mut e.weight)
    }

    /// Accesses the source and target nodes for `e`.
    pub fn edge_endpoints(&self, e: EdgeIndex) -> Option<(NodeIndex, NodeIndex)> {
        self.edges
            .get(e.index())
            .map(|ed| (ed.source(), ed.target()))
    }

    /// Removes `a` from the graph if it exists, calling `edge_callback` for each of its edges,
    /// and returns its weight. If it doesn't exist in the graph, returns `None`.
    ///
    /// Apart from `a`, this invalidates the last node index in the graph
    /// (that node will adopt the removed node index). Edge indices are
    /// invalidated as they would be following the removal of each edge
    /// with an endpoint in `a`.
    ///
    /// Computes in **O(e')** time, where **e'** is the number of affected
    /// edges, including *n* calls to [`remove_edge`](Self::remove_edge),
    /// where *n* is the number of edges with an endpoint in `a`,
    /// and including the edges with an endpoint in the displaced node.
    pub fn remove_node_with<F>(&mut self, a: NodeIndex, mut edge_callback: F) -> Option<N>
    where
        F: FnMut(E),
    {
        if a.index() >= self.nodes.len() {
            return None;
        }

        for d in EdgeDirection::ALL {
            let k = d as usize;

            // Remove all edges from and to this node.
            loop {
                let next = self.nodes[a.index()].next[k];
                if next == EdgeIndex::END {
                    break;
                }
                let edge = self.remove_edge(next).expect("edge not found for removal");
                edge_callback(edge);
            }
        }

        // Use `swap_remove` -- only the swapped-in node is going to change
        // `NodeIndex`, so we only have to walk its edges and update them.

        let node = self.nodes.swap_remove(a.index());

        // Find the edge lists of the node that had to relocate.
        // It may be that no node had to relocate, then we are done already.
        let swap_edges = match self.nodes.get(a.index()) {
            None => return Some(node.weight),
            Some(ed) => ed.next,
        };

        // The swapped element's old index
        let old_index = NodeIndex(self.nodes.len() as u32);
        let new_index = a;

        // Adjust the starts of the out edges, and ends of the in edges.
        for d in EdgeDirection::ALL {
            let k = d as usize;
            let mut edges = EdgesWalkerMut {
                edges: &mut self.edges,
                next: swap_edges[k],
                dir: d,
            };
            while let Some(curedge) = edges.next_edge() {
                debug_assert!(curedge.node[k] == old_index);
                curedge.node[k] = new_index;
            }
        }
        Some(node.weight)
    }

    /// For edge `e` with endpoints `edge_node`, replaces links to it
    /// with links to `edge_next`.
    pub(super) fn change_edge_links(
        &mut self,
        edge_node: [NodeIndex; 2],
        e: EdgeIndex,
        edge_next: [EdgeIndex; 2],
    ) {
        for d in EdgeDirection::ALL {
            let k = d as usize;
            let node = match self.nodes.get_mut(edge_node[k].index()) {
                Some(r) => r,
                None => {
                    debug_assert!(
                        false,
                        "Edge's endpoint dir={:?} index={:?} not found",
                        d, edge_node[k]
                    );
                    return;
                }
            };
            let fst = node.next[k];
            if fst == e {
                node.next[k] = edge_next[k];
            } else {
                let mut edges = EdgesWalkerMut {
                    edges: &mut self.edges,
                    next: fst,
                    dir: d,
                };
                while let Some(curedge) = edges.next_edge() {
                    if curedge.next[k] == e {
                        curedge.next[k] = edge_next[k];
                        // The edge can only be present once in the list.
                        break;
                    }
                }
            }
        }
    }

    /// Removes an edge and returns its edge weight, or `None` if it didn't exist.
    ///
    /// Apart from `e`, this invalidates the last edge index in the graph
    /// (that edge will adopt the removed edge index).
    ///
    /// Computes in **O(e')** time, where **e'** is the size of four particular edge lists, for
    /// the vertices of `e` and the vertices of another affected edge.
    pub fn remove_edge(&mut self, e: EdgeIndex) -> Option<E> {
        // Every edge is part of two lists, outgoing and incoming edges.
        // Remove it from both.
        let (edge_node, edge_next) = match self.edges.get(e.index()) {
            None => return None,
            Some(x) => (x.node, x.next),
        };

        // Remove the edge from its in and out lists by replacing it with
        // a link to the next in the list.
        self.change_edge_links(edge_node, e, edge_next);
        self.remove_edge_adjust_indices(e)
    }

    fn remove_edge_adjust_indices(&mut self, e: EdgeIndex) -> Option<E> {
        // `swap_remove` the edge -- only the removed edge
        // and the edge swapped into place are affected and need updating
        // indices.
        let edge = self.edges.swap_remove(e.index());
        let swap = match self.edges.get(e.index()) {
            // No element needed to be swapped.
            None => return Some(edge.weight),
            Some(ed) => ed.node,
        };
        let swapped_e = EdgeIndex(self.edges.len() as u32);

        // Update the edge lists by replacing links to the old index by references to the new
        // edge index.
        self.change_edge_links(swap, swapped_e, [e, e]);

        Some(edge.weight)
    }

    /// Returns an iterator of all nodes with an edge connected to `a`.
    ///
    /// Produces an empty iterator if the node doesn't exist.
    ///
    /// The iterator element type is `NodeIndex`.
    pub fn neighbors(&self, a: NodeIndex) -> Neighbors<'_, E> {
        Neighbors {
            skip_start: a,
            edges: &self.edges,
            next: match self.nodes.get(a.index()) {
                None => [EdgeIndex::END, EdgeIndex::END],
                Some(n) => n.next,
            },
        }
    }

    /// Returns an iterator of all edges connected to `a`.
    ///
    /// Produces an empty iterator if the node doesn't exist.
    ///
    /// The iterator element type is `EdgeReference<E>`.
    pub fn edges(&self, a: NodeIndex) -> Edges<'_, E> {
        Edges {
            skip_start: a,
            edges: &self.edges,
            direction: EdgeDirection::Outgoing,
            next: match self.nodes.get(a.index()) {
                None => [EdgeIndex::END, EdgeIndex::END],
                Some(n) => n.next,
            },
        }
    }

    /// Returns a mutable iterator of all edges connected to `a`.
    ///
    /// Produces an empty iterator if the node doesn't exist.
    ///
    /// The iterator element type is `EdgeReference<E>`.
    pub fn edges_mut(&mut self, a: NodeIndex) -> EdgesMut<'_, N, E> {
        let incoming_edge = self.first_edge(a, EdgeDirection::Incoming);
        let outgoing_edge = self.first_edge(a, EdgeDirection::Outgoing);

        EdgesMut {
            graph: self,
            incoming_edge,
            outgoing_edge,
        }
    }

    /// Looks up if there is an edge from `a` to `b`.
    ///
    /// Computes in **O(e')** time, where **e'** is the number of edges
    /// connected to `a` (and `b`, if the graph edges are undirected).
    pub fn contains_edge(&self, a: NodeIndex, b: NodeIndex) -> bool {
        self.find_edge(a, b).is_some()
    }

    /// Looks up an edge from `a` to `b`.
    ///
    /// Computes in **O(e')** time, where **e'** is the number of edges
    /// connected to `a` (and `b`, if the graph edges are undirected).
    pub fn find_edge(&self, a: NodeIndex, b: NodeIndex) -> Option<EdgeIndex> {
        self.find_edge_from_node(self.nodes.get(a.index())?, b)
    }

    pub(super) fn find_edge_from_node(&self, node: &Node<N>, b: NodeIndex) -> Option<EdgeIndex> {
        for &d in &EdgeDirection::ALL {
            let k = d as usize;
            let mut edix = node.next[k];
            while let Some(edge) = self.edges.get(edix.index()) {
                if edge.node[1 - k] == b {
                    return Some(edix);
                }
                edix = edge.next[k];
            }
        }
        None
    }

<<<<<<< HEAD
=======
    /// Returns an iterator over the node indices of the graph.
    pub fn node_indices(&self) -> impl DoubleEndedIterator<Item = NodeIndex> + use<N, E> {
        (0..self.node_count()).map(|i| NodeIndex(i as u32))
    }

    /// Returns an iterator over the edge indices of the graph
    pub fn edge_indices(&self) -> impl DoubleEndedIterator<Item = EdgeIndex> + use<N, E> {
        (0..self.edge_count()).map(|i| EdgeIndex(i as u32))
    }

>>>>>>> 44dda95a
    /// Returns an iterator yielding immutable access to edge weights for edges from or to `a`.
    pub fn edge_weights(&self, a: NodeIndex) -> EdgeWeights<'_, E> {
        EdgeWeights {
            skip_start: a,
            edges: &self.edges,
            direction: EdgeDirection::Outgoing,
            next: match self.nodes.get(a.index()) {
                None => [EdgeIndex::END, EdgeIndex::END],
                Some(n) => n.next,
            },
        }
    }

    /// Returns an iterator yielding mutable access to edge weights for edges from or to `a`.
    pub fn edge_weights_mut(&mut self, a: NodeIndex) -> EdgeWeightsMut<'_, N, E> {
        let incoming_edge = self.first_edge(a, EdgeDirection::Incoming);
        let outgoing_edge = self.first_edge(a, EdgeDirection::Outgoing);

        EdgeWeightsMut {
            graph: self,
            incoming_edge,
            outgoing_edge,
        }
    }

    /// Returns an iterator yielding immutable access to all edge weights.
    ///
    /// The order in which weights are yielded matches the order of their
    /// edge indices.
    pub fn all_edge_weights(&self) -> AllEdgeWeights<'_, E> {
        AllEdgeWeights {
            edges: self.edges.iter(),
        }
    }

    /// Returns an iterator yielding mutable access to all edge weights.
    ///
    /// The order in which weights are yielded matches the order of their
    /// edge indices.
    pub fn all_edge_weights_mut(&mut self) -> AllEdgeWeightsMut<'_, E> {
        AllEdgeWeightsMut {
            edges: self.edges.iter_mut(),
        }
    }

    /// Accesses the internal node array.
    pub fn raw_nodes(&self) -> &[Node<N>] {
        &self.nodes
    }

    /// Accesses the internal node array mutably.
    pub fn raw_nodes_mut(&mut self) -> &mut [Node<N>] {
        &mut self.nodes
    }

    /// Accesses the internal edge array.
    pub fn raw_edges(&self) -> &[Edge<E>] {
        &self.edges
    }

    /// Accesses the internal edge array mutably.
    pub fn raw_edges_mut(&mut self) -> &mut [Edge<E>] {
        &mut self.edges
    }

    /// Accessor for data structure internals: returns the first edge in the given direction.
    pub fn first_edge(&self, a: NodeIndex, dir: EdgeDirection) -> Option<EdgeIndex> {
        match self.nodes.get(a.index()) {
            None => None,
            Some(node) => {
                let edix = node.next[dir as usize];
                if edix == EdgeIndex::END {
                    None
                } else {
                    Some(edix)
                }
            }
        }
    }

    /// Accessor for data structure internals: returns the next edge for the given direction.
    pub fn next_edge(&self, e: EdgeIndex, dir: EdgeDirection) -> Option<EdgeIndex> {
        match self.edges.get(e.index()) {
            None => None,
            Some(node) => {
                let edix = node.next[dir as usize];
                if edix == EdgeIndex::END {
                    None
                } else {
                    Some(edix)
                }
            }
        }
    }

    /// Removes all nodes and edges.
    pub fn clear(&mut self) {
        self.nodes.clear();
        self.edges.clear();
    }

    /// Removes all edges.
    pub fn clear_edges(&mut self) {
        self.edges.clear();
        for node in &mut self.nodes {
            node.next = [EdgeIndex::END, EdgeIndex::END];
        }
    }

    /// Returns the current node capacity of the graph.
    pub fn nodes_capacity(&self) -> usize {
        self.nodes.capacity()
    }

    /// Returns the current edge capacity of the graph.
    pub fn edges_capacity(&self) -> usize {
        self.edges.capacity()
    }

    /// Reserves capacity for at least `additional` more nodes to be inserted in
    /// the graph. Graph may reserve more space to avoid frequent reallocations.
    ///
    /// # Panics
    ///
    /// Panics if the new capacity overflows `usize`.
    pub fn reserve_nodes(&mut self, additional: usize) {
        self.nodes.reserve(additional);
    }

    /// Reserves capacity for at least `additional` more edges to be inserted in
    /// the graph. Graph may reserve more space to avoid frequent reallocations.
    ///
    /// # Panics
    ///
    /// Panics if the new capacity overflows `usize`.
    pub fn reserve_edges(&mut self, additional: usize) {
        self.edges.reserve(additional);
    }
}

/// An iterator over the neighbors of a node.
///
/// The iterator element type is `NodeIndex`.
#[derive(Debug)]
pub struct Neighbors<'a, E: 'a> {
    /// The starting node to skip over.
    skip_start: NodeIndex,

    /// The edges to iterate over.
    edges: &'a [Edge<E>],

    /// The next edge to visit.
    next: [EdgeIndex; 2],
}

impl<E> Iterator for Neighbors<'_, E> {
    type Item = NodeIndex;

    fn next(&mut self) -> Option<NodeIndex> {
        // First any outgoing edges.
        match self.edges.get(self.next[0].index()) {
            None => {}
            Some(edge) => {
                self.next[0] = edge.next[0];
                return Some(edge.node[1]);
            }
        }

        // Then incoming edges.
        // For an "undirected" iterator, make sure we don't double
        // count self-loops by skipping them in the incoming list.
        while let Some(edge) = self.edges.get(self.next[1].index()) {
            self.next[1] = edge.next[1];
            if edge.node[0] != self.skip_start {
                return Some(edge.node[0]);
            }
        }
        None
    }
}

impl<E> Clone for Neighbors<'_, E> {
    fn clone(&self) -> Self {
        Neighbors {
            skip_start: self.skip_start,
            edges: self.edges,
            next: self.next,
        }
    }
}

/// An iterator over edges from or to a node.
pub struct Edges<'a, E: 'a> {
    /// The starting node to skip over.
    skip_start: NodeIndex,

    /// The edges to iterate over.
    edges: &'a [Edge<E>],

    /// The next edge to visit.
    next: [EdgeIndex; 2],

    /// The direction of edges.
    direction: EdgeDirection,
}

impl<'a, E> Iterator for Edges<'a, E> {
    type Item = EdgeReference<'a, E>;

    fn next(&mut self) -> Option<Self::Item> {
        //      type        direction    |    iterate over    reverse
        // ------------------------------|------------------------------
        //    Directed      Outgoing     |      outgoing        no
        //    Directed      Incoming     |      incoming        no
        //   Undirected     Outgoing     |        both       incoming
        //   Undirected     Incoming     |        both       outgoing

        // For `iterate_over`, "both" is represented as `None`.
        // For `reverse`, "no" is represented as `None`.
        let (iterate_over, _reverse) = (None, Some(self.direction.opposite()));

        if iterate_over.unwrap_or(EdgeDirection::Outgoing) == EdgeDirection::Outgoing {
            let i = self.next[0].index();
            if let Some(Edge { weight, next, .. }) = self.edges.get(i) {
                self.next[0] = next[0];
                return Some(EdgeReference {
                    index: EdgeIndex(i as u32),
                    weight,
                });
            }
        }

        if iterate_over.unwrap_or(EdgeDirection::Incoming) == EdgeDirection::Incoming {
            while let Some(Edge { node, weight, next }) = self.edges.get(self.next[1].index()) {
                let edge_index = self.next[1];
                self.next[1] = next[1];

                // In any of the "both" situations, self-loops would be iterated over twice.
                // Skip them here.
                if iterate_over.is_none() && node[0] == self.skip_start {
                    continue;
                }

                return Some(EdgeReference {
                    index: edge_index,
                    weight,
                });
            }
        }

        None
    }
}

impl<E> Clone for Edges<'_, E> {
    fn clone(&self) -> Self {
        Edges {
            skip_start: self.skip_start,
            edges: self.edges,
            next: self.next,
            direction: self.direction,
        }
    }
}

/// An iterator over mutable references to all edges from or to a node.
pub struct EdgesMut<'a, N, E> {
    graph: &'a mut UnGraph<N, E>,
    incoming_edge: Option<EdgeIndex>,
    outgoing_edge: Option<EdgeIndex>,
}

impl<'a, N: Copy, E> Iterator for EdgesMut<'a, N, E> {
    type Item = EdgeMut<'a, E>;

    #[inline]
    fn next(&mut self) -> Option<EdgeMut<'a, E>> {
        if let Some(edge) = self.incoming_edge {
            self.incoming_edge = self.graph.next_edge(edge, EdgeDirection::Incoming);
            let weights = &mut self.graph[edge];
            return Some(EdgeMut {
                index: edge,
                weight: unsafe { core::mem::transmute::<&mut E, &'a mut E>(weights) },
            });
        }

        let edge = self.outgoing_edge?;
        self.outgoing_edge = self.graph.next_edge(edge, EdgeDirection::Outgoing);
        let weights = &mut self.graph[edge];
        Some(EdgeMut {
            index: edge,
            weight: unsafe { core::mem::transmute::<&mut E, &'a mut E>(weights) },
        })
    }
}

// TODO: Reduce duplication between `Edges` variants.
/// An iterator over edge weights for edges from or to a node.
pub struct EdgeWeights<'a, E: 'a> {
    /// The starting node to skip over.
    skip_start: NodeIndex,

    /// The edges to iterate over.
    edges: &'a [Edge<E>],

    /// The next edge to visit.
    next: [EdgeIndex; 2],

    /// The direction of edges.
    direction: EdgeDirection,
}

impl<'a, E> Iterator for EdgeWeights<'a, E> {
    type Item = &'a E;

    fn next(&mut self) -> Option<Self::Item> {
        let i = self.next[0].index();
        if let Some(Edge { weight, next, .. }) = self.edges.get(i) {
            self.next[0] = next[0];
            return Some(weight);
        }

        while let Some(Edge { node, weight, next }) = self.edges.get(self.next[1].index()) {
            self.next[1] = next[1];

            // In any of the "both" situations, self-loops would be iterated over twice.
            // Skip them here.
            if node[0] == self.skip_start {
                continue;
            }

            return Some(weight);
        }

        None
    }
}

impl<E> Clone for EdgeWeights<'_, E> {
    fn clone(&self) -> Self {
        EdgeWeights {
            skip_start: self.skip_start,
            edges: self.edges,
            next: self.next,
            direction: self.direction,
        }
    }
}

/// An iterator over mutable references to all edge weights from or to a node.
pub struct EdgeWeightsMut<'a, N, E> {
    /// A mutable reference to the graph.
    pub graph: &'a mut UnGraph<N, E>,

    /// The next incoming edge to visit.
    pub incoming_edge: Option<EdgeIndex>,

    /// The next outgoing edge to visit.
    pub outgoing_edge: Option<EdgeIndex>,
}

impl<'a, N: Copy, E> Iterator for EdgeWeightsMut<'a, N, E> {
    type Item = &'a mut E;

    #[inline]
    fn next(&mut self) -> Option<&'a mut E> {
        if let Some(edge) = self.incoming_edge {
            self.incoming_edge = self.graph.next_edge(edge, EdgeDirection::Incoming);
            let weight = &mut self.graph[edge];
            return Some(unsafe { core::mem::transmute::<&mut E, &'a mut E>(weight) });
        }

        let edge = self.outgoing_edge?;
        self.outgoing_edge = self.graph.next_edge(edge, EdgeDirection::Outgoing);
        let weight = &mut self.graph[edge];
        Some(unsafe { core::mem::transmute::<&mut E, &'a mut E>(weight) })
    }
}

/// An iterator yielding immutable access to all edge weights.
pub struct AllEdgeWeights<'a, E: 'a> {
    edges: core::slice::Iter<'a, Edge<E>>,
}

impl<'a, E> Iterator for AllEdgeWeights<'a, E> {
    type Item = &'a E;

    fn next(&mut self) -> Option<&'a E> {
        self.edges.next().map(|edge| &edge.weight)
    }

    fn size_hint(&self) -> (usize, Option<usize>) {
        self.edges.size_hint()
    }
}

/// An iterator yielding mutable access to all edge weights.
#[derive(Debug)]
pub struct AllEdgeWeightsMut<'a, E: 'a> {
    edges: core::slice::IterMut<'a, Edge<E>>,
}

impl<'a, E> Iterator for AllEdgeWeightsMut<'a, E> {
    type Item = &'a mut E;

    fn next(&mut self) -> Option<&'a mut E> {
        self.edges.next().map(|edge| &mut edge.weight)
    }

    fn size_hint(&self) -> (usize, Option<usize>) {
        self.edges.size_hint()
    }
}

struct EdgesWalkerMut<'a, E: 'a> {
    edges: &'a mut [Edge<E>],
    next: EdgeIndex,
    dir: EdgeDirection,
}

impl<E> EdgesWalkerMut<'_, E> {
    fn next_edge(&mut self) -> Option<&mut Edge<E>> {
        self.next().map(|t| t.1)
    }

    fn next(&mut self) -> Option<(EdgeIndex, &mut Edge<E>)> {
        let this_index = self.next;
        let k = self.dir as usize;
        match self.edges.get_mut(self.next.index()) {
            None => None,
            Some(edge) => {
                self.next = edge.next[k];
                Some((this_index, edge))
            }
        }
    }
}

/// Indexes the `UnGraph` by `NodeIndex` to access node weights.
///
/// # Panics
///
/// Panics if the node doesn't exist.
impl<N, E> Index<NodeIndex> for UnGraph<N, E> {
    type Output = N;
    fn index(&self, index: NodeIndex) -> &N {
        &self.nodes[index.index()].weight
    }
}

/// Indexes the `UnGraph` by `NodeIndex` to access node weights.
///
/// # Panics
///
/// Panics if the node doesn't exist.
impl<N, E> IndexMut<NodeIndex> for UnGraph<N, E> {
    fn index_mut(&mut self, index: NodeIndex) -> &mut N {
        &mut self.nodes[index.index()].weight
    }
}

/// Indexes the `UnGraph` by `EdgeIndex` to access edge weights.
///
/// # Panics
///
/// Panics if the edge doesn't exist.
impl<N, E> Index<EdgeIndex> for UnGraph<N, E> {
    type Output = E;
    fn index(&self, index: EdgeIndex) -> &E {
        &self.edges[index.index()].weight
    }
}

/// Indexes the `UnGraph` by `EdgeIndex` to access edge weights.
///
/// # Panics
///
/// Panics if the edge doesn't exist.
impl<N, E> IndexMut<EdgeIndex> for UnGraph<N, E> {
    fn index_mut(&mut self, index: EdgeIndex) -> &mut E {
        &mut self.edges[index.index()].weight
    }
}

/// A reference to a graph edge.
#[derive(Debug)]
pub struct EdgeReference<'a, E: 'a> {
    index: EdgeIndex,
    weight: &'a E,
}

impl<'a, E: 'a> EdgeReference<'a, E> {
    /// Returns the index of the edge.
    #[inline]
    pub fn index(&self) -> EdgeIndex {
        self.index
    }

    /// Returns the weight of the edge.
    #[inline]
    pub fn weight(&self) -> &'a E {
        self.weight
    }
}

impl<E> Clone for EdgeReference<'_, E> {
    fn clone(&self) -> Self {
        *self
    }
}

impl<E> Copy for EdgeReference<'_, E> {}

impl<E> PartialEq for EdgeReference<'_, E>
where
    E: PartialEq,
{
    fn eq(&self, rhs: &Self) -> bool {
        self.index == rhs.index && self.weight == rhs.weight
    }
}

/// A mutable reference to a graph edge.
#[derive(Debug)]
pub struct EdgeMut<'a, E: 'a> {
    index: EdgeIndex,
    weight: &'a mut E,
}

impl<E> EdgeMut<'_, E> {
    /// Returns the index of the edge.
    #[inline]
    pub fn index(&self) -> EdgeIndex {
        self.index
    }

    /// Returns the weight of the edge.
    #[inline]
    pub fn weight(&self) -> &E {
        self.weight
    }

    /// Returns the weight of the edge mutably.
    #[inline]
    pub fn weight_mut(&mut self) -> &mut E {
        self.weight
    }
}

impl<E> PartialEq for EdgeMut<'_, E>
where
    E: PartialEq,
{
    fn eq(&self, rhs: &Self) -> bool {
        self.index == rhs.index && self.weight == rhs.weight
    }
}<|MERGE_RESOLUTION|>--- conflicted
+++ resolved
@@ -513,19 +513,6 @@
         None
     }
 
-<<<<<<< HEAD
-=======
-    /// Returns an iterator over the node indices of the graph.
-    pub fn node_indices(&self) -> impl DoubleEndedIterator<Item = NodeIndex> + use<N, E> {
-        (0..self.node_count()).map(|i| NodeIndex(i as u32))
-    }
-
-    /// Returns an iterator over the edge indices of the graph
-    pub fn edge_indices(&self) -> impl DoubleEndedIterator<Item = EdgeIndex> + use<N, E> {
-        (0..self.edge_count()).map(|i| EdgeIndex(i as u32))
-    }
-
->>>>>>> 44dda95a
     /// Returns an iterator yielding immutable access to edge weights for edges from or to `a`.
     pub fn edge_weights(&self, a: NodeIndex) -> EdgeWeights<'_, E> {
         EdgeWeights {
