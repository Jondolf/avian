//! # ![Avian Physics](https://raw.githubusercontent.com/Jondolf/avian/avian/assets/branding/logo.svg)
//!
//! **Avian** is an ECS-driven 2D and 3D physics engine for the [Bevy game engine](https://bevyengine.org/).
//!
//! Check out the [GitHub repository](https://github.com/Jondolf/avian)
//! for more information about the design, read the [Getting started](#getting-started)
//! guide below to get up to speed, and take a look at the [Table of contents](#table-of-contents)
//! for an overview of the engine's features and their documentation.
//!
//! You can also check out the [FAQ](#frequently-asked-questions), and if you encounter
//! any further problems, consider saying hello on the [Bevy Discord](https://discord.gg/bevy)!
//!
//! ## Getting started
//!
//! This short guide should help you get started with Avian.
//!
//! ### Add the dependency
//!
//! First, add `avian2d` or `avian3d` to the dependencies in your `Cargo.toml`:
//!  
//! ```toml
//! # For 2D applications:
//! [dependencies]
//! avian2d = "0.1"
//!
//! # For 3D applications:
//! [dependencies]
//! avian3d = "0.1"
//!
//! # If you want to use the most up-to-date version, you can follow the main branch:
//! [dependencies]
//! avian3d = { git = "https://github.com/Jondolf/avian", branch = "main" }
//! ```
//!
//! You can specify features by disabling the default features and manually adding
//! the feature flags you want:
//!
//! ```toml
//! [dependencies]
//! # Add 3D Avian with double-precision floating point numbers.
//! # `parry-f64` enables collision detection using Parry.
//! avian3d = { version = "0.1", default-features = false, features = ["3d", "f64", "parry-f64"] }
//! ```
//!
//! ### Feature flags
//!
//! | Feature                | Description                                                                                                                              | Default feature         |
//! | ---------------------- | ---------------------------------------------------------------------------------------------------------------------------------------- | ----------------------- |
//! | `2d`                   | Enables 2D physics. Incompatible with `3d`.                                                                                              | Yes (`avian2d`)    |
//! | `3d`                   | Enables 3D physics. Incompatible with `2d`.                                                                                              | Yes (`avian3d`)    |
//! | `f32`                  | Enables `f32` precision for physics. Incompatible with `f64`.                                                                            | Yes                     |
//! | `f64`                  | Enables `f64` precision for physics. Incompatible with `f32`.                                                                            | No                      |
//! | `default-collider`     | Enables the default [`Collider`]. Required for [spatial queries](spatial_query). Requires either the `parry-f32` or `parry-f64` feature. | Yes                     |
//! | `parry-f32`            | Enables the `f32` version of the Parry collision detection library. Also enables the `default-collider` feature.                         | Yes                     |
//! | `parry-f64`            | Enables the `f64` version of the Parry collision detection library. Also enables the `default-collider` feature.                         | No                      |
#![cfg_attr(
    feature = "3d",
    doc = "| `collider-from-mesh`   | Allows you to create [`Collider`]s from `Mesh`es.                                                                                        | Yes                     |"
)]
//! | `bevy_scene`           | Enables [`ColliderConstructorHierarchy`] to wait until a [`Scene`] has loaded before processing it.                                       | Yes                     |
//! | `bevy_picking`         | Enables physics picking support for `bevy_picking` using the [`PhysicsPickingPlugin`].  The plugin must be added separately.              | Yes                     |
//! | `debug-plugin`         | Enables physics debug rendering using the [`PhysicsDebugPlugin`]. The plugin must be added separately.                                    | Yes                     |
//! | `enhanced-determinism` | Enables increased determinism.                                                                                                            | No                      |
//! | `parallel`             | Enables some extra multithreading, which improves performance for larger simulations but can add some overhead for smaller ones.          | Yes                     |
//! | `simd`                 | Enables [SIMD] optimizations.                                                                                                             | No                      |
//! | `serialize`            | Enables support for serialization and deserialization using Serde.                                                                        | No                      |
//!
//! [SIMD]: https://en.wikipedia.org/wiki/Single_instruction,_multiple_data
//!
//! ### Add the plugins
//!
//! Avian is designed to be very modular. It is built from several [plugins](PhysicsPlugins) that
//! manage different parts of the engine. These plugins can be easily initialized and configured through
//! the [`PhysicsPlugins`] plugin group.
//!
//! ```no_run
#![cfg_attr(feature = "2d", doc = "use avian2d::prelude::*;")]
#![cfg_attr(feature = "3d", doc = "use avian3d::prelude::*;")]
//! use bevy::prelude::*;
//!
//! fn main() {
//!     App::new()
//!         .add_plugins((DefaultPlugins, PhysicsPlugins::default()))
//!         // ...your other plugins, systems and resources
//!         .run();
//! }
//! ```
//!
//! Now you can use all of Avian's components and resources to build whatever you want!
//!
//! For example, adding a [rigid body](RigidBody) with a [collider](Collider) is as simple as spawning an entity
//! with the [`RigidBody`] and [`Collider`] components:
//!
//! ```
#![cfg_attr(feature = "2d", doc = "use avian2d::prelude::*;")]
#![cfg_attr(feature = "3d", doc = "use avian3d::prelude::*;")]
//! use bevy::prelude::*;
//!
//! fn setup(mut commands: Commands) {
#![cfg_attr(
    feature = "2d",
    doc = "    commands.spawn((RigidBody::Dynamic, Collider::circle(0.5)));"
)]
#![cfg_attr(
    feature = "3d",
    doc = "    commands.spawn((RigidBody::Dynamic, Collider::sphere(0.5)));"
)]
//! }
//! ```
//!
//! You can find lots of [usage examples](https://github.com/Jondolf/avian#more-examples)
//! in the project's [repository](https://github.com/Jondolf/avian).
//!
//! ## Table of contents
//!
//! Below is a structured overview of the documentation for the various
//! features of the engine.
//!
//! ### Rigid body dynamics
//!
//! - [Rigid body types](RigidBody#rigid-body-types)
//! - [Creating rigid bodies](RigidBody#creation)
//! - [Movement](RigidBody#movement)
//!     - [Linear](LinearVelocity) and [angular](AngularVelocity) velocity
//!     - [Forces](ExternalForce), [torque](ExternalTorque), and [linear](ExternalImpulse) and [angular](ExternalAngularImpulse) impulses
//! - [Gravity] and [gravity scale](GravityScale)
//! - [Mass properties](RigidBody#mass-properties)
//! - [Linear](LinearDamping) and [angular](AngularDamping) velocity damping
//! - [Lock translational and rotational axes](LockedAxes)
//! - [Dominance]
//! - [Continuous Collision Detection (CCD)](dynamics::ccd)
//!     - [Speculative collision](dynamics::ccd#speculative-collision)
//!     - [Swept CCD](dynamics::ccd#swept-ccd)
//! - [Automatic deactivation with sleeping](Sleeping)
//!
//! See the [`dynamics`] module for more details about rigid body dynamics in Avian.
//!
//! ### Collision detection
//!
//! - [Colliders](Collider)
//!     - [Creation](Collider#creation)
//!     - [Density](ColliderDensity)
//!     - [Friction] and [restitution](Restitution) (bounciness)
//!     - [Collision layers](CollisionLayers)
//!     - [Sensors](Sensor)
#![cfg_attr(
    feature = "3d",
    doc = "- Generating colliders for meshes and scenes with [`ColliderConstructor`] and [`ColliderConstructorHierarchy`]"
)]
//! - [Get colliding entities](CollidingEntities)
//! - [Collision events](ContactReportingPlugin#collision-events)
//! - [Accessing, filtering and modifying collisions](Collisions)
//! - [Manual contact queries](contact_query)
//!
//! See the [`collision`] module for more details about collision detection and colliders in Avian.
//!
//! ### Constraints and joints
//!
//! - [Joints](dynamics::solver::joints)
//!     - [Fixed joint](FixedJoint)
//!     - [Distance joint](DistanceJoint)
//!     - [Prismatic joint](PrismaticJoint)
//!     - [Revolute joint](RevoluteJoint)
#![cfg_attr(feature = "3d", doc = "    - [Spherical joint](SphericalJoint)")]
//! - [Custom XPBD constraints](dynamics::solver::xpbd#constraints) (advanced)
//!
//! Joint motors and articulations are not supported yet, but they will be implemented in a future release.
//!
//! ### Spatial queries
//!
//! - [Spatial query types](spatial_query)
//!     - [Raycasting](spatial_query#raycasting) and [`RayCaster`]
//!     - [Shapecasting](spatial_query#shapecasting) and [`ShapeCaster`]
//!     - [Point projection](spatial_query#point-projection)
//!     - [Intersection tests](spatial_query#intersection-tests)
//! - [Spatial query filters](SpatialQueryFilter)
//! - [The `SpatialQuery` system parameter](SpatialQuery)
//!
//! ### Configuration
//!
//! - [Gravity]
//! - [Physics speed](Physics#physics-speed)
//! - [Configure simulation fidelity with substeps](SubstepCount)
//! - [Render physics objects for debugging](PhysicsDebugPlugin)
//!
//! ### Scheduling
//!
//! - [Schedules and sets](PhysicsSchedulePlugin#schedules-and-sets)
//!     - [`PhysicsSet`]
//!     - [`PhysicsSchedule`] and [`PhysicsStepSet`]
//!     - [`SubstepSchedule`]
//!     - [`SolverSet`] and [`SubstepSolverSet`](dynamics::solver::SubstepSolverSet)
//!     - [`PostProcessCollisions`] schedule
//!     - [`PrepareSet`](prepare::PrepareSet)
//!     - Many more internal system sets
//! - [Configure the schedule used for running physics](PhysicsPlugins#custom-schedule)
//! - [Pausing, resuming and stepping physics](Physics#pausing-resuming-and-stepping-physics)
//! - [Usage on servers](#can-the-engine-be-used-on-servers)
//!
//! ### Architecture
//!
//! - [List of plugins and their responsibilities](PhysicsPlugins)
//! - Extending and modifying the engine
//!     - [Custom plugins](PhysicsPlugins#custom-plugins)
//!     - [Custom XPBD constraints](dynamics::solver::xpbd#custom-constraints)
//!     - [Custom joints](dynamics::solver::joints#custom-joints)
//!
//! ## Frequently asked questions
//!
//! - [How does Avian compare to Rapier and bevy_rapier?](#how-does-avian-compare-to-rapier-and-bevy_rapier)
//! - [Why is nothing happening?](#why-is-nothing-happening)
//! - [Why is everything moving so slowly?](#why-is-everything-moving-so-slowly)
//! - [Why did my rigid body suddenly vanish?](#why-did-my-rigid-body-suddenly-vanish)
//! - [Why is performance so bad?](#why-is-performance-so-bad)
//! - [Why does my camera following jitter?](#why-does-my-camera-following-jitter)
//! - [Is there a character controller?](#is-there-a-character-controller)
//! - [Why are there separate `Position` and `Rotation` components?](#why-are-there-separate-position-and-rotation-components)
//! - [Can the engine be used on servers?](#can-the-engine-be-used-on-servers)
//! - [Something else?](#something-else)
//!
//! ### How does Avian compare to Rapier and bevy_rapier?
//!
//! Rapier is the biggest and most used physics engine in the Rust ecosystem, and it is currently
//! the most mature and feature-rich option.
//!
//! `bevy_rapier` is a great physics integration for Bevy, but it does have several problems:
//!
//! - It has to maintain a separate physics world and synchronize a ton of data with Bevy each frame
//! - The source code is difficult to inspect, as the vast majority of it is glue code and wrappers
//! for Bevy
//! - It has poor docs.rs documentation, and the documentation on rapier.rs is often outdated and
//! missing features
//! - It is hard to extend as it's not very modular or composable in design
//! - Overall, it doesn't have a native ECS-like feel outside of its public API
//!
//! Avian on the other hand is built *for* Bevy *with* Bevy, and it uses the ECS for both the internals
//! and the public API. This removes the need for a separate physics world, reduces overhead, and makes
//! the source code much more approachable and easy to inspect for Bevy users.
//!
//! In part thanks to Bevy's modular architecture and the ECS, Avian is also highly composable,
//! as it consists of several independent plugins and provides lots of options for configuration and extensions,
//! from [custom schedules](PhysicsPlugins#custom-schedule) and [plugins](PhysicsPlugins#custom-plugins) to
//! [custom joints](dynamics::solver::joints#custom-joints) and [constraints](dynamics::solver::xpbd#custom-constraints).
//!
//! One disadvantage of Avian is that it is still relatively young, so it can have more bugs,
//! some missing features, and fewer community resources and third party crates. However, it is growing quite
//! rapidly, and it is already pretty close to feature-parity with Rapier.
//!
//! At the end of the day, both engines are solid options. If you are looking for a more mature and tested
//! physics integration, `bevy_rapier` is the better choice, but if you prefer an engine with less overhead
//! and a more native Bevy integration, consider using Avian. Their core APIs are also quite similar,
//! so switching between them shouldn't be too difficult.
//!
//! ### Why is nothing happening?
//!
//! Make sure you have added the [`PhysicsPlugins`] plugin group and you have given your rigid bodies
//! a [`RigidBody`] component. See the [getting started](#getting-started) section.
//!
//! ### Why is everything moving so slowly?
//!
//! If your application is in 2D, you might be using pixels as length units. This will require you to use
//! larger velocities and forces than you would in 3D. Make sure you set [`Gravity`] to some larger value
//! as well, because its magnitude is `9.81` by default, which is tiny in pixels.
//!
//! ### Why did my rigid body suddenly vanish?
//!
//! Make sure to [give your rigid bodies some mass](RigidBody#adding-mass-properties), either by adding a [`Collider`]
//! or a [`MassPropertiesBundle`]. If your bodies don't have any mass, any physical interaction is likely to
//! instantly give them infinite velocity.
//!
//! Avian should automatically print warnings when it detects bodies with an invalid mass or inertia.
//!
//! ### Why is performance so bad?
//!
//! Make sure you are building your project in release mode using `cargo build --release`.
//!
//! You can further optimize builds by setting the number of codegen units in your `Cargo.toml` to 1,
//! although this will also increase build times.
//!
//! ```toml
//! [profile.release]
//! codegen-units = 1
//! ```
//!
//! ### Why does my camera following jitter?
//!
//! When you write a system that makes the camera follow a physics entity, you might notice some jitter.
//!
//! To fix this, the system needs to:
//!
//! - Run after physics so that it has the up-to-date position of the player.
//! - Run before transform propagation so that your changes to the camera's `Transform` are written
//! to the camera's `GlobalTransform` before the end of the frame.
//!
//! The following ordering constraints should resolve the issue.
//!
//! ```
#![cfg_attr(feature = "2d", doc = "# use avian2d::prelude::*;")]
#![cfg_attr(feature = "3d", doc = "# use avian3d::prelude::*;")]
//! # use bevy::prelude::*;
//! # use bevy::transform::TransformSystem;
//! #
//! # fn main() {
//! #     let mut app = App::new();
//! #
//! app.add_systems(
//!     PostUpdate,
//!     camera_follow_player
//!         .after(PhysicsSet::Sync)
//!         .before(TransformSystem::TransformPropagate),
//! );
//! # }
//! #
//! # fn camera_follow_player() {}
//! ```
//!
//! ### Is there a character controller?
//!
//! Avian does not have a built-in character controller, so if you need one,
//! you will need to implement it yourself. However, third party character controllers
//! like [`bevy_tnua`](https://github.com/idanarye/bevy-tnua) support Avian, and [`bevy_mod_wanderlust`](https://github.com/PROMETHIA-27/bevy_mod_wanderlust)
//! and others are also likely to get Avian support soon.
//!
//! For custom character controllers, you can take a look at the
#![cfg_attr(
    feature = "2d",
    doc = "[`dynamic_character_2d`] and [`kinematic_character_2d`] examples to get started."
)]
#![cfg_attr(
    feature = "3d",
    doc = "[`dynamic_character_3d`] and [`kinematic_character_3d`] examples to get started."
)]
//!
#![cfg_attr(
    feature = "2d",
    doc = "[`dynamic_character_2d`]: https://github.com/Jondolf/avian/tree/main/crates/avian2d/examples/dynamic_character_2d
[`kinematic_character_2d`]: https://github.com/Jondolf/avian/tree/main/crates/avian2d/examples/kinematic_character_2d"
)]
#![cfg_attr(
    feature = "3d",
    doc = "[`dynamic_character_3d`]: https://github.com/Jondolf/avian/tree/main/crates/avian3d/examples/dynamic_character_3d
[`kinematic_character_3d`]: https://github.com/Jondolf/avian/tree/main/crates/avian3d/examples/kinematic_character_3d"
)]
//!
//! ### Why are there separate `Position` and `Rotation` components?
//!
//! While `Transform` can be used for the vast majority of things, Avian internally
//! uses separate [`Position`] and [`Rotation`] components. These are automatically
//! kept in sync by the [`SyncPlugin`].
//!
//! There are several reasons why the separate components are currently used.
//!
//! - Position and rotation should be global from the physics engine's point of view.
//! - Transform scale and shearing can cause issues and rounding errors in physics.
//! - Transform hierarchies can be problematic.
//! - There is no `f64` version of `Transform`.
//! - There is no 2D version of `Transform` (yet), and having a 2D version can optimize several computations.
//! - When position and rotation are separate, we can technically have more systems running in parallel.
//! - Only rigid bodies have rotation, particles typically don't (although we don't make a distinction yet).
//!
//! In external projects however, using [`Position`] and [`Rotation`] is only necessary when you
//! need to manage positions within [`PhysicsSet::StepSimulation`]. Elsewhere, you should be able to use `Transform`.
//!
//! There is also a possibility that we will revisit this if/when Bevy has a `Transform2d` component.
//! Using `Transform` feels more idiomatic and simple, so it would be nice if it could be used directly
//! as long as we can get around the drawbacks.
//!
//! ### Can the engine be used on servers?
//!
//! Yes! Networking often requires running the simulation in a specific schedule, and in Avian it is straightforward
//! to [set the schedule that runs physics](PhysicsPlugins#custom-schedule) and [configure the timestep](Physics) if needed.
//! By default, physics runs at a fixed timestep in [`FixedPostUpdate`].
//!
//! ### Something else?
//!
//! Physics engines are very large and Avian is young, so stability issues and bugs are to be expected.
//!
//! If you encounter issues, please consider first taking a look at the
//! [issues on GitHub](https://github.com/Jondolf/avian/issues) and
//! [open a new issue](https://github.com/Jondolf/avian/issues/new) if there already isn't one regarding your problem.
//!
//! You can also come and say hello on the [Bevy Discord server](https://discord.com/invite/gMUk5Ph).
//! There you can find a avian thread on the crate-help channel where you can ask questions.
//!
//! ## License
//!
//! Avian is free and open source. All code in the Avian repository is dual-licensed under either:
//!
//! - MIT License ([LICENSE-MIT](https://github.com/Jondolf/avian/blob/main/LICENSE-MIT)
//! or <http://opensource.org/licenses/MIT>)
//! - Apache License, Version 2.0 ([LICENSE-APACHE](https://github.com/Jondolf/avian/blob/main/LICENSE-APACHE)
//! or <http://www.apache.org/licenses/LICENSE-2.0>)
//!
//! at your option.

#![doc(
    html_logo_url = "https://raw.githubusercontent.com/Jondolf/avian/avian/assets/branding/icon.png",
    html_favicon_url = "https://raw.githubusercontent.com/Jondolf/avian/avian/assets/branding/icon.png"
)]
#![allow(
    unexpected_cfgs,
    clippy::type_complexity,
    clippy::too_many_arguments,
    rustdoc::invalid_rust_codeblocks
)]
#![warn(clippy::doc_markdown, missing_docs)]

#[cfg(all(not(feature = "f32"), not(feature = "f64")))]
compile_error!("either feature \"f32\" or \"f64\" must be enabled");

#[cfg(all(feature = "f32", feature = "f64"))]
compile_error!("feature \"f32\" and feature \"f64\" cannot be enabled at the same time");

#[cfg(all(not(feature = "2d"), not(feature = "3d")))]
compile_error!("either feature \"2d\" or \"3d\" must be enabled");

#[cfg(all(feature = "2d", feature = "3d"))]
compile_error!("feature \"2d\" and feature \"3d\" cannot be enabled at the same time");

#[cfg(all(
    feature = "default-collider",
    feature = "f32",
    not(feature = "parry-f32")
))]
compile_error!(
    "feature \"default-collider\" requires the feature \"parry-f32\" when \"f32\" is enabled"
);

#[cfg(all(
    feature = "default-collider",
    feature = "f64",
    not(feature = "parry-f64")
))]
compile_error!(
    "feature \"default-collider\" requires the feature \"parry-f64\" when \"f64\" is enabled"
);

#[cfg(all(feature = "2d", feature = "parry-f32"))]
pub extern crate parry2d as parry;

#[cfg(all(feature = "2d", feature = "parry-f64"))]
pub extern crate parry2d_f64 as parry;

#[cfg(all(feature = "3d", feature = "parry-f32"))]
pub extern crate parry3d as parry;

#[cfg(all(feature = "3d", feature = "parry-f64"))]
pub extern crate parry3d_f64 as parry;

pub mod collision;
#[cfg(feature = "debug-plugin")]
pub mod debug_render;
pub mod dynamics;
pub mod interpolation;
pub mod math;
#[cfg(feature = "bevy_picking")]
pub mod picking;
pub mod position;
pub mod prepare;
pub mod schedule;
pub mod spatial_query;
pub mod sync;

mod type_registration;
pub use type_registration::PhysicsTypeRegistrationPlugin;

/// Re-exports common components, bundles, resources, plugins and types.
pub mod prelude {
    #[cfg(feature = "debug-plugin")]
    pub use crate::debug_render::*;
    #[cfg(feature = "bevy_picking")]
    pub use crate::picking::{PhysicsPickable, PhysicsPickingPlugin, PhysicsPickingSettings};
    #[cfg(feature = "default-collider")]
    pub(crate) use crate::position::RotationValue;
    pub use crate::{
        collision::{
            self,
            broad_phase::{BroadCollisionPairs, BroadPhasePlugin},
            collider::{ColliderBackendPlugin, ColliderHierarchyPlugin},
            contact_reporting::{
                Collision, CollisionEnded, CollisionStarted, ContactReportingPlugin,
            },
            narrow_phase::{NarrowPhaseConfig, NarrowPhasePlugin},
            *,
        },
        dynamics::{self, ccd::SpeculativeMargin, prelude::*},
        interpolation::*,
        position::{Position, Rotation},
        prepare::{init_transforms, PrepareConfig, PreparePlugin},
        schedule::*,
        spatial_query::{self, *},
        sync::SyncPlugin,
        type_registration::PhysicsTypeRegistrationPlugin,
        PhysicsPlugins,
    };
    pub(crate) use crate::{
        math::*,
        position::{PreSolveAccumulatedTranslation, PreSolveRotation, PreviousRotation},
    };
    pub use avian_derive::*;
}

mod utils;

#[cfg(test)]
mod tests;

use bevy::{
    app::PluginGroupBuilder, ecs::intern::Interned, ecs::schedule::ScheduleLabel, prelude::*,
};
#[allow(unused_imports)]
use prelude::*;

/// A plugin group containing all of Avian's plugins.
///
/// By default, the following plugins will be added:
///
/// | Plugin                            | Description                                                                                                                                                |
/// | --------------------------------- | ---------------------------------------------------------------------------------------------------------------------------------------------------------- |
/// | [`PhysicsSchedulePlugin`]         | Sets up the physics engine by initializing the necessary schedules, sets and resources.                                                                    |
/// | [`PhysicsTypeRegistrationPlugin`] | Registers physics types to the `TypeRegistry` resource in `bevy_reflect`.                                                                                  |
/// | [`PreparePlugin`]                 | Runs systems at the start of each physics frame. Initializes [rigid bodies](RigidBody) and updates components.                                             |
/// | [`MassPropertyPlugin`]            | Manages mass properties of dynamic [rigid bodies](RigidBody).                                                                                              |
/// | [`ColliderBackendPlugin`]         | Handles generic collider backend logic, like initializing colliders and AABBs and updating related components.                                             |
/// | [`ColliderHierarchyPlugin`]       | Handles transform propagation and [`ColliderParent`] updates for colliders.                                                                                |
/// | [`BroadPhasePlugin`]              | Collects pairs of potentially colliding entities into [`BroadCollisionPairs`] using [AABB](ColliderAabb) intersection checks.                              |
/// | [`NarrowPhasePlugin`]             | Computes contacts between entities and sends collision events.                                                                                             |
/// | [`ContactReportingPlugin`]        | Sends collision events and updates [`CollidingEntities`].                                                                                                  |
/// | [`IntegratorPlugin`]              | Handles motion caused by velocity, and applies external forces and gravity.                                                                                |
/// | [`SolverPlugin`]                  | Manages and solves contacts, [joints](dynamics::solver::joints), and other constraints.                                                                    |
/// | [`CcdPlugin`]                     | Performs sweep-based [Continuous Collision Detection](dynamics::ccd) for bodies with the [`SweptCcd`] component.                                           |
/// | [`SleepingPlugin`]                | Manages sleeping and waking for bodies, automatically deactivating them to save computational resources.                                                   |
/// | [`SpatialQueryPlugin`]            | Handles spatial queries like [raycasting](spatial_query#raycasting) and [shapecasting](spatial_query#shapecasting).                                        |
<<<<<<< HEAD
/// | [`PhysicsDebugPlugin`]            | Renders physics objects and events like [AABBs](ColliderAabb) and [contacts](Collision) for debugging purposes (only with `debug-plugin` feature enabled). |
/// | [`PhysicsInterpolationPlugin`]    | [`Transform`] interpolation and extrapolation for rigid bodies.                                                                                            |
/// | [`SyncPlugin`]                    | Keeps [`Position`] and [`Rotation`] in sync with `Transform`.                                                                                              |
=======
/// | [`SyncPlugin`]                    | Keeps [`Position`] and [`Rotation`] in sync with `Transform`.                                                                                              |
///
/// Optional additional plugins include:
///
/// | Plugin                            | Description                                                                                                                                                |
/// | --------------------------------- | ---------------------------------------------------------------------------------------------------------------------------------------------------------- |
/// | [`PhysicsDebugPlugin`]            | Renders physics objects and events like [AABBs](ColliderAabb) and [contacts](Collision) for debugging purposes (only with `debug-plugin` feature enabled). |
/// | [`PhysicsPickingPlugin`]          | Enables a physics picking backend for [`bevy_picking`](bevy::picking) (only with `bevy_picking` feature enabled).                                          |
>>>>>>> f951ed38
///
/// Refer to the documentation of the plugins for more information about their responsibilities and implementations.
///
/// ## World scale
///
/// The [`PhysicsLengthUnit`] resource is a units-per-meter scaling factor
/// that adjusts the engine's internal properties to the scale of the world.
/// It is recommended to configure the length unit to match the approximate length
/// of the average dynamic object in the world to get the best simulation results.
///
/// For example, a 2D game might use pixels as units and have an average object size
/// of around 100 pixels. By setting the length unit to `100.0`, the physics engine
/// will interpret 100 pixels as 1 meter for internal thresholds, improving stability.
///
/// The length unit can be set by inserting the resource like normal,
/// but it can also be specified through the [`PhysicsPlugins`] plugin group.
///
/// ```no_run
/// # #[cfg(feature = "2d")]
/// use avian2d::prelude::*;
/// use bevy::prelude::*;
///
/// # #[cfg(feature = "2d")]
/// fn main() {
///     App::new()
///         .add_plugins((
///             DefaultPlugins,
///             // A 2D game with 100 pixels per meter
///             PhysicsPlugins::default().with_length_unit(100.0),
///         ))
///         .run();
/// }
/// # #[cfg(not(feature = "2d"))]
/// # fn main() {} // Doc test needs main
/// ```
///
/// ## Custom schedule
///
/// You can run the [`PhysicsSchedule`] in any schedule you want by specifying the schedule when adding the plugin group:
///
/// ```no_run
#[cfg_attr(feature = "2d", doc = "use avian2d::prelude::*;")]
#[cfg_attr(feature = "3d", doc = "use avian3d::prelude::*;")]
/// use bevy::prelude::*;
///
/// fn main() {
///     App::new()
///         // Run physics at a variable timestep in `PostUpdate`.
///         .add_plugins((DefaultPlugins, PhysicsPlugins::new(PostUpdate)))
///         .run();
/// }
/// ```
///
/// ## Custom plugins
///
/// First, create a new plugin. If you want to run your systems in the engine's schedules, get either the [`PhysicsSchedule`]
/// or the [`SubstepSchedule`]. Then you can add your systems to that schedule and control system ordering with system sets like
/// [`PhysicsStepSet`], [`SolverSet`], or [`SubstepSolverSet`](dynamics::solver::SubstepSolverSet).
///
/// Here we will create a custom broad phase plugin that will replace the default [`BroadPhasePlugin`]:
///
/// ```
#[cfg_attr(feature = "2d", doc = "use avian2d::prelude::*;")]
#[cfg_attr(feature = "3d", doc = "use avian3d::prelude::*;")]
/// use bevy::prelude::*;
///
/// pub struct CustomBroadPhasePlugin;
///
/// impl Plugin for CustomBroadPhasePlugin {
///     fn build(&self, app: &mut App) {
///         // Make sure the PhysicsSchedule is available
///         let physics_schedule = app
///             .get_schedule_mut(PhysicsSchedule)
///             .expect("add PhysicsSchedule first");
///
///         // Add the system into the broad phase system set
///         physics_schedule.add_systems(collect_collision_pairs.in_set(PhysicsStepSet::BroadPhase));
///     }
/// }
///
/// fn collect_collision_pairs() {
///     // Implementation goes here
/// }
/// ```
///
/// Next, when creating your app, simply disable the default [`BroadPhasePlugin`] and add your custom plugin:
///
/// ```no_run
#[cfg_attr(feature = "2d", doc = "use avian2d::prelude::*;")]
#[cfg_attr(feature = "3d", doc = "use avian3d::prelude::*;")]
/// use bevy::prelude::*;
///
/// # struct CustomBroadPhasePlugin;
/// # impl Plugin for CustomBroadPhasePlugin {
/// #     fn build(&self, app: &mut App) {}
/// # }
/// #
/// fn main() {
///     let mut app = App::new();
///
///     app.add_plugins(DefaultPlugins);
///
///     // Add PhysicsPlugins and replace default broad phase with our custom broad phase
///     app.add_plugins(
///         PhysicsPlugins::default()
///             .build()
///             .disable::<BroadPhasePlugin>()
///             .add(CustomBroadPhasePlugin),
///     );
///
///     app.run();
/// }
/// ```
///
/// You can find a full working example
/// [here](https://github.com/Jondolf/avian/blob/main/crates/avian3d/examples/custom_broad_phase.rs).
pub struct PhysicsPlugins {
    schedule: Interned<dyn ScheduleLabel>,
    length_unit: Scalar,
}

impl PhysicsPlugins {
    /// Creates a [`PhysicsPlugins`] plugin group using the given schedule for running the [`PhysicsSchedule`].
    ///
    /// The default schedule is `PostUpdate`.
    pub fn new(schedule: impl ScheduleLabel) -> Self {
        Self {
            schedule: schedule.intern(),
            length_unit: 1.0,
        }
    }

    /// Sets the value used for the [`PhysicsLengthUnit`], a units-per-meter scaling factor
    /// that adjusts the engine's internal properties to the scale of the world.
    ///
    /// For example, a 2D game might use pixels as units and have an average object size
    /// of around 100 pixels. By setting the length unit to `100.0`, the physics engine
    /// will interpret 100 pixels as 1 meter for internal thresholds, improving stability.
    ///
    /// Note that this is *not* used to scale forces or any other user-facing inputs or outputs.
    /// Instead, the value is only used to scale some internal length-based tolerances, such as
    /// [`SleepingThreshold::linear`] and [`NarrowPhaseConfig::default_speculative_margin`],
    /// as well as the scale used for [debug rendering](PhysicsDebugPlugin).
    ///
    /// Choosing the appropriate length unit can help improve stability and robustness.
    ///
    /// # Example
    ///
    /// ```no_run
    /// # #[cfg(feature = "2d")]
    /// use avian2d::prelude::*;
    /// use bevy::prelude::*;
    ///
    /// # #[cfg(feature = "2d")]
    /// fn main() {
    ///     App::new()
    ///         .add_plugins((
    ///             DefaultPlugins,
    ///             // A 2D game with 100 pixels per meter
    ///             PhysicsPlugins::default().with_length_unit(100.0),
    ///         ))
    ///         .run();
    /// }
    /// # #[cfg(not(feature = "2d"))]
    /// # fn main() {} // Doc test needs main
    /// ```
    pub fn with_length_unit(mut self, unit: Scalar) -> Self {
        self.length_unit = unit;
        self
    }
}

impl Default for PhysicsPlugins {
    fn default() -> Self {
        Self::new(FixedPostUpdate)
    }
}

impl PluginGroup for PhysicsPlugins {
    fn build(self) -> PluginGroupBuilder {
        let builder = PluginGroupBuilder::start::<Self>()
            .add(PhysicsSchedulePlugin::new(self.schedule))
            .add(PhysicsTypeRegistrationPlugin)
            .add(PreparePlugin::new(self.schedule))
            .add(MassPropertyPlugin::new(self.schedule))
            .add(ColliderHierarchyPlugin::new(self.schedule));

        #[cfg(all(
            feature = "default-collider",
            any(feature = "parry-f32", feature = "parry-f64")
        ))]
        let builder = builder
            .add(ColliderBackendPlugin::<Collider>::new(self.schedule))
            .add(NarrowPhasePlugin::<Collider>::default());

        builder
            .add(BroadPhasePlugin)
            .add(ContactReportingPlugin)
            .add(IntegratorPlugin::default())
            .add(SolverPlugin::new_with_length_unit(self.length_unit))
            .add(CcdPlugin)
            .add(SleepingPlugin)
            .add(SpatialQueryPlugin)
            .add(SyncPlugin::new(self.schedule))
    }
}<|MERGE_RESOLUTION|>--- conflicted
+++ resolved
@@ -515,36 +515,31 @@
 ///
 /// By default, the following plugins will be added:
 ///
+/// | Plugin                            | Description                                                                                                                   |
+/// | --------------------------------- | ----------------------------------------------------------------------------------------------------------------------------- |
+/// | [`PhysicsSchedulePlugin`]         | Sets up the physics engine by initializing the necessary schedules, sets and resources.                                       |
+/// | [`PhysicsTypeRegistrationPlugin`] | Registers physics types to the `TypeRegistry` resource in `bevy_reflect`.                                                     |
+/// | [`PreparePlugin`]                 | Runs systems at the start of each physics frame. Initializes [rigid bodies](RigidBody) and updates components.                |
+/// | [`MassPropertyPlugin`]            | Manages mass properties of dynamic [rigid bodies](RigidBody).                                                                 |
+/// | [`ColliderBackendPlugin`]         | Handles generic collider backend logic, like initializing colliders and AABBs and updating related components.                |
+/// | [`ColliderHierarchyPlugin`]       | Handles transform propagation and [`ColliderParent`] updates for colliders.                                                   |
+/// | [`BroadPhasePlugin`]              | Collects pairs of potentially colliding entities into [`BroadCollisionPairs`] using [AABB](ColliderAabb) intersection checks. |
+/// | [`NarrowPhasePlugin`]             | Computes contacts between entities and sends collision events.                                                                |
+/// | [`ContactReportingPlugin`]        | Sends collision events and updates [`CollidingEntities`].                                                                     |
+/// | [`IntegratorPlugin`]              | Handles motion caused by velocity, and applies external forces and gravity.                                                   |
+/// | [`SolverPlugin`]                  | Manages and solves contacts, [joints](dynamics::solver::joints), and other constraints.                                       |
+/// | [`CcdPlugin`]                     | Performs sweep-based [Continuous Collision Detection](dynamics::ccd) for bodies with the [`SweptCcd`] component.              |
+/// | [`SleepingPlugin`]                | Manages sleeping and waking for bodies, automatically deactivating them to save computational resources.                      |
+/// | [`SpatialQueryPlugin`]            | Handles spatial queries like [raycasting](spatial_query#raycasting) and [shapecasting](spatial_query#shapecasting).           |
+/// | [`SyncPlugin`]                    | Keeps [`Position`] and [`Rotation`] in sync with `Transform`.                                                                 |
+///
+/// Optional additional plugins include:
+///
 /// | Plugin                            | Description                                                                                                                                                |
 /// | --------------------------------- | ---------------------------------------------------------------------------------------------------------------------------------------------------------- |
-/// | [`PhysicsSchedulePlugin`]         | Sets up the physics engine by initializing the necessary schedules, sets and resources.                                                                    |
-/// | [`PhysicsTypeRegistrationPlugin`] | Registers physics types to the `TypeRegistry` resource in `bevy_reflect`.                                                                                  |
-/// | [`PreparePlugin`]                 | Runs systems at the start of each physics frame. Initializes [rigid bodies](RigidBody) and updates components.                                             |
-/// | [`MassPropertyPlugin`]            | Manages mass properties of dynamic [rigid bodies](RigidBody).                                                                                              |
-/// | [`ColliderBackendPlugin`]         | Handles generic collider backend logic, like initializing colliders and AABBs and updating related components.                                             |
-/// | [`ColliderHierarchyPlugin`]       | Handles transform propagation and [`ColliderParent`] updates for colliders.                                                                                |
-/// | [`BroadPhasePlugin`]              | Collects pairs of potentially colliding entities into [`BroadCollisionPairs`] using [AABB](ColliderAabb) intersection checks.                              |
-/// | [`NarrowPhasePlugin`]             | Computes contacts between entities and sends collision events.                                                                                             |
-/// | [`ContactReportingPlugin`]        | Sends collision events and updates [`CollidingEntities`].                                                                                                  |
-/// | [`IntegratorPlugin`]              | Handles motion caused by velocity, and applies external forces and gravity.                                                                                |
-/// | [`SolverPlugin`]                  | Manages and solves contacts, [joints](dynamics::solver::joints), and other constraints.                                                                    |
-/// | [`CcdPlugin`]                     | Performs sweep-based [Continuous Collision Detection](dynamics::ccd) for bodies with the [`SweptCcd`] component.                                           |
-/// | [`SleepingPlugin`]                | Manages sleeping and waking for bodies, automatically deactivating them to save computational resources.                                                   |
-/// | [`SpatialQueryPlugin`]            | Handles spatial queries like [raycasting](spatial_query#raycasting) and [shapecasting](spatial_query#shapecasting).                                        |
-<<<<<<< HEAD
+/// | [`PhysicsInterpolationPlugin`]    | [`Transform`] interpolation and extrapolation for rigid bodies.                                                                                            |
+/// | [`PhysicsPickingPlugin`]          | Enables a physics picking backend for [`bevy_picking`](bevy::picking) (only with `bevy_picking` feature enabled).                                          |
 /// | [`PhysicsDebugPlugin`]            | Renders physics objects and events like [AABBs](ColliderAabb) and [contacts](Collision) for debugging purposes (only with `debug-plugin` feature enabled). |
-/// | [`PhysicsInterpolationPlugin`]    | [`Transform`] interpolation and extrapolation for rigid bodies.                                                                                            |
-/// | [`SyncPlugin`]                    | Keeps [`Position`] and [`Rotation`] in sync with `Transform`.                                                                                              |
-=======
-/// | [`SyncPlugin`]                    | Keeps [`Position`] and [`Rotation`] in sync with `Transform`.                                                                                              |
-///
-/// Optional additional plugins include:
-///
-/// | Plugin                            | Description                                                                                                                                                |
-/// | --------------------------------- | ---------------------------------------------------------------------------------------------------------------------------------------------------------- |
-/// | [`PhysicsDebugPlugin`]            | Renders physics objects and events like [AABBs](ColliderAabb) and [contacts](Collision) for debugging purposes (only with `debug-plugin` feature enabled). |
-/// | [`PhysicsPickingPlugin`]          | Enables a physics picking backend for [`bevy_picking`](bevy::picking) (only with `bevy_picking` feature enabled).                                          |
->>>>>>> f951ed38
 ///
 /// Refer to the documentation of the plugins for more information about their responsibilities and implementations.
 ///
