--- conflicted
+++ resolved
@@ -156,13 +156,8 @@
 )]
 //! - [Get colliding entities](CollidingEntities)
 //! - [Collision events](ContactReportingPlugin#collision-events)
-<<<<<<< HEAD
-//! - [Accessing, filtering and modifying collisions](Collisions)
-//! - [Collision hooks](CollisionHooks)
-=======
 //! - [Accessing collision data](Collisions)
 //! - [Filtering and modifying contacts with hooks](CollisionHooks)
->>>>>>> 8bf77e0a
 //! - [Manual contact queries](contact_query)
 //! - [Temporarily disabling a collider](ColliderDisabled)
 //!
@@ -504,17 +499,7 @@
 pub mod spatial_query;
 pub mod sync;
 
-<<<<<<< HEAD
 pub mod data_structures;
-=======
-// TODO: Make this a proper module once we have more data structures, like an `UnGraph`.
-#[cfg(feature = "2d")]
-pub mod data_structures {
-    //! Special data structures used in Avian.
-
-    pub use arrayvec::ArrayVec;
-}
->>>>>>> 8bf77e0a
 
 mod type_registration;
 pub use type_registration::PhysicsTypeRegistrationPlugin;
@@ -842,11 +827,7 @@
             .add(NarrowPhasePlugin::<Collider, H>::default());
 
         builder
-<<<<<<< HEAD
             .add(BroadPhasePlugin::<H>::default())
-=======
-            .add(BroadPhasePlugin::<()>::default())
->>>>>>> 8bf77e0a
             .add(ContactReportingPlugin)
             .add(IntegratorPlugin::default())
             .add(SolverPlugin::new_with_length_unit(self.length_unit))
