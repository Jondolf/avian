//! ![Avian Physics](https://raw.githubusercontent.com/Jondolf/avian/avian/assets/branding/logo.svg)
//!
//! **Avian** is an ECS-driven 2D and 3D physics engine for the [Bevy game engine](https://bevyengine.org/).
//!
//! Check out the [GitHub repository](https://github.com/Jondolf/avian)
//! for more information about the design, read the [Getting Started](#getting-started)
//! guide below to get up to speed, and take a look at the [Table of Contents](#table-of-contents)
//! for an overview of the engine's features and their documentation.
//!
//! You can also check out the [FAQ](#frequently-asked-questions), and if you encounter
//! any further problems, consider saying hello on the [Bevy Discord](https://discord.gg/bevy)!
//!
//! # Getting Started
//!
//! This short guide should help you get started with Avian.
//!
//! ## Add the Dependency
//!
//! First, add `avian2d` or `avian3d` to the dependencies in your `Cargo.toml`:
//!  
//! ```toml
//! # For 2D applications:
//! [dependencies]
//! avian2d = "0.2"
//!
//! # For 3D applications:
//! [dependencies]
//! avian3d = "0.2"
//!
//! # If you want to use the most up-to-date version, you can follow the main branch:
//! [dependencies]
//! avian3d = { git = "https://github.com/Jondolf/avian", branch = "main" }
//! ```
//!
//! You can specify features by disabling the default features and manually adding
//! the feature flags you want:
//!
//! ```toml
//! [dependencies]
//! # Add 3D Avian with double-precision floating point numbers.
//! # `parry-f64` enables collision detection using Parry.
//! avian3d = { version = "0.2", default-features = false, features = ["3d", "f64", "parry-f64"] }
//! ```
//!
//! ## Feature Flags
//!
//! | Feature                | Description                                                                                                                                        | Default feature |
//! | ---------------------- | -------------------------------------------------------------------------------------------------------------------------------------------------- | --------------- |
//! | `2d`                   | Enables 2D physics. Incompatible with `3d`.                                                                                                        | Yes (`avian2d`) |
//! | `3d`                   | Enables 3D physics. Incompatible with `2d`.                                                                                                        | Yes (`avian3d`) |
//! | `f32`                  | Enables `f32` precision for physics. Incompatible with `f64`.                                                                                      | Yes             |
//! | `f64`                  | Enables `f64` precision for physics. Incompatible with `f32`.                                                                                      | No              |
//! | `default-collider`     | Enables the default [`Collider`]. Required for [spatial queries](spatial_query). Requires either the `parry-f32` or `parry-f64` feature.           | Yes             |
//! | `parry-f32`            | Enables the `f32` version of the Parry collision detection library. Also enables the `default-collider` feature.                                   | Yes             |
//! | `parry-f64`            | Enables the `f64` version of the Parry collision detection library. Also enables the `default-collider` feature.                                   | No              |
#![cfg_attr(
    feature = "3d",
    doc = "| `collider-from-mesh`   | Allows you to create [`Collider`]s from `Mesh`es.                                                                                                  | Yes             |"
)]
//! | `bevy_scene`           | Enables [`ColliderConstructorHierarchy`] to wait until a [`Scene`] has loaded before processing it.                                                 | Yes             |
//! | `bevy_picking`         | Enables physics picking support for [`bevy_picking`] using the [`PhysicsPickingPlugin`]. The plugin must be added separately.                       | Yes             |
//! | `bevy_diagnostic`      | Enables writing [physics diagnostics] to the [`DiagnosticsStore`] with the [`PhysicsDiagnosticsPlugin`]. The plugin must be added separately.       | No              |
//! | `diagnostic_ui`        | Enables [physics diagnostics] UI for performance timers and counters using the [`PhysicsDiagnosticsUiPlugin`]. The plugin must be added separately. | No              |
//! | `debug-plugin`         | Enables physics debug rendering using the [`PhysicsDebugPlugin`]. The plugin must be added separately.                                              | Yes             |
//! | `enhanced-determinism` | Enables cross-platform deterministic math, improving determinism across architectures at a small performance cost.                                  | No              |
//! | `parallel`             | Enables some extra multithreading, which improves performance for larger simulations but can add some overhead for smaller ones.                    | Yes             |
//! | `simd`                 | Enables [SIMD] optimizations.                                                                                                                       | No              |
//! | `serialize`            | Enables support for serialization and deserialization using Serde.                                                                                  | No              |
//!
//! [`bevy_picking`]: bevy::picking
//! [physics diagnostics]: diagnostics
//! [`DiagnosticsStore`]: bevy::diagnostic::DiagnosticsStore
//! [SIMD]: https://en.wikipedia.org/wiki/Single_instruction,_multiple_data
//!
//! ## Add the Plugins
//!
//! Avian is designed to be very modular. It is built from several [plugins](PhysicsPlugins) that
//! manage different parts of the engine. These plugins can be easily initialized and configured through
//! the [`PhysicsPlugins`] plugin group.
//!
//! ```no_run
#![cfg_attr(feature = "2d", doc = "use avian2d::prelude::*;")]
#![cfg_attr(feature = "3d", doc = "use avian3d::prelude::*;")]
//! use bevy::prelude::*;
//!
//! fn main() {
//!     App::new()
//!         .add_plugins((DefaultPlugins, PhysicsPlugins::default()))
//!         // ...your other plugins, systems and resources
//!         .run();
//! }
//! ```
//!
//! Now you can use all of Avian's components and resources to build whatever you want!
//!
//! For example, adding a [rigid body](RigidBody) with a [collider](Collider) is as simple as spawning an entity
//! with the [`RigidBody`] and [`Collider`] components:
//!
//! ```
#![cfg_attr(feature = "2d", doc = "use avian2d::prelude::*;")]
#![cfg_attr(feature = "3d", doc = "use avian3d::prelude::*;")]
//! use bevy::prelude::*;
//!
//! fn setup(mut commands: Commands) {
#![cfg_attr(
    feature = "2d",
    doc = "    commands.spawn((RigidBody::Dynamic, Collider::circle(0.5)));"
)]
#![cfg_attr(
    feature = "3d",
    doc = "    commands.spawn((RigidBody::Dynamic, Collider::sphere(0.5)));"
)]
//! }
//! ```
//!
//! You can find lots of [usage examples](https://github.com/Jondolf/avian#more-examples)
//! in the project's [repository](https://github.com/Jondolf/avian).
//!
//! # Table of Contents
//!
//! Below is a structured overview of the documentation for the various
//! features of the engine.
//!
//! ## Rigid Body Dynamics
//!
//! - [Rigid body types](RigidBody#rigid-body-types)
//! - [Creating rigid bodies](RigidBody#creation)
//! - [Movement](RigidBody#movement)
//!     - [Linear](LinearVelocity) and [angular](AngularVelocity) velocity
//!     - [Forces](ExternalForce), [torque](ExternalTorque), and [linear](ExternalImpulse) and [angular](ExternalAngularImpulse) impulses
//! - [Gravity] and [gravity scale](GravityScale)
//! - [Mass properties](dynamics::rigid_body::mass_properties)
//! - [Linear](LinearDamping) and [angular](AngularDamping) velocity damping
//! - [Lock translational and rotational axes](LockedAxes)
//! - [Dominance]
//! - [Continuous Collision Detection (CCD)](dynamics::ccd)
//!     - [Speculative collision](dynamics::ccd#speculative-collision)
//!     - [Swept CCD](dynamics::ccd#swept-ccd)
//! - [`Transform` interpolation and extrapolation](PhysicsInterpolationPlugin)
//! - [Temporarily disabling a rigid body](RigidBodyDisabled)
//! - [Automatic deactivation with sleeping](Sleeping)
//!
//! See the [`dynamics`] module for more details about rigid body dynamics in Avian.
//!
//! ## Collision Detection
//!
//! - [Colliders](Collider)
//!     - [Creation](Collider#creation)
//!     - [Density](ColliderDensity)
//!     - [Friction] and [restitution](Restitution) (bounciness)
//!     - [Collision layers](CollisionLayers)
//!     - [Sensors](Sensor)
#![cfg_attr(
    feature = "3d",
    doc = "- Generating colliders for meshes and scenes with [`ColliderConstructor`] and [`ColliderConstructorHierarchy`]"
)]
//! - [Get colliding entities](CollidingEntities)
//! - [Collision events](collision#collision-events)
//! - [Accessing collision data](Collisions)
//! - [Filtering and modifying contacts with hooks](CollisionHooks)
//! - [Manual contact queries](contact_query)
//! - [Temporarily disabling a collider](ColliderDisabled)
//!
//! See the [`collision`] module for more details about collision detection and colliders in Avian.
//!
//! ## Constraints and Joints
//!
//! - [Joints](dynamics::solver::joints)
//!     - [Fixed joint](FixedJoint)
//!     - [Distance joint](DistanceJoint)
//!     - [Prismatic joint](PrismaticJoint)
//!     - [Revolute joint](RevoluteJoint)
#![cfg_attr(feature = "3d", doc = "    - [Spherical joint](SphericalJoint)")]
//! - [Temporarily disabling a joint](JointDisabled)
//! - [Custom XPBD constraints](dynamics::solver::xpbd#constraints) (advanced)
//!
//! Joint motors and articulations are not supported yet, but they will be implemented in a future release.
//!
//! ## Spatial Queries
//!
//! - [Spatial query types](spatial_query)
//!     - [Raycasting](spatial_query#raycasting) and [`RayCaster`]
//!     - [Shapecasting](spatial_query#shapecasting) and [`ShapeCaster`]
//!     - [Point projection](spatial_query#point-projection)
//!     - [Intersection tests](spatial_query#intersection-tests)
//! - [Spatial query filters](SpatialQueryFilter)
//! - [The `SpatialQuery` system parameter](SpatialQuery)
//!
//! ## Configuration
//!
//! - [Gravity]
//! - [`Transform` interpolation and extrapolation](PhysicsInterpolationPlugin)
//! - [Physics speed](Physics#physics-speed)
//! - [Configure simulation fidelity with substeps](SubstepCount)
//!
//! ## Debugging and Profiling
//!
//! - [Physics debug rendering](PhysicsDebugPlugin)
//! - [Physics diagnostics](diagnostics)
//!
//! ## Scheduling
//!
//! - [Schedules and sets](PhysicsSchedulePlugin#schedules-and-sets)
//!     - [`PhysicsSet`]
//!     - [`PhysicsSchedule`] and [`PhysicsStepSet`]
//!     - [`SubstepSchedule`]
//!     - [`SolverSet`] and [`SubstepSolverSet`](dynamics::solver::schedule::SubstepSolverSet)
//!     - [`PostProcessCollisions`] schedule
//!     - [`PrepareSet`](prepare::PrepareSet)
//!     - Many more internal system sets
//! - [Configure the schedule used for running physics](PhysicsPlugins#custom-schedule)
//! - [Pausing, resuming and stepping physics](Physics#pausing-resuming-and-stepping-physics)
//! - [Usage on servers](#can-the-engine-be-used-on-servers)
//!
//! ## Architecture
//!
//! - [List of plugins and their responsibilities](PhysicsPlugins)
//! - Extending and modifying the engine
//!     - [Custom plugins](PhysicsPlugins#custom-plugins)
//!     - [Custom XPBD constraints](dynamics::solver::xpbd#custom-constraints)
//!     - [Custom joints](dynamics::solver::joints#custom-joints)
//!
//! # Frequently Asked Questions
//!
//! - [How does Avian compare to Rapier and bevy_rapier?](#how-does-avian-compare-to-rapier-and-bevy_rapier)
//! - [Why is nothing happening?](#why-is-nothing-happening)
//! - [Why is everything moving so slowly?](#why-is-everything-moving-so-slowly)
//! - [Why did my rigid body suddenly vanish?](#why-did-my-rigid-body-suddenly-vanish)
//! - [Why is performance so bad?](#why-is-performance-so-bad)
//! - [Why does movement look choppy?](#why-does-movement-look-choppy)
//! - [Is there a character controller?](#is-there-a-character-controller)
//! - [Why are there separate `Position` and `Rotation` components?](#why-are-there-separate-position-and-rotation-components)
//! - [Can the engine be used on servers?](#can-the-engine-be-used-on-servers)
//! - [Something else?](#something-else)
//!
//! ## How does Avian compare to Rapier and bevy_rapier?
//!
//! Rapier is the biggest and most used physics engine in the Rust ecosystem, and it is currently
//! the most mature and feature-rich option.
//!
//! `bevy_rapier` is a great physics integration for Bevy, but it does have several problems:
//!
//! - It has to maintain a separate physics world and synchronize a ton of data with Bevy each frame
//! - The source code is difficult to inspect, as the vast majority of it is glue code and wrappers
//! for Bevy
//! - It has poor docs.rs documentation, and the documentation on rapier.rs is often outdated and
//! missing features
//! - It is hard to extend as it's not very modular or composable in design
//! - Overall, it doesn't have a native ECS-like feel outside of its public API
//!
//! Avian on the other hand is built *for* Bevy *with* Bevy, and it uses the ECS for both the internals
//! and the public API. This removes the need for a separate physics world, reduces overhead, and makes
//! the source code much more approachable and easy to inspect for Bevy users.
//!
//! In part thanks to Bevy's modular architecture and the ECS, Avian is also highly composable,
//! as it consists of several independent plugins and provides lots of options for configuration and extensions,
//! from [custom schedules](PhysicsPlugins#custom-schedule) and [plugins](PhysicsPlugins#custom-plugins) to
//! [custom joints](dynamics::solver::joints#custom-joints) and [constraints](dynamics::solver::xpbd#custom-constraints).
//!
//! One disadvantage of Avian is that it is still relatively young, so it can have more bugs,
//! some missing features, and fewer community resources and third party crates. However, it is growing quite
//! rapidly, and it is already pretty close to feature-parity with Rapier.
//!
//! At the end of the day, both engines are solid options. If you are looking for a more mature and tested
//! physics integration, `bevy_rapier` is the better choice, but if you prefer an engine with less overhead
//! and a more native Bevy integration, consider using Avian. Their core APIs are also quite similar,
//! so switching between them shouldn't be too difficult.
//!
//! ## Why is nothing happening?
//!
//! Make sure you have added the [`PhysicsPlugins`] plugin group and you have given your rigid bodies
//! a [`RigidBody`] component. See the [getting started](#getting-started) section.
//!
//! ## Why is everything moving so slowly?
//!
//! If your application is in 2D, you might be using pixels as length units. This will require you to use
//! larger velocities and forces than you would in 3D. Make sure you set [`Gravity`] to some larger value
//! as well, because its magnitude is `9.81` by default, which is tiny in pixels.
//!
//! ## Why is performance so bad?
//!
//! Make sure you are building your project in release mode using `cargo build --release`.
//!
//! You can further optimize builds by setting the number of codegen units in your `Cargo.toml` to 1,
//! although this will also increase build times.
//!
//! ```toml
//! [profile.release]
//! codegen-units = 1
//! ```
//!
//! ## Why does movement look choppy?
//!
//! To produce consistent, frame rate independent behavior, physics by default runs
//! in the [`FixedPostUpdate`] schedule with a fixed timestep, meaning that the time between
//! physics ticks remains constant. On some frames, physics can either not run at all or run
//! more than once to catch up to real time. This can lead to visible stutter for movement.
//!
//! This stutter can be resolved by *interpolating* or *extrapolating* the positions of physics objects
//! in between physics ticks. Avian has built-in support for this through the [`PhysicsInterpolationPlugin`],
//! which is included in the [`PhysicsPlugins`] by default.
//!
//! Interpolation can be enabled for an individual entity by adding the [`TransformInterpolation`] component:
//!
//! ```
#![cfg_attr(feature = "2d", doc = "# use avian2d::prelude::*;")]
#![cfg_attr(feature = "3d", doc = "# use avian3d::prelude::*;")]
//! # use bevy::prelude::*;
//! #
//! fn setup(mut commands: Commands) {
//!     // Enable interpolation for this rigid body.
//!     commands.spawn((
//!         RigidBody::Dynamic,
//!         Transform::default(),
//!         TransformInterpolation,
//!     ));
//! }
//! ```
//!
//! To make *all* rigid bodies interpolated by default, use [`PhysicsInterpolationPlugin::interpolate_all()`]:
//!
//! ```no_run
#![cfg_attr(feature = "2d", doc = "# use avian2d::prelude::*;")]
#![cfg_attr(feature = "3d", doc = "# use avian3d::prelude::*;")]
//! # use bevy::prelude::*;
//! #
//! fn main() {
//!    App::new()
//!       .add_plugins(PhysicsPlugins::default().set(PhysicsInterpolationPlugin::interpolate_all()))
//!       // ...
//!       .run();
//! }
//! ```
//!
//! See the [`PhysicsInterpolationPlugin`] for more information.
//!
//! If this does not fix the choppiness, the problem could also be related to system ordering.
//! If you have a system for camera following, make sure it runs *after* physics,
//! but *before* Bevy's transform propagation in `PostUpdate`.
//!
//! ```
//! # use bevy::prelude::*;
//! #
//! # let mut app = App::new();
//! #
//! app.add_systems(
//!     PostUpdate,
//!     camera_follow_player.before(TransformSystem::TransformPropagate),
//! );
//! #
//! # fn camera_follow_player() {}
//! ```
//!
//! ## Is there a character controller?
//!
//! Avian does not have a built-in character controller, so if you need one,
//! you will need to implement it yourself. However, third party character controllers
//! like [`bevy_tnua`](https://github.com/idanarye/bevy-tnua) support Avian, and [`bevy_mod_wanderlust`](https://github.com/PROMETHIA-27/bevy_mod_wanderlust)
//! and others are also likely to get Avian support soon.
//!
//! For custom character controllers, you can take a look at the
#![cfg_attr(
    feature = "2d",
    doc = "[`dynamic_character_2d`] and [`kinematic_character_2d`] examples to get started."
)]
#![cfg_attr(
    feature = "3d",
    doc = "[`dynamic_character_3d`] and [`kinematic_character_3d`] examples to get started."
)]
//!
#![cfg_attr(
    feature = "2d",
    doc = "[`dynamic_character_2d`]: https://github.com/Jondolf/avian/tree/main/crates/avian2d/examples/dynamic_character_2d
[`kinematic_character_2d`]: https://github.com/Jondolf/avian/tree/main/crates/avian2d/examples/kinematic_character_2d"
)]
#![cfg_attr(
    feature = "3d",
    doc = "[`dynamic_character_3d`]: https://github.com/Jondolf/avian/tree/main/crates/avian3d/examples/dynamic_character_3d
[`kinematic_character_3d`]: https://github.com/Jondolf/avian/tree/main/crates/avian3d/examples/kinematic_character_3d"
)]
//!
//! ## Why are there separate `Position` and `Rotation` components?
//!
//! While `Transform` can be used for the vast majority of things, Avian internally
//! uses separate [`Position`] and [`Rotation`] components. These are automatically
//! kept in sync by the [`SyncPlugin`].
//!
//! There are several reasons why the separate components are currently used.
//!
//! - Position and rotation should be global from the physics engine's point of view.
//! - Transform scale and shearing can cause issues and rounding errors in physics.
//! - Transform hierarchies can be problematic.
//! - There is no `f64` version of `Transform`.
//! - There is no 2D version of `Transform` (yet), and having a 2D version can optimize several computations.
//! - When position and rotation are separate, we can technically have more systems running in parallel.
//! - Only rigid bodies have rotation, particles typically don't (although we don't make a distinction yet).
//!
//! In external projects however, using [`Position`] and [`Rotation`] is only necessary when you
//! need to manage positions within [`PhysicsSet::StepSimulation`]. Elsewhere, you should be able to use `Transform`.
//!
//! There is also a possibility that we will revisit this if/when Bevy has a `Transform2d` component.
//! Using `Transform` feels more idiomatic and simple, so it would be nice if it could be used directly
//! as long as we can get around the drawbacks.
//!
//! ## Can the engine be used on servers?
//!
//! Yes! Networking often requires running the simulation in a specific schedule, and in Avian it is straightforward
//! to [set the schedule that runs physics](PhysicsPlugins#custom-schedule) and [configure the timestep](Physics) if needed.
//! By default, physics runs at a fixed timestep in [`FixedPostUpdate`].
//!
//! ## Something else?
//!
//! Physics engines are very large and Avian is young, so stability issues and bugs are to be expected.
//!
//! If you encounter issues, please consider first taking a look at the
//! [issues on GitHub](https://github.com/Jondolf/avian/issues) and
//! [open a new issue](https://github.com/Jondolf/avian/issues/new) if there already isn't one regarding your problem.
//!
//! You can also come and say hello on the [Bevy Discord server](https://discord.com/invite/gMUk5Ph).
//! There, you can find an Avian Physics topic on the `#ecosystem-crates` channel where you can ask questions.
//!
//! # License
//!
//! Avian is free and open source. All code in the Avian repository is dual-licensed under either:
//!
//! - MIT License ([LICENSE-MIT](https://github.com/Jondolf/avian/blob/main/LICENSE-MIT)
//! or <http://opensource.org/licenses/MIT>)
//! - Apache License, Version 2.0 ([LICENSE-APACHE](https://github.com/Jondolf/avian/blob/main/LICENSE-APACHE)
//! or <http://www.apache.org/licenses/LICENSE-2.0>)
//!
//! at your option.

#![doc(
    html_logo_url = "https://raw.githubusercontent.com/Jondolf/avian/avian/assets/branding/icon.png",
    html_favicon_url = "https://raw.githubusercontent.com/Jondolf/avian/avian/assets/branding/icon.png"
)]
#![allow(
    unexpected_cfgs,
    clippy::type_complexity,
    clippy::too_many_arguments,
    rustdoc::invalid_rust_codeblocks
)]
#![warn(clippy::doc_markdown, missing_docs)]

#[cfg(all(not(feature = "f32"), not(feature = "f64")))]
compile_error!("either feature \"f32\" or \"f64\" must be enabled");

#[cfg(all(feature = "f32", feature = "f64"))]
compile_error!("feature \"f32\" and feature \"f64\" cannot be enabled at the same time");

#[cfg(all(not(feature = "2d"), not(feature = "3d")))]
compile_error!("either feature \"2d\" or \"3d\" must be enabled");

#[cfg(all(feature = "2d", feature = "3d"))]
compile_error!("feature \"2d\" and feature \"3d\" cannot be enabled at the same time");

#[cfg(all(
    feature = "default-collider",
    feature = "f32",
    not(feature = "parry-f32")
))]
compile_error!(
    "feature \"default-collider\" requires the feature \"parry-f32\" when \"f32\" is enabled"
);

#[cfg(all(
    feature = "default-collider",
    feature = "f64",
    not(feature = "parry-f64")
))]
compile_error!(
    "feature \"default-collider\" requires the feature \"parry-f64\" when \"f64\" is enabled"
);

extern crate alloc;

#[cfg(all(feature = "2d", feature = "parry-f32"))]
pub extern crate parry2d as parry;

#[cfg(all(feature = "2d", feature = "parry-f64"))]
pub extern crate parry2d_f64 as parry;

#[cfg(all(feature = "3d", feature = "parry-f32"))]
pub extern crate parry3d as parry;

#[cfg(all(feature = "3d", feature = "parry-f64"))]
pub extern crate parry3d_f64 as parry;

pub mod collision;
#[cfg(feature = "debug-plugin")]
pub mod debug_render;
pub mod diagnostics;
pub mod dynamics;
pub mod interpolation;
pub mod math;
#[cfg(feature = "bevy_picking")]
pub mod picking;
pub mod position;
pub mod prepare;
pub mod schedule;
pub mod spatial_query;
pub mod sync;

pub mod data_structures;

mod type_registration;
pub use type_registration::PhysicsTypeRegistrationPlugin;

/// Re-exports common components, bundles, resources, plugins and types.
pub mod prelude {
    #[cfg(feature = "debug-plugin")]
    pub use crate::debug_render::*;
    #[cfg(feature = "diagnostic_ui")]
    pub use crate::diagnostics::ui::{PhysicsDiagnosticsUiPlugin, PhysicsDiagnosticsUiSettings};
    #[cfg(feature = "bevy_diagnostic")]
    pub use crate::diagnostics::PhysicsDiagnosticsPlugin;
    #[cfg(feature = "bevy_picking")]
    pub use crate::picking::{
        PhysicsPickable, PhysicsPickingFilter, PhysicsPickingPlugin, PhysicsPickingSettings,
    };
    #[cfg(feature = "default-collider")]
    pub(crate) use crate::position::RotationValue;
    pub use crate::{
        collision::{
            self,
<<<<<<< HEAD
            broad_phase::BroadPhasePlugin,
            collider::{ColliderBackendPlugin, ColliderHierarchyPlugin},
            collision_events::{CollisionEnded, CollisionEventsEnabled, CollisionStarted},
=======
            broad_phase::{BroadCollisionPairs, BroadPhasePlugin},
            collider::{
                collider_hierarchy::{ColliderHierarchyPlugin, ColliderOf, RigidBodyColliders},
                collider_transform::{ColliderTransform, ColliderTransformPlugin},
                ColliderBackendPlugin,
            },
            contact_reporting::{
                Collision, CollisionEnded, CollisionStarted, ContactReportingPlugin,
            },
>>>>>>> 072ec52b
            hooks::{ActiveCollisionHooks, CollisionHooks},
            narrow_phase::{NarrowPhaseConfig, NarrowPhasePlugin},
            *,
        },
        dynamics::{self, ccd::SpeculativeMargin, prelude::*},
        interpolation::*,
        position::{Position, Rotation},
        prepare::{init_transforms, PrepareConfig, PreparePlugin},
        schedule::*,
        spatial_query::{self, *},
        sync::SyncPlugin,
        type_registration::PhysicsTypeRegistrationPlugin,
        PhysicsPlugins,
    };
    pub(crate) use crate::{
        diagnostics::AppDiagnosticsExt,
        math::*,
        position::{PreSolveAccumulatedTranslation, PreSolveRotation, PreviousRotation},
    };
    pub use avian_derive::*;
}

mod utils;

#[cfg(test)]
mod tests;

use bevy::{
    app::PluginGroupBuilder,
    ecs::{intern::Interned, schedule::ScheduleLabel, system::SystemParamItem},
    prelude::*,
};
#[allow(unused_imports)]
use prelude::*;

/// A plugin group containing all of Avian's plugins.
///
/// # Plugins
///
/// By default, the following plugins will be added:
///
/// | Plugin                            | Description                                                                                                                                                |
/// | --------------------------------- | ---------------------------------------------------------------------------------------------------------------------------------------------------------- |
/// | [`PhysicsSchedulePlugin`]         | Sets up the physics engine by initializing the necessary schedules, sets and resources.                                                                    |
/// | [`PhysicsTypeRegistrationPlugin`] | Registers physics types to the `TypeRegistry` resource in `bevy_reflect`.                                                                                  |
/// | [`PreparePlugin`]                 | Runs systems at the start of each physics frame. Initializes [rigid bodies](RigidBody) and updates components.                                             |
/// | [`MassPropertyPlugin`]            | Manages mass properties of dynamic [rigid bodies](RigidBody).                                                                                              |
/// | [`ColliderBackendPlugin`]         | Handles generic collider backend logic, like initializing colliders and AABBs and updating related components.                                             |
<<<<<<< HEAD
/// | [`ColliderHierarchyPlugin`]       | Handles transform propagation and [`ColliderParent`] updates for colliders.                                                                                |
/// | [`BroadPhasePlugin`]              | Finds pairs of entities with overlapping [AABBs](ColliderAabb) to reduce the number of potential contacts for the [narrow phase](narrow_phase).            |
/// | [`NarrowPhasePlugin`]             | Manages contacts and generates contact constraints.                                                                                                        |
=======
/// | [`ColliderHierarchyPlugin`]       | Manages [`ColliderOf`] relationships based on the entity hierarchy.                                                                                        |
/// | [`ColliderTransformPlugin`]       | Propagates and updates transforms for colliders.                                                                                                           |
/// | [`BroadPhasePlugin`]              | Collects pairs of potentially colliding entities into [`BroadCollisionPairs`] using [AABB](ColliderAabb) intersection checks.                              |
/// | [`NarrowPhasePlugin`]             | Computes contacts between entities and sends collision events.                                                                                             |
/// | [`ContactReportingPlugin`]        | Sends collision events and updates [`CollidingEntities`].                                                                                                  |
>>>>>>> 072ec52b
/// | [`SolverSchedulePlugin`]          | Sets up the solver and substepping loop by initializing the necessary schedules, sets and resources.                                                       |
/// | [`IntegratorPlugin`]              | Handles motion caused by velocity, and applies external forces and gravity.                                                                                |
/// | [`SolverPlugin`]                  | Manages and solves contacts, [joints](dynamics::solver::joints), and other constraints.                                                                    |
/// | [`CcdPlugin`]                     | Performs sweep-based [Continuous Collision Detection](dynamics::ccd) for bodies with the [`SweptCcd`] component.                                           |
/// | [`SleepingPlugin`]                | Manages sleeping and waking for bodies, automatically deactivating them to save computational resources.                                                   |
/// | [`SpatialQueryPlugin`]            | Handles spatial queries like [raycasting](spatial_query#raycasting) and [shapecasting](spatial_query#shapecasting).                                        |
/// | [`PhysicsInterpolationPlugin`]    | [`Transform`] interpolation and extrapolation for rigid bodies.                                                                                            |
/// | [`SyncPlugin`]                    | Keeps [`Position`] and [`Rotation`] in sync with `Transform`.                                                                                              |
///
/// Optional additional plugins include:
///
/// | Plugin                            | Description                                                                                                                                                |
/// | --------------------------------- | ---------------------------------------------------------------------------------------------------------------------------------------------------------- |
/// | [`PhysicsPickingPlugin`]          | Enables a physics picking backend for [`bevy_picking`](bevy::picking) (only with `bevy_picking` feature enabled).                                          |
/// | [`PhysicsDebugPlugin`]            | Renders physics objects and events like [AABBs](ColliderAabb) and [contacts](Collision) for debugging purposes (only with `debug-plugin` feature enabled). |
/// | [`PhysicsDiagnosticsPlugin`]      | Writes [physics diagnostics](diagnostics) to the [`DiagnosticsStore`] (only with `bevy_diagnostic` feature enabled).                                       |
/// | [`PhysicsDiagnosticsUiPlugin`]    | Displays [physics diagnostics](diagnostics) with a debug UI overlay (only with `diagnostic_ui` feature enabled).                                           |
///
/// [`DiagnosticsStore`]: bevy::diagnostic::DiagnosticsStore
///
/// Refer to the documentation of the plugins for more information about their responsibilities and implementations.
///
/// # World Scale
///
/// The [`PhysicsLengthUnit`] resource is a units-per-meter scaling factor
/// that adjusts the engine's internal properties to the scale of the world.
/// It is recommended to configure the length unit to match the approximate length
/// of the average dynamic object in the world to get the best simulation results.
///
/// For example, a 2D game might use pixels as units and have an average object size
/// of around 100 pixels. By setting the length unit to `100.0`, the physics engine
/// will interpret 100 pixels as 1 meter for internal thresholds, improving stability.
///
/// The length unit can be set by inserting the resource like normal,
/// but it can also be specified through the [`PhysicsPlugins`] plugin group.
///
/// ```no_run
/// # #[cfg(feature = "2d")]
/// use avian2d::prelude::*;
/// use bevy::prelude::*;
///
/// # #[cfg(feature = "2d")]
/// fn main() {
///     App::new()
///         .add_plugins((
///             DefaultPlugins,
///             // A 2D game with 100 pixels per meter
///             PhysicsPlugins::default().with_length_unit(100.0),
///         ))
///         .run();
/// }
/// # #[cfg(not(feature = "2d"))]
/// # fn main() {} // Doc test needs main
/// ```
///
/// # Custom Schedule
///
/// You can run the [`PhysicsSchedule`] in any schedule you want by specifying the schedule when adding the plugin group:
///
/// ```no_run
#[cfg_attr(feature = "2d", doc = "use avian2d::prelude::*;")]
#[cfg_attr(feature = "3d", doc = "use avian3d::prelude::*;")]
/// use bevy::prelude::*;
///
/// fn main() {
///     App::new()
///         // Run physics at a variable timestep in `PostUpdate`.
///         .add_plugins((DefaultPlugins, PhysicsPlugins::new(PostUpdate)))
///         .run();
/// }
/// ```
///
/// # Custom Plugins
///
/// First, create a new plugin. If you want to run your systems in the engine's schedules, get either the [`PhysicsSchedule`]
/// or the [`SubstepSchedule`]. Then you can add your systems to that schedule and control system ordering with system sets like
/// [`PhysicsStepSet`], [`SolverSet`], or [`SubstepSolverSet`](dynamics::solver::schedule::SubstepSolverSet).
///
/// Here we will create a custom broad phase plugin that will replace the default [`BroadPhasePlugin`]:
///
/// ```
#[cfg_attr(feature = "2d", doc = "use avian2d::prelude::*;")]
#[cfg_attr(feature = "3d", doc = "use avian3d::prelude::*;")]
/// use bevy::prelude::*;
///
/// pub struct CustomBroadPhasePlugin;
///
/// impl Plugin for CustomBroadPhasePlugin {
///     fn build(&self, app: &mut App) {
///         // Make sure the PhysicsSchedule is available
///         let physics_schedule = app
///             .get_schedule_mut(PhysicsSchedule)
///             .expect("add PhysicsSchedule first");
///
///         // Add the system into the broad phase system set
///         physics_schedule.add_systems(collect_collision_pairs.in_set(PhysicsStepSet::BroadPhase));
///     }
/// }
///
/// fn collect_collision_pairs() {
///     // Implementation goes here
/// }
/// ```
///
/// Next, when creating your app, simply disable the default [`BroadPhasePlugin`] and add your custom plugin:
///
/// ```no_run
#[cfg_attr(feature = "2d", doc = "use avian2d::prelude::*;")]
#[cfg_attr(feature = "3d", doc = "use avian3d::prelude::*;")]
/// use bevy::prelude::*;
///
/// # struct CustomBroadPhasePlugin;
/// # impl Plugin for CustomBroadPhasePlugin {
/// #     fn build(&self, app: &mut App) {}
/// # }
/// #
/// fn main() {
///     let mut app = App::new();
///
///     app.add_plugins(DefaultPlugins);
///
///     // Add PhysicsPlugins and replace default broad phase with our custom broad phase
///     app.add_plugins(
///         PhysicsPlugins::default()
///             .build()
///             .disable::<BroadPhasePlugin>()
///             .add(CustomBroadPhasePlugin),
///     );
///
///     app.run();
/// }
/// ```
///
/// You can find a full working example
/// [here](https://github.com/Jondolf/avian/blob/main/crates/avian3d/examples/custom_broad_phase.rs).
pub struct PhysicsPlugins {
    schedule: Interned<dyn ScheduleLabel>,
    length_unit: Scalar,
}

impl PhysicsPlugins {
    /// Creates a [`PhysicsPlugins`] plugin group using the given schedule for running the [`PhysicsSchedule`].
    ///
    /// The default schedule is `FixedPostUpdate`.
    pub fn new(schedule: impl ScheduleLabel) -> Self {
        Self {
            schedule: schedule.intern(),
            length_unit: 1.0,
        }
    }

    /// Adds the given [`CollisionHooks`] for user-defined contact filtering and modification.
    ///
    /// Returns a [`PhysicsPluginsWithHooks`] plugin group, which wraps the original [`PhysicsPlugins`],
    /// and applies the provided hooks. Only one set of collision hooks can be defined per application.
    pub fn with_collision_hooks<H: CollisionHooks + 'static>(self) -> PhysicsPluginsWithHooks<H>
    where
        for<'w, 's> SystemParamItem<'w, 's, H>: CollisionHooks,
    {
        PhysicsPluginsWithHooks::<H> {
            plugins: self,
            _phantom: core::marker::PhantomData,
        }
    }

    /// Sets the value used for the [`PhysicsLengthUnit`], a units-per-meter scaling factor
    /// that adjusts the engine's internal properties to the scale of the world.
    ///
    /// For example, a 2D game might use pixels as units and have an average object size
    /// of around 100 pixels. By setting the length unit to `100.0`, the physics engine
    /// will interpret 100 pixels as 1 meter for internal thresholds, improving stability.
    ///
    /// Note that this is *not* used to scale forces or any other user-facing inputs or outputs.
    /// Instead, the value is only used to scale some internal length-based tolerances, such as
    /// [`SleepingThreshold::linear`] and [`NarrowPhaseConfig::default_speculative_margin`],
    /// as well as the scale used for [debug rendering](PhysicsDebugPlugin).
    ///
    /// Choosing the appropriate length unit can help improve stability and robustness.
    ///
    /// # Example
    ///
    /// ```no_run
    /// # #[cfg(feature = "2d")]
    /// use avian2d::prelude::*;
    /// use bevy::prelude::*;
    ///
    /// # #[cfg(feature = "2d")]
    /// fn main() {
    ///     App::new()
    ///         .add_plugins((
    ///             DefaultPlugins,
    ///             // A 2D game with 100 pixels per meter
    ///             PhysicsPlugins::default().with_length_unit(100.0),
    ///         ))
    ///         .run();
    /// }
    /// # #[cfg(not(feature = "2d"))]
    /// # fn main() {} // Doc test needs main
    /// ```
    pub fn with_length_unit(mut self, unit: Scalar) -> Self {
        self.length_unit = unit;
        self
    }
}

impl Default for PhysicsPlugins {
    fn default() -> Self {
        Self::new(FixedPostUpdate)
    }
}

impl PluginGroup for PhysicsPlugins {
    fn build(self) -> PluginGroupBuilder {
        let builder = PluginGroupBuilder::start::<Self>()
            .add(PhysicsSchedulePlugin::new(self.schedule))
            .add(PhysicsTypeRegistrationPlugin)
            .add(PreparePlugin::new(self.schedule))
            .add(MassPropertyPlugin::new(self.schedule))
            .add(ColliderHierarchyPlugin)
            .add(ColliderTransformPlugin::new(self.schedule));

        #[cfg(all(
            feature = "default-collider",
            any(feature = "parry-f32", feature = "parry-f64")
        ))]
        let builder = builder
            .add(ColliderBackendPlugin::<Collider>::new(self.schedule))
            .add(NarrowPhasePlugin::<Collider>::default());

        builder
            .add(BroadPhasePlugin::<()>::default())
            .add(IntegratorPlugin::default())
            .add(SolverPlugin::new_with_length_unit(self.length_unit))
            .add(SolverSchedulePlugin)
            .add(CcdPlugin)
            .add(SleepingPlugin)
            .add(SpatialQueryPlugin)
            .add(SyncPlugin::new(self.schedule))
            .add(PhysicsInterpolationPlugin::default())
    }
}

// This type is separate from `PhysicsPlugins` to avoid requiring users to use generics
// like `PhysicsPlugins::<()>::default()` unless they actually want to use collision hooks.
/// A [`PhysicsPlugins`] plugin group with [`CollisionHooks`] specified.
pub struct PhysicsPluginsWithHooks<H: CollisionHooks> {
    plugins: PhysicsPlugins,
    _phantom: core::marker::PhantomData<H>,
}

impl<H: CollisionHooks> PhysicsPluginsWithHooks<H> {
    /// Creates a new [`PhysicsPluginsWithHooks`] plugin group using the given [`CollisionHooks`]
    /// and schedule for running the [`PhysicsSchedule`].
    ///
    /// The default schedule is [`FixedPostUpdate`].
    pub fn new(schedule: impl ScheduleLabel) -> Self {
        Self {
            plugins: PhysicsPlugins::new(schedule),
            _phantom: core::marker::PhantomData,
        }
    }

    /// Sets the value used for the [`PhysicsLengthUnit`], a units-per-meter scaling factor
    /// that adjusts the engine's internal properties to the scale of the world.
    ///
    /// See [`PhysicsPlugins::with_length_unit`] for more information.
    pub fn with_length_unit(mut self, unit: Scalar) -> Self {
        self.plugins.length_unit = unit;
        self
    }
}

impl<H: CollisionHooks> Default for PhysicsPluginsWithHooks<H> {
    fn default() -> Self {
        Self {
            plugins: PhysicsPlugins::default(),
            _phantom: core::marker::PhantomData,
        }
    }
}

impl<H: CollisionHooks + 'static> PluginGroup for PhysicsPluginsWithHooks<H>
where
    for<'w, 's> SystemParamItem<'w, 's, H>: CollisionHooks,
{
    fn build(self) -> PluginGroupBuilder {
        // Replace the default collision hooks with the user-defined ones.
        let builder = self
            .plugins
            .build()
            .disable::<BroadPhasePlugin>()
            .add(BroadPhasePlugin::<H>::default());

        #[cfg(all(
            feature = "default-collider",
            any(feature = "parry-f32", feature = "parry-f64")
        ))]
        let builder = builder
            .disable::<NarrowPhasePlugin<Collider>>()
            .add(NarrowPhasePlugin::<Collider, H>::default());

        builder
    }
}<|MERGE_RESOLUTION|>--- conflicted
+++ resolved
@@ -523,21 +523,13 @@
     pub use crate::{
         collision::{
             self,
-<<<<<<< HEAD
             broad_phase::BroadPhasePlugin,
-            collider::{ColliderBackendPlugin, ColliderHierarchyPlugin},
-            collision_events::{CollisionEnded, CollisionEventsEnabled, CollisionStarted},
-=======
-            broad_phase::{BroadCollisionPairs, BroadPhasePlugin},
             collider::{
                 collider_hierarchy::{ColliderHierarchyPlugin, ColliderOf, RigidBodyColliders},
                 collider_transform::{ColliderTransform, ColliderTransformPlugin},
                 ColliderBackendPlugin,
             },
-            contact_reporting::{
-                Collision, CollisionEnded, CollisionStarted, ContactReportingPlugin,
-            },
->>>>>>> 072ec52b
+            collision_events::{CollisionEnded, CollisionEventsEnabled, CollisionStarted},
             hooks::{ActiveCollisionHooks, CollisionHooks},
             narrow_phase::{NarrowPhaseConfig, NarrowPhasePlugin},
             *,
@@ -586,17 +578,10 @@
 /// | [`PreparePlugin`]                 | Runs systems at the start of each physics frame. Initializes [rigid bodies](RigidBody) and updates components.                                             |
 /// | [`MassPropertyPlugin`]            | Manages mass properties of dynamic [rigid bodies](RigidBody).                                                                                              |
 /// | [`ColliderBackendPlugin`]         | Handles generic collider backend logic, like initializing colliders and AABBs and updating related components.                                             |
-<<<<<<< HEAD
-/// | [`ColliderHierarchyPlugin`]       | Handles transform propagation and [`ColliderParent`] updates for colliders.                                                                                |
+/// | [`ColliderHierarchyPlugin`]       | Manages [`ColliderOf`] relationships based on the entity hierarchy.                                                                                        |
+/// | [`ColliderTransformPlugin`]       | Propagates and updates transforms for colliders.                                                                                                           |
 /// | [`BroadPhasePlugin`]              | Finds pairs of entities with overlapping [AABBs](ColliderAabb) to reduce the number of potential contacts for the [narrow phase](narrow_phase).            |
 /// | [`NarrowPhasePlugin`]             | Manages contacts and generates contact constraints.                                                                                                        |
-=======
-/// | [`ColliderHierarchyPlugin`]       | Manages [`ColliderOf`] relationships based on the entity hierarchy.                                                                                        |
-/// | [`ColliderTransformPlugin`]       | Propagates and updates transforms for colliders.                                                                                                           |
-/// | [`BroadPhasePlugin`]              | Collects pairs of potentially colliding entities into [`BroadCollisionPairs`] using [AABB](ColliderAabb) intersection checks.                              |
-/// | [`NarrowPhasePlugin`]             | Computes contacts between entities and sends collision events.                                                                                             |
-/// | [`ContactReportingPlugin`]        | Sends collision events and updates [`CollidingEntities`].                                                                                                  |
->>>>>>> 072ec52b
 /// | [`SolverSchedulePlugin`]          | Sets up the solver and substepping loop by initializing the necessary schedules, sets and resources.                                                       |
 /// | [`IntegratorPlugin`]              | Handles motion caused by velocity, and applies external forces and gravity.                                                                                |
 /// | [`SolverPlugin`]                  | Manages and solves contacts, [joints](dynamics::solver::joints), and other constraints.                                                                    |
