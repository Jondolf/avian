--- conflicted
+++ resolved
@@ -810,13 +810,7 @@
         builder
             .add(BroadPhasePlugin::<()>::default())
             .add(SolverSchedulePlugin)
-<<<<<<< HEAD
-            .add(PhysicsIslandPlugin)
-            .add(PhysicsIslandSleepingPlugin)
-            .add(CcdPlugin)
-=======
             .add(JointPlugin)
->>>>>>> 0eb1fb0f
             .add(SpatialQueryPlugin)
             .add(PhysicsTransformPlugin::new(self.schedule))
             .add(PhysicsInterpolationPlugin::default())
