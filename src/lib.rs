//! ![Avian Physics](https://raw.githubusercontent.com/Jondolf/avian/avian/assets/branding/logo.svg)
//!
//! **Avian** is an ECS-driven 2D and 3D physics engine for the [Bevy game engine](https://bevyengine.org/).
//!
//! Check out the [GitHub repository](https://github.com/Jondolf/avian)
//! for more information about the design, read the [Getting Started](#getting-started)
//! guide below to get up to speed, and take a look at the [Table of Contents](#table-of-contents)
//! for an overview of the engine's features and their documentation.
//!
//! You can also check out the [FAQ](#frequently-asked-questions), and if you encounter
//! any further problems, consider saying hello on the [Bevy Discord](https://discord.gg/bevy)!
//!
//! # Getting Started
//!
//! This short guide should help you get started with Avian.
//!
//! ## Add the Dependency
//!
//! First, add `avian2d` or `avian3d` to the dependencies in your `Cargo.toml`:
//!  
//! ```toml
//! # For 2D applications:
//! [dependencies]
//! avian2d = "0.2"
//!
//! # For 3D applications:
//! [dependencies]
//! avian3d = "0.2"
//!
//! # If you want to use the most up-to-date version, you can follow the main branch:
//! [dependencies]
//! avian3d = { git = "https://github.com/Jondolf/avian", branch = "main" }
//! ```
//!
//! You can specify features by disabling the default features and manually adding
//! the feature flags you want:
//!
//! ```toml
//! [dependencies]
//! # Add 3D Avian with double-precision floating point numbers.
//! # `parry-f64` enables collision detection using Parry.
//! avian3d = { version = "0.2", default-features = false, features = ["3d", "f64", "parry-f64"] }
//! ```
//!
//! ## Feature Flags
//!
//! | Feature                | Description                                                                                                                                        | Default feature |
//! | ---------------------- | -------------------------------------------------------------------------------------------------------------------------------------------------- | --------------- |
//! | `2d`                   | Enables 2D physics. Incompatible with `3d`.                                                                                                        | Yes (`avian2d`) |
//! | `3d`                   | Enables 3D physics. Incompatible with `2d`.                                                                                                        | Yes (`avian3d`) |
//! | `f32`                  | Enables `f32` precision for physics. Incompatible with `f64`.                                                                                      | Yes             |
//! | `f64`                  | Enables `f64` precision for physics. Incompatible with `f32`.                                                                                      | No              |
//! | `default-collider`     | Enables the default [`Collider`]. Required for [spatial queries](spatial_query). Requires either the `parry-f32` or `parry-f64` feature.           | Yes             |
//! | `parry-f32`            | Enables the `f32` version of the Parry collision detection library. Also enables the `default-collider` feature.                                   | Yes             |
//! | `parry-f64`            | Enables the `f64` version of the Parry collision detection library. Also enables the `default-collider` feature.                                   | No              |
#![cfg_attr(
    feature = "3d",
    doc = "| `collider-from-mesh`   | Allows you to create [`Collider`]s from `Mesh`es.                                                                                                  | Yes             |"
)]
//! | `bevy_scene`           | Enables [`ColliderConstructorHierarchy`] to wait until a [`Scene`] has loaded before processing it.                                                 | Yes             |
//! | `bevy_picking`         | Enables physics picking support for [`bevy_picking`] using the [`PhysicsPickingPlugin`]. The plugin must be added separately.                       | Yes             |
//! | `bevy_diagnostic`      | Enables writing [physics diagnostics] to the [`DiagnosticsStore`] with the [`PhysicsDiagnosticsPlugin`]. The plugin must be added separately.       | No              |
//! | `diagnostic_ui`        | Enables [physics diagnostics] UI for performance timers and counters using the [`PhysicsDiagnosticsUiPlugin`]. The plugin must be added separately. | No              |
//! | `debug-plugin`         | Enables physics debug rendering using the [`PhysicsDebugPlugin`]. The plugin must be added separately.                                              | Yes             |
//! | `enhanced-determinism` | Enables cross-platform deterministic math, improving determinism across architectures at a small performance cost.                                  | No              |
//! | `parallel`             | Enables some extra multithreading, which improves performance for larger simulations but can add some overhead for smaller ones.                    | Yes             |
//! | `simd`                 | Enables [SIMD] optimizations.                                                                                                                       | No              |
//! | `serialize`            | Enables support for serialization and deserialization using Serde.                                                                                  | No              |
//!
//! [`bevy_picking`]: bevy::picking
//! [physics diagnostics]: diagnostics
//! [`DiagnosticsStore`]: bevy::diagnostic::DiagnosticsStore
//! [SIMD]: https://en.wikipedia.org/wiki/Single_instruction,_multiple_data
//!
//! ## Add the Plugins
//!
//! Avian is designed to be very modular. It is built from several [plugins](PhysicsPlugins) that
//! manage different parts of the engine. These plugins can be easily initialized and configured through
//! the [`PhysicsPlugins`] plugin group.
//!
//! ```no_run
#![cfg_attr(feature = "2d", doc = "use avian2d::prelude::*;")]
#![cfg_attr(feature = "3d", doc = "use avian3d::prelude::*;")]
//! use bevy::prelude::*;
//!
//! fn main() {
//!     App::new()
//!         .add_plugins((DefaultPlugins, PhysicsPlugins::default()))
//!         // ...your other plugins, systems and resources
//!         .run();
//! }
//! ```
//!
//! Now you can use all of Avian's components and resources to build whatever you want!
//!
//! For example, adding a [rigid body](RigidBody) with a [collider](Collider) is as simple as spawning an entity
//! with the [`RigidBody`] and [`Collider`] components:
//!
//! ```
#![cfg_attr(feature = "2d", doc = "use avian2d::prelude::*;")]
#![cfg_attr(feature = "3d", doc = "use avian3d::prelude::*;")]
//! use bevy::prelude::*;
//!
//! fn setup(mut commands: Commands) {
#![cfg_attr(
    feature = "2d",
    doc = "    commands.spawn((RigidBody::Dynamic, Collider::circle(0.5)));"
)]
#![cfg_attr(
    feature = "3d",
    doc = "    commands.spawn((RigidBody::Dynamic, Collider::sphere(0.5)));"
)]
//! }
//! ```
//!
//! You can find lots of [usage examples](https://github.com/Jondolf/avian#more-examples)
//! in the project's [repository](https://github.com/Jondolf/avian).
//!
//! # Table of Contents
//!
//! Below is a structured overview of the documentation for the various
//! features of the engine.
//!
//! ## Rigid Body Dynamics
//!
//! - [Rigid body types](RigidBody#rigid-body-types)
//! - [Creating rigid bodies](RigidBody#creation)
//! - [Movement](RigidBody#movement)
//!     - [Linear](LinearVelocity) and [angular](AngularVelocity) velocity
//!     - [Forces](ExternalForce), [torque](ExternalTorque), and [linear](ExternalImpulse) and [angular](ExternalAngularImpulse) impulses
//! - [Gravity] and [gravity scale](GravityScale)
//! - [Mass properties](dynamics::rigid_body::mass_properties)
//! - [Linear](LinearDamping) and [angular](AngularDamping) velocity damping
//! - [Lock translational and rotational axes](LockedAxes)
//! - [Dominance]
//! - [Continuous Collision Detection (CCD)](dynamics::ccd)
//!     - [Speculative collision](dynamics::ccd#speculative-collision)
//!     - [Swept CCD](dynamics::ccd#swept-ccd)
//! - [`Transform` interpolation and extrapolation](PhysicsInterpolationPlugin)
//! - [Temporarily disabling a rigid body](RigidBodyDisabled)
//! - [Automatic deactivation with sleeping](Sleeping)
//!
//! See the [`dynamics`] module for more details about rigid body dynamics in Avian.
//!
//! ## Collision Detection
//!
//! - [Colliders](Collider)
//!     - [Creation](Collider#creation)
//!     - [Density](ColliderDensity)
//!     - [Friction] and [restitution](Restitution) (bounciness)
//!     - [Collision layers](CollisionLayers)
//!     - [Sensors](Sensor)
#![cfg_attr(
    feature = "3d",
    doc = "- Generating colliders for meshes and scenes with [`ColliderConstructor`] and [`ColliderConstructorHierarchy`]"
)]
//! - [Get colliding entities](CollidingEntities)
//! - [Collision events](collision#collision-events)
//! - [Accessing collision data](Collisions)
//! - [Filtering and modifying contacts with hooks](CollisionHooks)
//! - [Manual contact queries](contact_query)
//! - [Temporarily disabling a collider](ColliderDisabled)
//!
//! See the [`collision`] module for more details about collision detection and colliders in Avian.
//!
//! ## Constraints and Joints
//!
//! - [Joints](dynamics::solver::joints)
//!     - [Fixed joint](FixedJoint)
//!     - [Distance joint](DistanceJoint)
//!     - [Prismatic joint](PrismaticJoint)
//!     - [Revolute joint](RevoluteJoint)
#![cfg_attr(feature = "3d", doc = "    - [Spherical joint](SphericalJoint)")]
//! - [Temporarily disabling a joint](JointDisabled)
//! - [Custom XPBD constraints](dynamics::solver::xpbd#constraints) (advanced)
//!
//! Joint motors and articulations are not supported yet, but they will be implemented in a future release.
//!
//! ## Spatial Queries
//!
//! - [Spatial query types](spatial_query)
//!     - [Raycasting](spatial_query#raycasting) and [`RayCaster`]
//!     - [Shapecasting](spatial_query#shapecasting) and [`ShapeCaster`]
//!     - [Point projection](spatial_query#point-projection)
//!     - [Intersection tests](spatial_query#intersection-tests)
//! - [Spatial query filters](SpatialQueryFilter)
//! - [The `SpatialQuery` system parameter](SpatialQuery)
//!
//! ## Configuration
//!
//! - [Gravity]
//! - [`Transform` interpolation and extrapolation](PhysicsInterpolationPlugin)
//! - [Physics speed](Physics#physics-speed)
//! - [Configure simulation fidelity with substeps](SubstepCount)
//!
//! ## Debugging and Profiling
//!
//! - [Physics debug rendering](PhysicsDebugPlugin)
//! - [Physics diagnostics](diagnostics)
//!
//! ## Scheduling
//!
//! - [Schedules and sets](PhysicsSchedulePlugin#schedules-and-sets)
//!     - [`PhysicsSet`]
//!     - [`PhysicsSchedule`] and [`PhysicsStepSet`]
//!     - [`SubstepSchedule`]
//!     - [`SolverSet`] and [`SubstepSolverSet`](dynamics::solver::schedule::SubstepSolverSet)
//!     - [`PrepareSet`](prepare::PrepareSet)
//!     - Many more internal system sets
//! - [Configure the schedule used for running physics](PhysicsPlugins#custom-schedule)
//! - [Pausing, resuming and stepping physics](Physics#pausing-resuming-and-stepping-physics)
//! - [Usage on servers](#can-the-engine-be-used-on-servers)
//!
//! ## Architecture
//!
//! - [List of plugins and their responsibilities](PhysicsPlugins)
//! - Extending and modifying the engine
//!     - [Custom plugins](PhysicsPlugins#custom-plugins)
//!     - [Custom XPBD constraints](dynamics::solver::xpbd#custom-constraints)
//!     - [Custom joints](dynamics::solver::joints#custom-joints)
//!
//! # Frequently Asked Questions
//!
//! - [How does Avian compare to Rapier and bevy_rapier?](#how-does-avian-compare-to-rapier-and-bevy_rapier)
//! - [Why is nothing happening?](#why-is-nothing-happening)
//! - [Why is everything moving so slowly?](#why-is-everything-moving-so-slowly)
//! - [Why did my rigid body suddenly vanish?](#why-did-my-rigid-body-suddenly-vanish)
//! - [Why is performance so bad?](#why-is-performance-so-bad)
//! - [Why does movement look choppy?](#why-does-movement-look-choppy)
//! - [Is there a character controller?](#is-there-a-character-controller)
//! - [Why are there separate `Position` and `Rotation` components?](#why-are-there-separate-position-and-rotation-components)
//! - [Can the engine be used on servers?](#can-the-engine-be-used-on-servers)
//! - [Something else?](#something-else)
//!
//! ## How does Avian compare to Rapier and bevy_rapier?
//!
//! Rapier is the biggest and most used physics engine in the Rust ecosystem, and it is currently
//! the most mature and feature-rich option.
//!
//! `bevy_rapier` is a great physics integration for Bevy, but it does have several problems:
//!
//! - It has to maintain a separate physics world and synchronize a ton of data with Bevy each frame
//! - The source code is difficult to inspect, as the vast majority of it is glue code and wrappers
//! for Bevy
//! - It has poor docs.rs documentation, and the documentation on rapier.rs is often outdated and
//! missing features
//! - It is hard to extend as it's not very modular or composable in design
//! - Overall, it doesn't have a native ECS-like feel outside of its public API
//!
//! Avian on the other hand is built *for* Bevy *with* Bevy, and it uses the ECS for both the internals
//! and the public API. This removes the need for a separate physics world, reduces overhead, and makes
//! the source code much more approachable and easy to inspect for Bevy users.
//!
//! In part thanks to Bevy's modular architecture and the ECS, Avian is also highly composable,
//! as it consists of several independent plugins and provides lots of options for configuration and extensions,
//! from [custom schedules](PhysicsPlugins#custom-schedule) and [plugins](PhysicsPlugins#custom-plugins) to
//! [custom joints](dynamics::solver::joints#custom-joints) and [constraints](dynamics::solver::xpbd#custom-constraints).
//!
//! One disadvantage of Avian is that it is still relatively young, so it can have more bugs,
//! some missing features, and fewer community resources and third party crates. However, it is growing quite
//! rapidly, and it is already pretty close to feature-parity with Rapier.
//!
//! At the end of the day, both engines are solid options. If you are looking for a more mature and tested
//! physics integration, `bevy_rapier` is the better choice, but if you prefer an engine with less overhead
//! and a more native Bevy integration, consider using Avian. Their core APIs are also quite similar,
//! so switching between them shouldn't be too difficult.
//!
//! ## Why is nothing happening?
//!
//! Make sure you have added the [`PhysicsPlugins`] plugin group and you have given your rigid bodies
//! a [`RigidBody`] component. See the [getting started](#getting-started) section.
//!
//! ## Why is everything moving so slowly?
//!
//! If your application is in 2D, you might be using pixels as length units. This will require you to use
//! larger velocities and forces than you would in 3D. Make sure you set [`Gravity`] to some larger value
//! as well, because its magnitude is `9.81` by default, which is tiny in pixels.
//!
//! ## Why is performance so bad?
//!
//! Make sure you are building your project in release mode using `cargo build --release`.
//!
//! You can further optimize builds by setting the number of codegen units in your `Cargo.toml` to 1,
//! although this will also increase build times.
//!
//! ```toml
//! [profile.release]
//! codegen-units = 1
//! ```
//!
//! ## Why does movement look choppy?
//!
//! To produce consistent, frame rate independent behavior, physics by default runs
//! in the [`FixedPostUpdate`] schedule with a fixed timestep, meaning that the time between
//! physics ticks remains constant. On some frames, physics can either not run at all or run
//! more than once to catch up to real time. This can lead to visible stutter for movement.
//!
//! This stutter can be resolved by *interpolating* or *extrapolating* the positions of physics objects
//! in between physics ticks. Avian has built-in support for this through the [`PhysicsInterpolationPlugin`],
//! which is included in the [`PhysicsPlugins`] by default.
//!
//! Interpolation can be enabled for an individual entity by adding the [`TransformInterpolation`] component:
//!
//! ```
#![cfg_attr(feature = "2d", doc = "# use avian2d::prelude::*;")]
#![cfg_attr(feature = "3d", doc = "# use avian3d::prelude::*;")]
//! # use bevy::prelude::*;
//! #
//! fn setup(mut commands: Commands) {
//!     // Enable interpolation for this rigid body.
//!     commands.spawn((
//!         RigidBody::Dynamic,
//!         Transform::default(),
//!         TransformInterpolation,
//!     ));
//! }
//! ```
//!
//! To make *all* rigid bodies interpolated by default, use [`PhysicsInterpolationPlugin::interpolate_all()`]:
//!
//! ```no_run
#![cfg_attr(feature = "2d", doc = "# use avian2d::prelude::*;")]
#![cfg_attr(feature = "3d", doc = "# use avian3d::prelude::*;")]
//! # use bevy::prelude::*;
//! #
//! fn main() {
//!    App::new()
//!       .add_plugins(PhysicsPlugins::default().set(PhysicsInterpolationPlugin::interpolate_all()))
//!       // ...
//!       .run();
//! }
//! ```
//!
//! See the [`PhysicsInterpolationPlugin`] for more information.
//!
//! If this does not fix the choppiness, the problem could also be related to system ordering.
//! If you have a system for camera following, make sure it runs *after* physics,
//! but *before* Bevy's transform propagation in `PostUpdate`.
//!
//! ```
//! # use bevy::prelude::*;
//! #
//! # let mut app = App::new();
//! #
//! app.add_systems(
//!     PostUpdate,
//!     camera_follow_player.before(TransformSystem::TransformPropagate),
//! );
//! #
//! # fn camera_follow_player() {}
//! ```
//!
//! ## Is there a character controller?
//!
//! Avian does not have a built-in character controller, so if you need one,
//! you will need to implement it yourself. However, third party character controllers
//! like [`bevy_tnua`](https://github.com/idanarye/bevy-tnua) support Avian, and [`bevy_mod_wanderlust`](https://github.com/PROMETHIA-27/bevy_mod_wanderlust)
//! and others are also likely to get Avian support soon.
//!
//! For custom character controllers, you can take a look at the
#![cfg_attr(
    feature = "2d",
    doc = "[`dynamic_character_2d`] and [`kinematic_character_2d`] examples to get started."
)]
#![cfg_attr(
    feature = "3d",
    doc = "[`dynamic_character_3d`] and [`kinematic_character_3d`] examples to get started."
)]
//!
#![cfg_attr(
    feature = "2d",
    doc = "[`dynamic_character_2d`]: https://github.com/Jondolf/avian/tree/main/crates/avian2d/examples/dynamic_character_2d
[`kinematic_character_2d`]: https://github.com/Jondolf/avian/tree/main/crates/avian2d/examples/kinematic_character_2d"
)]
#![cfg_attr(
    feature = "3d",
    doc = "[`dynamic_character_3d`]: https://github.com/Jondolf/avian/tree/main/crates/avian3d/examples/dynamic_character_3d
[`kinematic_character_3d`]: https://github.com/Jondolf/avian/tree/main/crates/avian3d/examples/kinematic_character_3d"
)]
//!
//! ## Why are there separate `Position` and `Rotation` components?
//!
//! While `Transform` can be used for the vast majority of things, Avian internally
//! uses separate [`Position`] and [`Rotation`] components. These are automatically
//! kept in sync by the [`SyncPlugin`].
//!
//! There are several reasons why the separate components are currently used.
//!
//! - Position and rotation should be global from the physics engine's point of view.
//! - Transform scale and shearing can cause issues and rounding errors in physics.
//! - Transform hierarchies can be problematic.
//! - There is no `f64` version of `Transform`.
//! - There is no 2D version of `Transform` (yet), and having a 2D version can optimize several computations.
//! - When position and rotation are separate, we can technically have more systems running in parallel.
//! - Only rigid bodies have rotation, particles typically don't (although we don't make a distinction yet).
//!
//! In external projects however, using [`Position`] and [`Rotation`] is only necessary when you
//! need to manage positions within [`PhysicsSet::StepSimulation`]. Elsewhere, you should be able to use `Transform`.
//!
//! There is also a possibility that we will revisit this if/when Bevy has a `Transform2d` component.
//! Using `Transform` feels more idiomatic and simple, so it would be nice if it could be used directly
//! as long as we can get around the drawbacks.
//!
//! ## Can the engine be used on servers?
//!
//! Yes! Networking often requires running the simulation in a specific schedule, and in Avian it is straightforward
//! to [set the schedule that runs physics](PhysicsPlugins#custom-schedule) and [configure the timestep](Physics) if needed.
//! By default, physics runs at a fixed timestep in [`FixedPostUpdate`].
//!
//! ## Something else?
//!
//! Physics engines are very large and Avian is young, so stability issues and bugs are to be expected.
//!
//! If you encounter issues, please consider first taking a look at the
//! [issues on GitHub](https://github.com/Jondolf/avian/issues) and
//! [open a new issue](https://github.com/Jondolf/avian/issues/new) if there already isn't one regarding your problem.
//!
//! You can also come and say hello on the [Bevy Discord server](https://discord.com/invite/gMUk5Ph).
//! There, you can find an Avian Physics topic on the `#ecosystem-crates` channel where you can ask questions.
//!
//! # License
//!
//! Avian is free and open source. All code in the Avian repository is dual-licensed under either:
//!
//! - MIT License ([LICENSE-MIT](https://github.com/Jondolf/avian/blob/main/LICENSE-MIT)
//! or <http://opensource.org/licenses/MIT>)
//! - Apache License, Version 2.0 ([LICENSE-APACHE](https://github.com/Jondolf/avian/blob/main/LICENSE-APACHE)
//! or <http://www.apache.org/licenses/LICENSE-2.0>)
//!
//! at your option.

#![doc(
    html_logo_url = "https://raw.githubusercontent.com/Jondolf/avian/avian/assets/branding/icon.png",
    html_favicon_url = "https://raw.githubusercontent.com/Jondolf/avian/avian/assets/branding/icon.png"
)]
#![allow(
    unexpected_cfgs,
    clippy::type_complexity,
    clippy::too_many_arguments,
    rustdoc::invalid_rust_codeblocks
)]
#![warn(clippy::doc_markdown, missing_docs)]

#[cfg(all(not(feature = "f32"), not(feature = "f64")))]
compile_error!("either feature \"f32\" or \"f64\" must be enabled");

#[cfg(all(feature = "f32", feature = "f64"))]
compile_error!("feature \"f32\" and feature \"f64\" cannot be enabled at the same time");

#[cfg(all(not(feature = "2d"), not(feature = "3d")))]
compile_error!("either feature \"2d\" or \"3d\" must be enabled");

#[cfg(all(feature = "2d", feature = "3d"))]
compile_error!("feature \"2d\" and feature \"3d\" cannot be enabled at the same time");

#[cfg(all(
    feature = "default-collider",
    feature = "f32",
    not(feature = "parry-f32")
))]
compile_error!(
    "feature \"default-collider\" requires the feature \"parry-f32\" when \"f32\" is enabled"
);

#[cfg(all(
    feature = "default-collider",
    feature = "f64",
    not(feature = "parry-f64")
))]
compile_error!(
    "feature \"default-collider\" requires the feature \"parry-f64\" when \"f64\" is enabled"
);

extern crate alloc;

#[cfg(all(feature = "2d", feature = "parry-f32"))]
pub extern crate parry2d as parry;

#[cfg(all(feature = "2d", feature = "parry-f64"))]
pub extern crate parry2d_f64 as parry;

#[cfg(all(feature = "3d", feature = "parry-f32"))]
pub extern crate parry3d as parry;

#[cfg(all(feature = "3d", feature = "parry-f64"))]
pub extern crate parry3d_f64 as parry;

pub mod collision;
#[cfg(feature = "debug-plugin")]
pub mod debug_render;
pub mod diagnostics;
pub mod dynamics;
pub mod interpolation;
pub mod math;
#[cfg(feature = "bevy_picking")]
pub mod picking;
pub mod position;
pub mod prepare;
pub mod schedule;
pub mod spatial_query;
pub mod sync;

pub mod data_structures;

mod type_registration;
pub use type_registration::PhysicsTypeRegistrationPlugin;

/// Re-exports common components, bundles, resources, plugins and types.
pub mod prelude {
    #[cfg(feature = "debug-plugin")]
    pub use crate::debug_render::*;
    #[cfg(feature = "diagnostic_ui")]
    pub use crate::diagnostics::ui::{PhysicsDiagnosticsUiPlugin, PhysicsDiagnosticsUiSettings};
    #[cfg(feature = "bevy_diagnostic")]
    pub use crate::diagnostics::PhysicsDiagnosticsPlugin;
    #[cfg(feature = "bevy_picking")]
    pub use crate::picking::{
        PhysicsPickable, PhysicsPickingFilter, PhysicsPickingPlugin, PhysicsPickingSettings,
    };
    #[cfg(feature = "default-collider")]
    pub(crate) use crate::position::RotationValue;
    pub use crate::{
        collision::{
            self,
            broad_phase::BroadPhasePlugin,
<<<<<<< HEAD
            collider::{ColliderBackendPlugin, ColliderHierarchyPlugin},
            collision_events::{CollisionEnded, CollisionEventsEnabled, CollisionStarted},
=======
            collider::{
                collider_hierarchy::{ColliderHierarchyPlugin, ColliderOf, RigidBodyColliders},
                collider_transform::{ColliderTransform, ColliderTransformPlugin},
                ColliderBackendPlugin,
            },
            collision_events::{CollisionEnded, CollisionEventsEnabled, CollisionStarted},
            contact_types::{
                Collisions, ContactGraph, ContactManifold, ContactPair, ContactPairFlags,
                ContactPoint, SingleContact,
            },
>>>>>>> 2ab588d7
            hooks::{ActiveCollisionHooks, CollisionHooks},
            narrow_phase::{NarrowPhaseConfig, NarrowPhasePlugin},
            *,
        },
        dynamics::{self, ccd::SpeculativeMargin, prelude::*},
        interpolation::*,
        position::{Position, Rotation},
        prepare::{init_transforms, PrepareConfig, PreparePlugin},
        schedule::*,
        spatial_query::{self, *},
        sync::SyncPlugin,
        type_registration::PhysicsTypeRegistrationPlugin,
        PhysicsPlugins,
    };
    pub(crate) use crate::{
        diagnostics::AppDiagnosticsExt,
        math::*,
        position::{PreSolveAccumulatedTranslation, PreSolveRotation, PreviousRotation},
    };
    pub use avian_derive::*;
}

mod utils;

#[cfg(test)]
mod tests;

use bevy::{
    app::PluginGroupBuilder,
    ecs::{intern::Interned, schedule::ScheduleLabel, system::SystemParamItem},
    prelude::*,
};
#[allow(unused_imports)]
use prelude::*;

/// A plugin group containing all of Avian's plugins.
///
/// # Plugins
///
/// By default, the following plugins will be added:
///
/// | Plugin                            | Description                                                                                                                                                |
/// | --------------------------------- | ---------------------------------------------------------------------------------------------------------------------------------------------------------- |
/// | [`PhysicsSchedulePlugin`]         | Sets up the physics engine by initializing the necessary schedules, sets and resources.                                                                    |
/// | [`PhysicsTypeRegistrationPlugin`] | Registers physics types to the `TypeRegistry` resource in `bevy_reflect`.                                                                                  |
/// | [`PreparePlugin`]                 | Runs systems at the start of each physics frame. Initializes [rigid bodies](RigidBody) and updates components.                                             |
/// | [`MassPropertyPlugin`]            | Manages mass properties of dynamic [rigid bodies](RigidBody).                                                                                              |
/// | [`ColliderBackendPlugin`]         | Handles generic collider backend logic, like initializing colliders and AABBs and updating related components.                                             |
<<<<<<< HEAD
/// | [`ColliderHierarchyPlugin`]       | Handles transform propagation and [`ColliderParent`] updates for colliders.                                                                                |
=======
/// | [`ColliderHierarchyPlugin`]       | Manages [`ColliderOf`] relationships based on the entity hierarchy.                                                                                        |
/// | [`ColliderTransformPlugin`]       | Propagates and updates transforms for colliders.                                                                                                           |
>>>>>>> 2ab588d7
/// | [`BroadPhasePlugin`]              | Finds pairs of entities with overlapping [AABBs](ColliderAabb) to reduce the number of potential contacts for the [narrow phase](narrow_phase).            |
/// | [`NarrowPhasePlugin`]             | Manages contacts and generates contact constraints.                                                                                                        |
/// | [`SolverSchedulePlugin`]          | Sets up the solver and substepping loop by initializing the necessary schedules, sets and resources.                                                       |
/// | [`IntegratorPlugin`]              | Handles motion caused by velocity, and applies external forces and gravity.                                                                                |
/// | [`SolverPlugin`]                  | Manages and solves contacts, [joints](dynamics::solver::joints), and other constraints.                                                                    |
/// | [`CcdPlugin`]                     | Performs sweep-based [Continuous Collision Detection](dynamics::ccd) for bodies with the [`SweptCcd`] component.                                           |
/// | [`SleepingPlugin`]                | Manages sleeping and waking for bodies, automatically deactivating them to save computational resources.                                                   |
/// | [`SpatialQueryPlugin`]            | Handles spatial queries like [raycasting](spatial_query#raycasting) and [shapecasting](spatial_query#shapecasting).                                        |
/// | [`PhysicsInterpolationPlugin`]    | [`Transform`] interpolation and extrapolation for rigid bodies.                                                                                            |
/// | [`SyncPlugin`]                    | Keeps [`Position`] and [`Rotation`] in sync with `Transform`.                                                                                              |
///
/// Optional additional plugins include:
///
/// | Plugin                            | Description                                                                                                                                                |
/// | --------------------------------- | ---------------------------------------------------------------------------------------------------------------------------------------------------------- |
/// | [`PhysicsPickingPlugin`]          | Enables a physics picking backend for [`bevy_picking`](bevy::picking) (only with `bevy_picking` feature enabled).                                          |
/// | [`PhysicsDebugPlugin`]            | Renders physics objects and events like [AABBs](ColliderAabb) and contacts for debugging purposes (only with `debug-plugin` feature enabled).              |
/// | [`PhysicsDiagnosticsPlugin`]      | Writes [physics diagnostics](diagnostics) to the [`DiagnosticsStore`] (only with `bevy_diagnostic` feature enabled).                                       |
/// | [`PhysicsDiagnosticsUiPlugin`]    | Displays [physics diagnostics](diagnostics) with a debug UI overlay (only with `diagnostic_ui` feature enabled).                                           |
///
/// [`DiagnosticsStore`]: bevy::diagnostic::DiagnosticsStore
///
/// Refer to the documentation of the plugins for more information about their responsibilities and implementations.
///
/// # World Scale
///
/// The [`PhysicsLengthUnit`] resource is a units-per-meter scaling factor
/// that adjusts the engine's internal properties to the scale of the world.
/// It is recommended to configure the length unit to match the approximate length
/// of the average dynamic object in the world to get the best simulation results.
///
/// For example, a 2D game might use pixels as units and have an average object size
/// of around 100 pixels. By setting the length unit to `100.0`, the physics engine
/// will interpret 100 pixels as 1 meter for internal thresholds, improving stability.
///
/// The length unit can be set by inserting the resource like normal,
/// but it can also be specified through the [`PhysicsPlugins`] plugin group.
///
/// ```no_run
/// # #[cfg(feature = "2d")]
/// use avian2d::prelude::*;
/// use bevy::prelude::*;
///
/// # #[cfg(feature = "2d")]
/// fn main() {
///     App::new()
///         .add_plugins((
///             DefaultPlugins,
///             // A 2D game with 100 pixels per meter
///             PhysicsPlugins::default().with_length_unit(100.0),
///         ))
///         .run();
/// }
/// # #[cfg(not(feature = "2d"))]
/// # fn main() {} // Doc test needs main
/// ```
///
/// # Custom Schedule
///
/// You can run the [`PhysicsSchedule`] in any schedule you want by specifying the schedule when adding the plugin group:
///
/// ```no_run
#[cfg_attr(feature = "2d", doc = "use avian2d::prelude::*;")]
#[cfg_attr(feature = "3d", doc = "use avian3d::prelude::*;")]
/// use bevy::prelude::*;
///
/// fn main() {
///     App::new()
///         // Run physics at a variable timestep in `PostUpdate`.
///         .add_plugins((DefaultPlugins, PhysicsPlugins::new(PostUpdate)))
///         .run();
/// }
/// ```
///
/// # Custom Plugins
///
/// First, create a new plugin. If you want to run your systems in the engine's schedules, get either the [`PhysicsSchedule`]
/// or the [`SubstepSchedule`]. Then you can add your systems to that schedule and control system ordering with system sets like
/// [`PhysicsStepSet`], [`SolverSet`], or [`SubstepSolverSet`](dynamics::solver::schedule::SubstepSolverSet).
///
/// Here we will create a custom broad phase plugin that will replace the default [`BroadPhasePlugin`]:
///
/// ```
#[cfg_attr(feature = "2d", doc = "use avian2d::prelude::*;")]
#[cfg_attr(feature = "3d", doc = "use avian3d::prelude::*;")]
/// use bevy::prelude::*;
///
/// pub struct CustomBroadPhasePlugin;
///
/// impl Plugin for CustomBroadPhasePlugin {
///     fn build(&self, app: &mut App) {
///         // Make sure the PhysicsSchedule is available
///         let physics_schedule = app
///             .get_schedule_mut(PhysicsSchedule)
///             .expect("add PhysicsSchedule first");
///
///         // Add the system into the broad phase system set
///         physics_schedule.add_systems(collect_collision_pairs.in_set(PhysicsStepSet::BroadPhase));
///     }
/// }
///
/// fn collect_collision_pairs() {
///     // Implementation goes here
/// }
/// ```
///
/// Next, when creating your app, simply disable the default [`BroadPhasePlugin`] and add your custom plugin:
///
/// ```no_run
#[cfg_attr(feature = "2d", doc = "use avian2d::prelude::*;")]
#[cfg_attr(feature = "3d", doc = "use avian3d::prelude::*;")]
/// use bevy::prelude::*;
///
/// # struct CustomBroadPhasePlugin;
/// # impl Plugin for CustomBroadPhasePlugin {
/// #     fn build(&self, app: &mut App) {}
/// # }
/// #
/// fn main() {
///     let mut app = App::new();
///
///     app.add_plugins(DefaultPlugins);
///
///     // Add PhysicsPlugins and replace default broad phase with our custom broad phase
///     app.add_plugins(
///         PhysicsPlugins::default()
///             .build()
///             .disable::<BroadPhasePlugin>()
///             .add(CustomBroadPhasePlugin),
///     );
///
///     app.run();
/// }
/// ```
///
/// You can find a full working example
/// [here](https://github.com/Jondolf/avian/blob/main/crates/avian3d/examples/custom_broad_phase.rs).
pub struct PhysicsPlugins {
    schedule: Interned<dyn ScheduleLabel>,
    length_unit: Scalar,
}

impl PhysicsPlugins {
    /// Creates a [`PhysicsPlugins`] plugin group using the given schedule for running the [`PhysicsSchedule`].
    ///
    /// The default schedule is `FixedPostUpdate`.
    pub fn new(schedule: impl ScheduleLabel) -> Self {
        Self {
            schedule: schedule.intern(),
            length_unit: 1.0,
        }
    }

    /// Adds the given [`CollisionHooks`] for user-defined contact filtering and modification.
    ///
    /// Returns a [`PhysicsPluginsWithHooks`] plugin group, which wraps the original [`PhysicsPlugins`],
    /// and applies the provided hooks. Only one set of collision hooks can be defined per application.
    pub fn with_collision_hooks<H: CollisionHooks + 'static>(self) -> PhysicsPluginsWithHooks<H>
    where
        for<'w, 's> SystemParamItem<'w, 's, H>: CollisionHooks,
    {
        PhysicsPluginsWithHooks::<H> {
            plugins: self,
            _phantom: core::marker::PhantomData,
        }
    }

    /// Sets the value used for the [`PhysicsLengthUnit`], a units-per-meter scaling factor
    /// that adjusts the engine's internal properties to the scale of the world.
    ///
    /// For example, a 2D game might use pixels as units and have an average object size
    /// of around 100 pixels. By setting the length unit to `100.0`, the physics engine
    /// will interpret 100 pixels as 1 meter for internal thresholds, improving stability.
    ///
    /// Note that this is *not* used to scale forces or any other user-facing inputs or outputs.
    /// Instead, the value is only used to scale some internal length-based tolerances, such as
    /// [`SleepingThreshold::linear`] and [`NarrowPhaseConfig::default_speculative_margin`],
    /// as well as the scale used for [debug rendering](PhysicsDebugPlugin).
    ///
    /// Choosing the appropriate length unit can help improve stability and robustness.
    ///
    /// # Example
    ///
    /// ```no_run
    /// # #[cfg(feature = "2d")]
    /// use avian2d::prelude::*;
    /// use bevy::prelude::*;
    ///
    /// # #[cfg(feature = "2d")]
    /// fn main() {
    ///     App::new()
    ///         .add_plugins((
    ///             DefaultPlugins,
    ///             // A 2D game with 100 pixels per meter
    ///             PhysicsPlugins::default().with_length_unit(100.0),
    ///         ))
    ///         .run();
    /// }
    /// # #[cfg(not(feature = "2d"))]
    /// # fn main() {} // Doc test needs main
    /// ```
    pub fn with_length_unit(mut self, unit: Scalar) -> Self {
        self.length_unit = unit;
        self
    }
}

impl Default for PhysicsPlugins {
    fn default() -> Self {
        Self::new(FixedPostUpdate)
    }
}

impl PluginGroup for PhysicsPlugins {
    fn build(self) -> PluginGroupBuilder {
        let builder = PluginGroupBuilder::start::<Self>()
            .add(PhysicsSchedulePlugin::new(self.schedule))
            .add(PhysicsTypeRegistrationPlugin)
            .add(PreparePlugin::new(self.schedule))
            .add(MassPropertyPlugin::new(self.schedule))
            .add(ColliderHierarchyPlugin)
            .add(ColliderTransformPlugin::new(self.schedule));

        #[cfg(all(
            feature = "default-collider",
            any(feature = "parry-f32", feature = "parry-f64")
        ))]
        let builder = builder
            .add(ColliderBackendPlugin::<Collider>::new(self.schedule))
            .add(NarrowPhasePlugin::<Collider>::default());

        builder
            .add(BroadPhasePlugin::<()>::default())
            .add(IntegratorPlugin::default())
            .add(SolverPlugin::new_with_length_unit(self.length_unit))
            .add(SolverSchedulePlugin)
            .add(CcdPlugin)
            .add(SleepingPlugin)
            .add(SpatialQueryPlugin)
            .add(SyncPlugin::new(self.schedule))
            .add(PhysicsInterpolationPlugin::default())
    }
}

// This type is separate from `PhysicsPlugins` to avoid requiring users to use generics
// like `PhysicsPlugins::<()>::default()` unless they actually want to use collision hooks.
/// A [`PhysicsPlugins`] plugin group with [`CollisionHooks`] specified.
pub struct PhysicsPluginsWithHooks<H: CollisionHooks> {
    plugins: PhysicsPlugins,
    _phantom: core::marker::PhantomData<H>,
}

impl<H: CollisionHooks> PhysicsPluginsWithHooks<H> {
    /// Creates a new [`PhysicsPluginsWithHooks`] plugin group using the given [`CollisionHooks`]
    /// and schedule for running the [`PhysicsSchedule`].
    ///
    /// The default schedule is [`FixedPostUpdate`].
    pub fn new(schedule: impl ScheduleLabel) -> Self {
        Self {
            plugins: PhysicsPlugins::new(schedule),
            _phantom: core::marker::PhantomData,
        }
    }

    /// Sets the value used for the [`PhysicsLengthUnit`], a units-per-meter scaling factor
    /// that adjusts the engine's internal properties to the scale of the world.
    ///
    /// See [`PhysicsPlugins::with_length_unit`] for more information.
    pub fn with_length_unit(mut self, unit: Scalar) -> Self {
        self.plugins.length_unit = unit;
        self
    }
}

impl<H: CollisionHooks> Default for PhysicsPluginsWithHooks<H> {
    fn default() -> Self {
        Self {
            plugins: PhysicsPlugins::default(),
            _phantom: core::marker::PhantomData,
        }
    }
}

impl<H: CollisionHooks + 'static> PluginGroup for PhysicsPluginsWithHooks<H>
where
    for<'w, 's> SystemParamItem<'w, 's, H>: CollisionHooks,
{
    fn build(self) -> PluginGroupBuilder {
        // Replace the default collision hooks with the user-defined ones.
        let builder = self
            .plugins
            .build()
            .disable::<BroadPhasePlugin>()
            .add(BroadPhasePlugin::<H>::default());

        #[cfg(all(
            feature = "default-collider",
            any(feature = "parry-f32", feature = "parry-f64")
        ))]
        let builder = builder
            .disable::<NarrowPhasePlugin<Collider>>()
            .add(NarrowPhasePlugin::<Collider, H>::default());

        builder
    }
}<|MERGE_RESOLUTION|>--- conflicted
+++ resolved
@@ -523,10 +523,6 @@
         collision::{
             self,
             broad_phase::BroadPhasePlugin,
-<<<<<<< HEAD
-            collider::{ColliderBackendPlugin, ColliderHierarchyPlugin},
-            collision_events::{CollisionEnded, CollisionEventsEnabled, CollisionStarted},
-=======
             collider::{
                 collider_hierarchy::{ColliderHierarchyPlugin, ColliderOf, RigidBodyColliders},
                 collider_transform::{ColliderTransform, ColliderTransformPlugin},
@@ -537,7 +533,6 @@
                 Collisions, ContactGraph, ContactManifold, ContactPair, ContactPairFlags,
                 ContactPoint, SingleContact,
             },
->>>>>>> 2ab588d7
             hooks::{ActiveCollisionHooks, CollisionHooks},
             narrow_phase::{NarrowPhaseConfig, NarrowPhasePlugin},
             *,
@@ -586,12 +581,8 @@
 /// | [`PreparePlugin`]                 | Runs systems at the start of each physics frame. Initializes [rigid bodies](RigidBody) and updates components.                                             |
 /// | [`MassPropertyPlugin`]            | Manages mass properties of dynamic [rigid bodies](RigidBody).                                                                                              |
 /// | [`ColliderBackendPlugin`]         | Handles generic collider backend logic, like initializing colliders and AABBs and updating related components.                                             |
-<<<<<<< HEAD
-/// | [`ColliderHierarchyPlugin`]       | Handles transform propagation and [`ColliderParent`] updates for colliders.                                                                                |
-=======
 /// | [`ColliderHierarchyPlugin`]       | Manages [`ColliderOf`] relationships based on the entity hierarchy.                                                                                        |
 /// | [`ColliderTransformPlugin`]       | Propagates and updates transforms for colliders.                                                                                                           |
->>>>>>> 2ab588d7
 /// | [`BroadPhasePlugin`]              | Finds pairs of entities with overlapping [AABBs](ColliderAabb) to reduce the number of potential contacts for the [narrow phase](narrow_phase).            |
 /// | [`NarrowPhasePlugin`]             | Manages contacts and generates contact constraints.                                                                                                        |
 /// | [`SolverSchedulePlugin`]          | Sets up the solver and substepping loop by initializing the necessary schedules, sets and resources.                                                       |
