--- conflicted
+++ resolved
@@ -518,25 +518,6 @@
 ///
 /// By default, the following plugins will be added:
 ///
-<<<<<<< HEAD
-/// | Plugin                            | Description                                                                                                                   |
-/// | --------------------------------- | ----------------------------------------------------------------------------------------------------------------------------- |
-/// | [`PhysicsSchedulePlugin`]         | Sets up the physics engine by initializing the necessary schedules, sets and resources.                                       |
-/// | [`PhysicsTypeRegistrationPlugin`] | Registers physics types to the `TypeRegistry` resource in `bevy_reflect`.                                                     |
-/// | [`PreparePlugin`]                 | Runs systems at the start of each physics frame. Initializes [rigid bodies](RigidBody) and updates components.                |
-/// | [`MassPropertyPlugin`]            | Manages mass properties of dynamic [rigid bodies](RigidBody).                                                                 |
-/// | [`ColliderBackendPlugin`]         | Handles generic collider backend logic, like initializing colliders and AABBs and updating related components.                |
-/// | [`ColliderHierarchyPlugin`]       | Handles transform propagation and [`ColliderParent`] updates for colliders.                                                   |
-/// | [`BroadPhasePlugin`]              | Collects pairs of potentially colliding entities into [`BroadCollisionPairs`] using [AABB](ColliderAabb) intersection checks. |
-/// | [`NarrowPhasePlugin`]             | Computes contacts between entities and sends collision events.                                                                |
-/// | [`ContactReportingPlugin`]        | Sends collision events and updates [`CollidingEntities`].                                                                     |
-/// | [`IntegratorPlugin`]              | Handles motion caused by velocity, and applies external forces and gravity.                                                   |
-/// | [`SolverPlugin`]                  | Manages and solves contacts, [joints](dynamics::solver::joints), and other constraints.                                       |
-/// | [`CcdPlugin`]                     | Performs sweep-based [Continuous Collision Detection](dynamics::ccd) for bodies with the [`SweptCcd`] component.              |
-/// | [`SleepingPlugin`]                | Manages sleeping and waking for bodies, automatically deactivating them to save computational resources.                      |
-/// | [`SpatialQueryPlugin`]            | Handles spatial queries like [raycasting](spatial_query#raycasting) and [shapecasting](spatial_query#shapecasting).           |
-/// | [`SyncPlugin`]                    | Keeps [`Position`] and [`Rotation`] in sync with `Transform`.                                                                 |
-=======
 /// | Plugin                            | Description                                                                                                                                                |
 /// | --------------------------------- | ---------------------------------------------------------------------------------------------------------------------------------------------------------- |
 /// | [`PhysicsSchedulePlugin`]         | Sets up the physics engine by initializing the necessary schedules, sets and resources.                                                                    |
@@ -555,7 +536,6 @@
 /// | [`SleepingPlugin`]                | Manages sleeping and waking for bodies, automatically deactivating them to save computational resources.                                                   |
 /// | [`SpatialQueryPlugin`]            | Handles spatial queries like [raycasting](spatial_query#raycasting) and [shapecasting](spatial_query#shapecasting).                                        |
 /// | [`SyncPlugin`]                    | Keeps [`Position`] and [`Rotation`] in sync with `Transform`.                                                                                              |
->>>>>>> cb4ff2e8
 ///
 /// Optional additional plugins include:
 ///
