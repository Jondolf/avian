//! Computes contacts between entities.
//!
//! See [`NarrowPhasePlugin`].

use std::marker::PhantomData;

use crate::{
    dynamics::solver::{
        contact::ContactConstraint, ContactConstraints, ContactSoftnessCoefficients,
    },
    prelude::*,
};
#[cfg(feature = "parallel")]
use bevy::tasks::{ComputeTaskPool, ParallelSlice};
use bevy::{
    ecs::{
        intern::Interned,
        schedule::{ExecutorKind, LogLevel, ScheduleBuildSettings, ScheduleLabel},
<<<<<<< HEAD
        system::{StaticSystemParam, SystemParam},
=======
        system::{StaticSystemParam, SystemParam, SystemParamItem},
>>>>>>> 2540add0
    },
    prelude::*,
};

/// Computes contacts between entities and generates contact constraints for them.
///
/// Collisions are only checked between entities contained in [`BroadCollisionPairs`],
/// which is handled by the [`BroadPhasePlugin`].
///
/// The results of the narrow phase are added into [`Collisions`].
/// By default, a [`ContactConstraint`] is also generated for each contact manifold
/// and added to the [`ContactConstraints`] resource.
///
/// The plugin takes a collider type. This should be [`Collider`] for
/// the vast majority of applications, but for custom collisión backends
/// you may use any collider that implements the [`AnyCollider`] trait.
pub struct NarrowPhasePlugin<C: AnyCollider, H: CollisionHooks = ()> {
    schedule: Interned<dyn ScheduleLabel>,
    /// If `true`, the narrow phase will generate [`ContactConstraint`]s
    /// and add them to the [`ContactConstraints`] resource.
    ///
    /// Contact constraints are used by the [`SolverPlugin`] for solving contacts.
    generate_constraints: bool,
    _phantom: PhantomData<(C, H)>,
}

impl<C: AnyCollider, H: CollisionHooks> NarrowPhasePlugin<C, H> {
    /// Creates a [`NarrowPhasePlugin`] with the schedule used for running its systems
    /// and whether it should generate [`ContactConstraint`]s for the [`ContactConstraints`] resource.
    ///
    /// Contact constraints are used by the [`SolverPlugin`] for solving contacts.
    ///
    /// The default schedule is [`PhysicsSchedule`].
    pub fn new(schedule: impl ScheduleLabel, generate_constraints: bool) -> Self {
        Self {
            schedule: schedule.intern(),
            generate_constraints,
            _phantom: PhantomData,
        }
    }
}

impl<C: AnyCollider, H: CollisionHooks> Default for NarrowPhasePlugin<C, H> {
    fn default() -> Self {
        Self::new(PhysicsSchedule, true)
    }
}

impl<C: AnyCollider, H: CollisionHooks + 'static> Plugin for NarrowPhasePlugin<C, H>
where
    for<'w, 's> SystemParamItem<'w, 's, H>: CollisionHooks,
{
    fn build(&self, app: &mut App) {
        // For some systems, we only want one instance, even if there are multiple
        // NarrowPhasePlugin instances with different collider types.
        let is_first_instance = !app.world().is_resource_added::<NarrowPhaseInitialized>();

        app.init_resource::<NarrowPhaseInitialized>()
            .init_resource::<NarrowPhaseConfig>()
            .init_resource::<Collisions>()
            .init_resource::<DefaultFriction>()
            .init_resource::<DefaultRestitution>()
            .register_type::<(NarrowPhaseConfig, DefaultFriction, DefaultRestitution)>();

        if self.generate_constraints {
            app.init_resource::<ContactConstraints>();
        }

        app.configure_sets(
            self.schedule,
            (
                NarrowPhaseSet::First,
                NarrowPhaseSet::CollectCollisions,
                NarrowPhaseSet::PostProcess,
                NarrowPhaseSet::GenerateConstraints,
                NarrowPhaseSet::Last,
            )
                .chain()
                .in_set(PhysicsStepSet::NarrowPhase),
        );

        // Set up the PostProcessCollisions schedule for user-defined systems
        // that filter and modify collisions.
        app.edit_schedule(PostProcessCollisions, |schedule| {
            schedule
                .set_executor_kind(ExecutorKind::SingleThreaded)
                .set_build_settings(ScheduleBuildSettings {
                    ambiguity_detection: LogLevel::Error,
                    ..default()
                });
        });

        // Manage collision states like `during_current_frame` and remove old contacts.
        // Only one narrow phase instance should do this.
        // TODO: It would be nice not to have collision state logic in the narrow phase.
        if is_first_instance {
            app.add_systems(
                self.schedule,
                (
                    // Reset collision states.
                    reset_collision_states
                        .in_set(PhysicsStepSet::NarrowPhase)
                        .after(NarrowPhaseSet::First)
                        .before(NarrowPhaseSet::CollectCollisions),
                    // Remove ended collisions after contact reporting
                    remove_ended_collisions
                        .after(PhysicsStepSet::ReportContacts)
                        .before(PhysicsStepSet::Sleeping),
                ),
            );
        }

        // Collect contacts into `Collisions`.
        app.add_systems(
            self.schedule,
            collect_collisions::<C, H>
                .in_set(NarrowPhaseSet::CollectCollisions)
                // Allowing ambiguities is required so that it's possible
                // to have multiple collision backends at the same time.
                .ambiguous_with_all(),
        );

        if self.generate_constraints {
            if is_first_instance {
                // Clear contact constraints.
                app.add_systems(
                    self.schedule,
                    (|mut constraints: ResMut<ContactConstraints>| {
                        constraints.clear();
                    })
                    .after(NarrowPhaseSet::PostProcess)
                    .before(NarrowPhaseSet::GenerateConstraints),
                );
            }

            // Generate contact constraints.
            app.add_systems(
                self.schedule,
                generate_constraints::<C>
                    .in_set(NarrowPhaseSet::GenerateConstraints)
                    // Allowing ambiguities is required so that it's possible
                    // to have multiple collision backends at the same time.
                    .ambiguous_with_all(),
            );
        }

        if is_first_instance {
            app.add_systems(
                self.schedule,
                run_post_process_collisions_schedule.in_set(NarrowPhaseSet::PostProcess),
            );
        }
    }
}

#[derive(Resource, Default)]
struct NarrowPhaseInitialized;

/// A resource for configuring the [narrow phase](NarrowPhasePlugin).
#[derive(Resource, Reflect, Clone, Debug, PartialEq)]
#[cfg_attr(feature = "serialize", derive(serde::Serialize, serde::Deserialize))]
#[cfg_attr(feature = "serialize", reflect(Serialize, Deserialize))]
#[reflect(Debug, Resource, PartialEq)]
pub struct NarrowPhaseConfig {
    /// The default maximum [speculative margin](SpeculativeMargin) used for
    /// [speculative collisions](dynamics::ccd#speculative-collision). This can be overridden
    /// for individual entities with the [`SpeculativeMargin`] component.
    ///
    /// By default, the maximum speculative margin is unbounded, so contacts can be predicted
    /// from any distance, provided that the bodies are moving fast enough. As the prediction distance
    /// grows, the contact data becomes more and more approximate, and in rare cases, it can even cause
    /// [issues](dynamics::ccd#caveats-of-speculative-collision) such as ghost collisions.
    ///
    /// By limiting the maximum speculative margin, these issues can be mitigated, at the cost
    /// of an increased risk of tunneling. Setting it to `0.0` disables speculative collision
    /// altogether for entities without [`SpeculativeMargin`].
    ///
    /// This is implicitly scaled by the [`PhysicsLengthUnit`].
    ///
    /// Default: `MAX` (unbounded)
    pub default_speculative_margin: Scalar,

    /// A contact tolerance that acts as a minimum bound for the [speculative margin](dynamics::ccd#speculative-collision).
    ///
    /// A small, positive contact tolerance helps ensure that contacts are not missed
    /// due to numerical issues or solver jitter for objects that are in continuous
    /// contact, such as pushing against each other.
    ///
    /// Making the contact tolerance too large will have a negative impact on performance,
    /// as contacts will be computed even for objects that are not in close proximity.
    ///
    /// This is implicitly scaled by the [`PhysicsLengthUnit`].
    ///
    /// Default: `0.005`
    pub contact_tolerance: Scalar,

    /// If `true`, the current contacts will be matched with the previous contacts
    /// based on feature IDs or contact positions, and the contact impulses from
    /// the previous frame will be copied over for the new contacts.
    ///
    /// Using these impulses as the initial guess is referred to as *warm starting*,
    /// and it can help the contact solver resolve overlap and stabilize much faster.
    ///
    /// Default: `true`
    pub match_contacts: bool,
}

impl Default for NarrowPhaseConfig {
    fn default() -> Self {
        Self {
            default_speculative_margin: Scalar::MAX,
            contact_tolerance: 0.005,
            match_contacts: true,
        }
    }
}

/// System sets for systems running in [`PhysicsStepSet::NarrowPhase`].
#[derive(SystemSet, Clone, Copy, Debug, PartialEq, Eq, Hash)]
pub enum NarrowPhaseSet {
    /// Runs at the start of the narrow phase. Empty by default.
    First,
    /// Computes contacts between entities and adds them to the [`Collisions`] resource.
    CollectCollisions,
    /// Responsible for running the [`PostProcessCollisions`] schedule to allow user-defined systems
    /// to filter and modify collisions.
    ///
    /// If you want to modify or remove collisions after [`NarrowPhaseSet::CollectCollisions`], you can
    /// add custom systems to this set, or to [`PostProcessCollisions`].
    PostProcess,
    /// Generates [`ContactConstraint`]s and adds them to [`ContactConstraints`].
    GenerateConstraints,
    /// Runs at the end of the narrow phase. Empty by default.
    Last,
}

fn collect_collisions<C: AnyCollider, H: CollisionHooks + 'static>(
    mut narrow_phase: NarrowPhase<C>,
    broad_collision_pairs: Res<BroadCollisionPairs>,
    time: Res<Time>,
    hooks: StaticSystemParam<H>,
    #[cfg(not(feature = "parallel"))] commands: Commands,
    #[cfg(feature = "parallel")] commands: ParallelCommands,
) where
    for<'w, 's> SystemParamItem<'w, 's, H>: CollisionHooks,
{
    narrow_phase.update::<H>(
        &broad_collision_pairs,
        time.delta_seconds_adjusted(),
        &hooks.into_inner(),
        commands,
    );
}

// TODO: It'd be nice to generate the constraint in the same parallel loop as `collect_collisions`
//       to avoid the extra iteration and queries. This is possible, but it wouldn't work with the current
//       `PostProcessCollisions` setup.
fn generate_constraints<C: AnyCollider>(
    narrow_phase: NarrowPhase<C>,
    mut constraints: ResMut<ContactConstraints>,
    contact_softness: Res<ContactSoftnessCoefficients>,
    default_friction: Res<DefaultFriction>,
    default_restitution: Res<DefaultRestitution>,
    time: Res<Time>,
) {
    let delta_secs = time.delta_seconds_adjusted();

    // TODO: Parallelize.
    for contacts in narrow_phase.collisions.get_internal().values() {
        let Ok([collider1, collider2]) = narrow_phase
            .collider_query
            .get_many([contacts.entity1, contacts.entity2])
        else {
            continue;
        };

        let body1_bundle = collider1
            .parent
            .and_then(|p| narrow_phase.body_query.get(p.get()).ok());
        let body2_bundle = collider2
            .parent
            .and_then(|p| narrow_phase.body_query.get(p.get()).ok());
        if let (Some((body1, rb_collision_margin1)), Some((body2, rb_collision_margin2))) = (
            body1_bundle.map(|(body, rb_collision_margin1, _)| (body, rb_collision_margin1)),
            body2_bundle.map(|(body, rb_collision_margin2, _)| (body, rb_collision_margin2)),
        ) {
            // At least one of the bodies must be dynamic for contact constraints
            // to be generated.
            if !body1.rb.is_dynamic() && !body2.rb.is_dynamic() {
                continue;
            }

            // Use the collider's own collision margin if specified, and fall back to the body's
            // collision margin.
            //
            // The collision margin adds artificial thickness to colliders for performance
            // and stability. See the `CollisionMargin` documentation for more details.
            let collision_margin1 = collider1
                .collision_margin
                .or(rb_collision_margin1)
                .map_or(0.0, |margin| margin.0);
            let collision_margin2 = collider2
                .collision_margin
                .or(rb_collision_margin2)
                .map_or(0.0, |margin| margin.0);
            let collision_margin_sum = collision_margin1 + collision_margin2;

            // Get combined friction and restitution coefficients of the colliders
            // or the bodies they are attached to. Fall back to the global defaults.
            let friction = collider1
                .friction
                .or(body1.friction)
                .copied()
                .unwrap_or(default_friction.0)
                .combine(
                    collider2
                        .friction
                        .or(body2.friction)
                        .copied()
                        .unwrap_or(default_friction.0),
                );
            let restitution = collider1
                .restitution
                .or(body1.restitution)
                .copied()
                .unwrap_or(default_restitution.0)
                .combine(
                    collider2
                        .restitution
                        .or(body2.restitution)
                        .copied()
                        .unwrap_or(default_restitution.0),
                );

            // Generate contact constraints for the computed contacts
            // and add them to `constraints`.
            narrow_phase.generate_constraints(
                contacts,
                &mut constraints,
                &body1,
                &body2,
                &collider1,
                &collider2,
                friction,
                restitution,
                collision_margin_sum,
                *contact_softness,
                delta_secs,
            );
        }
    }
}

/// A system parameter for managing the narrow phase.
///
/// The narrow phase computes contacts for each intersection pair
/// in [`BroadCollisionPairs`], adds them to the [`Collisions`] resource,
/// and generates [`ContactConstraints`] for the contacts.
#[derive(SystemParam)]
pub struct NarrowPhase<'w, 's, C: AnyCollider> {
    parallel_commands: ParallelCommands<'w, 's>,
    collider_query: Query<'w, 's, ColliderQuery<C>, Without<ColliderDisabled>>,
    body_query: Query<
        'w,
        's,
        (
            RigidBodyQueryReadOnly,
            Option<&'static CollisionMargin>,
            Option<&'static SpeculativeMargin>,
        ),
        Without<RigidBodyDisabled>,
    >,
    /// Contacts found by the narrow phase.
    pub collisions: ResMut<'w, Collisions>,
    /// Configuration options for the narrow phase.
    pub config: Res<'w, NarrowPhaseConfig>,
    length_unit: Res<'w, PhysicsLengthUnit>,
    // These are scaled by the length unit.
    default_speculative_margin: Local<'s, Scalar>,
    contact_tolerance: Local<'s, Scalar>,
    context: StaticSystemParam<'w, 's, <C as AnyCollider>::Context>,
}

impl<C: AnyCollider> NarrowPhase<'_, '_, C> {
    /// Updates the narrow phase by computing [`Contacts`] based on [`BroadCollisionPairs`]
    /// and adding them to [`Collisions`].
    fn update<H: CollisionHooks + 'static>(
        &mut self,
        broad_collision_pairs: &[(Entity, Entity)],
        delta_secs: Scalar,
        hooks: &H::Item<'_, '_>,
        #[cfg(not(feature = "parallel"))] mut commands: Commands,
        #[cfg(feature = "parallel")] par_commands: ParallelCommands,
    ) where
        for<'w, 's> SystemParamItem<'w, 's, H>: CollisionHooks,
    {
        // TODO: These scaled versions could be in their own resource
        //       and updated just before physics every frame.
        // Cache default margins scaled by the length unit.
        if self.config.is_changed() {
            *self.default_speculative_margin =
                self.length_unit.0 * self.config.default_speculative_margin;
            *self.contact_tolerance = self.length_unit.0 * self.config.contact_tolerance;
        }

        #[cfg(feature = "parallel")]
        {
            // TODO: Verify if `par_splat_map` is deterministic. If not, sort the constraints (and collisions).
            broad_collision_pairs
                .iter()
                .par_splat_map(ComputeTaskPool::get(), None, |_i, chunks| {
                    let mut new_collisions = Vec::<Contacts>::with_capacity(chunks.len());

                    // Compute contacts for this intersection pair and generate
                    // contact constraints for them.
                    par_commands.command_scope(|mut commands| {
                        for &(entity1, entity2) in chunks {
                            if let Some(contacts) = self.handle_entity_pair::<H>(
                                entity1,
                                entity2,
                                delta_secs,
                                hooks,
                                &mut commands,
                            ) {
                                new_collisions.push(contacts);
                            }
                        }
                    });

                    new_collisions
                })
                .into_iter()
                .for_each(|new_collisions| {
                    // Add the collisions and constraints from each chunk.
                    self.collisions.extend(new_collisions);
                });
        }
        #[cfg(not(feature = "parallel"))]
        {
            // Compute contacts for this intersection pair and generate
            // contact constraints for them.
            for &(entity1, entity2) in broad_collision_pairs {
                if let Some(contacts) =
                    self.handle_entity_pair::<H>(entity1, entity2, delta_secs, hooks, &mut commands)
                {
                    self.collisions.insert_collision_pair(contacts);
                }
            }
        }
    }

    /// Returns the [`Contacts`] between `entity1` and `entity2` if they are intersecting
    /// or expected to start intersecting within the next frame. This includes
    /// [speculative collision](dynamics::ccd#speculative-collision).
    #[allow(clippy::too_many_arguments)]
    pub fn handle_entity_pair<H: CollisionHooks>(
        &self,
        entity1: Entity,
        entity2: Entity,
        delta_secs: Scalar,
        hooks: &H::Item<'_, '_>,
        commands: &mut Commands,
    ) -> Option<Contacts>
    where
        for<'w, 's> SystemParamItem<'w, 's, H>: CollisionHooks,
    {
        let Ok([collider1, collider2]) = self.collider_query.get_many([entity1, entity2]) else {
            return None;
        };

        let body1_bundle = collider1
            .parent
            .and_then(|p| self.body_query.get(p.get()).ok());
        let body2_bundle = collider2
            .parent
            .and_then(|p| self.body_query.get(p.get()).ok());

        // The rigid body's collision margin and speculative margin will be used
        // if the collider doesn't have them specified.
        let (mut lin_vel1, rb_collision_margin1, rb_speculative_margin1) = body1_bundle
            .as_ref()
            .map(|(body, collision_margin, speculative_margin)| {
                (
                    body.linear_velocity.0,
                    *collision_margin,
                    *speculative_margin,
                )
            })
            .unwrap_or_default();
        let (mut lin_vel2, rb_collision_margin2, rb_speculative_margin2) = body2_bundle
            .as_ref()
            .map(|(body, collision_margin, speculative_margin)| {
                (
                    body.linear_velocity.0,
                    *collision_margin,
                    *speculative_margin,
                )
            })
            .unwrap_or_default();

        // Use the collider's own collision margin if specified, and fall back to the body's
        // collision margin.
        //
        // The collision margin adds artificial thickness to colliders for performance
        // and stability. See the `CollisionMargin` documentation for more details.
        let collision_margin1 = collider1
            .collision_margin
            .or(rb_collision_margin1)
            .map_or(0.0, |margin| margin.0);
        let collision_margin2 = collider2
            .collision_margin
            .or(rb_collision_margin2)
            .map_or(0.0, |margin| margin.0);
        let collision_margin_sum = collision_margin1 + collision_margin2;

        // Use the collider's own speculative margin if specified, and fall back to the body's
        // speculative margin.
        //
        // The speculative margin is used to predict contacts that might happen during the frame.
        // This is used for speculative collision. See the CCD and `SpeculativeMargin` documentation
        // for more details.
        let speculative_margin1 = collider1
            .speculative_margin
            .map_or(rb_speculative_margin1.map(|margin| margin.0), |margin| {
                Some(margin.0)
            });
        let speculative_margin2 = collider2
            .speculative_margin
            .map_or(rb_speculative_margin2.map(|margin| margin.0), |margin| {
                Some(margin.0)
            });

        // Compute the effective speculative margin, clamping it based on velocities and the maximum bound.
        let effective_speculative_margin = {
            let speculative_margin1 =
                speculative_margin1.unwrap_or(*self.default_speculative_margin);
            let speculative_margin2 =
                speculative_margin2.unwrap_or(*self.default_speculative_margin);
            let inv_delta_secs = delta_secs.recip();

            // Clamp velocities to the maximum speculative margins.
            if speculative_margin1 < Scalar::MAX {
                lin_vel1 = lin_vel1.clamp_length_max(speculative_margin1 * inv_delta_secs);
            }
            if speculative_margin2 < Scalar::MAX {
                lin_vel2 = lin_vel2.clamp_length_max(speculative_margin2 * inv_delta_secs);
            }

            // TODO: Check if AABBs intersect?

            // Compute the effective margin based on how much the bodies
            // are expected to move relative to each other.
            delta_secs * (lin_vel1 - lin_vel2).length()
        };

        // The maximum distance at which contacts are detected.
        // At least as large as the contact tolerance.
        let max_contact_distance =
            effective_speculative_margin.max(*self.contact_tolerance) + collision_margin_sum;

        self.compute_contact_pair::<H>(
            &collider1,
            &collider2,
            max_contact_distance,
            hooks,
            commands,
        )
    }

    /// Computes contacts between `collider1` and `collider2`.
    /// Returns `None` if no contacts are found.
    ///
    /// The given `max_distance` determines the maximum distance for a contact
    /// to be detected. A value greater than zero means that contacts are generated
    /// based on the closest points even if the shapes are separated.
    #[allow(clippy::type_complexity, clippy::too_many_arguments)]
    pub fn compute_contact_pair<H: CollisionHooks>(
        &self,
        collider1: &ColliderQueryItem<C>,
        collider2: &ColliderQueryItem<C>,
        max_distance: Scalar,
        hooks: &H::Item<'_, '_>,
        commands: &mut Commands,
    ) -> Option<Contacts>
    where
        for<'w, 's> SystemParamItem<'w, 's, H>: CollisionHooks,
    {
        let position1 = collider1.current_position();
        let position2 = collider2.current_position();

        // TODO: It'd be good to persist the manifolds and let Parry match contacts.
        //       This isn't currently done because it requires using Parry's contact manifold type.
        // Compute the contact manifolds using the effective speculative margin.
        let manifolds = collider1.shape.contact_manifolds(
            collider2.shape,
            position1,
            *collider1.rotation,
            position2,
            *collider2.rotation,
            collider1.entity,
            collider2.entity,
            &self.context,
            max_distance,
        );

        if manifolds.is_empty() {
            return None;
        }

        // Get the previous contacts if there are any.
        let previous_contacts = if collider1.entity < collider2.entity {
            self.collisions
                .get_internal()
                .get(&(collider1.entity, collider2.entity))
        } else {
            self.collisions
                .get_internal()
                .get(&(collider2.entity, collider1.entity))
        };

        let mut contacts = Contacts {
            entity1: collider1.entity,
            entity2: collider2.entity,
            body_entity1: collider1.parent.map(|p| p.get()),
            body_entity2: collider2.parent.map(|p| p.get()),
            during_current_frame: true,
            during_previous_frame: previous_contacts.is_some_and(|c| c.during_previous_frame),
            manifolds,
            is_sensor: collider1.is_sensor
                || collider2.is_sensor
                || !collider1.is_rb
                || !collider2.is_rb,
            total_normal_impulse: 0.0,
            total_tangent_impulse: default(),
        };

        let active_hooks = collider1.active_hooks().union(collider2.active_hooks());
        if active_hooks.contains(ActiveCollisionHooks::MODIFY_CONTACTS) {
            let keep_contacts = hooks.modify_contacts(&mut contacts, commands);
            if !keep_contacts {
                return None;
            }
        }

        if contacts.manifolds.is_empty() {
            return None;
        }

        // Match contacts and copy previous contact impulses for warm starting the solver.
        // TODO: This condition is pretty arbitrary, mainly to skip dense trimeshes.
        //       If we let Parry handle contact matching, this wouldn't be needed.
        if contacts.manifolds.len() <= 4 && self.config.match_contacts {
            if let Some(previous_contacts) = previous_contacts {
                // TODO: Cache this?
                let distance_threshold = 0.1 * self.length_unit.0;

                for manifold in contacts.manifolds.iter_mut() {
                    for previous_manifold in previous_contacts.manifolds.iter() {
                        manifold.match_contacts(&previous_manifold.contacts, distance_threshold);

                        // Add contact impulses to total impulses.
                        for contact in manifold.contacts.iter() {
                            contacts.total_normal_impulse += contact.normal_impulse;
                            contacts.total_tangent_impulse += contact.tangent_impulse;
                        }
                    }
                }
            }
        }

        Some(contacts)
    }

    /// Generates [`ContactConstraint`]s for the given bodies and their corresponding colliders
    /// based on the given `contacts`. The constraints are added to the `constraints` vector.
    ///
    /// The `collision_margin` can be used to add artificial thickness to the colliders,
    /// which can improve performance and stability in some cases. See [`CollisionMargin`]
    /// for more details.
    ///
    /// The `contact_softness` is used to tune the damping and stiffness of the contact constraints.
    #[allow(clippy::too_many_arguments)]
    pub fn generate_constraints(
        &self,
        contacts: &Contacts,
        constraints: &mut Vec<ContactConstraint>,
        body1: &RigidBodyQueryReadOnlyItem,
        body2: &RigidBodyQueryReadOnlyItem,
        collider1: &ColliderQueryItem<C>,
        collider2: &ColliderQueryItem<C>,
        friction: Friction,
        restitution: Restitution,
        collision_margin: impl Into<CollisionMargin> + Copy,
        contact_softness: ContactSoftnessCoefficients,
        delta_secs: Scalar,
    ) {
        let inactive1 = body1.rb.is_static() || body1.is_sleeping;
        let inactive2 = body2.rb.is_static() || body2.is_sleeping;

        // No collision response if both bodies are static or sleeping
        // or if either of the colliders is a sensor collider.
        if (inactive1 && inactive2)
            || (collider1.is_sensor || body1.is_sensor)
            || (collider2.is_sensor || body2.is_sensor)
        {
            return;
        }

        // When an active body collides with a sleeping body, wake up the sleeping body.
        self.parallel_commands.command_scope(|mut commands| {
            if body1.is_sleeping {
                commands.queue(WakeUpBody(body1.entity));
            } else if body2.is_sleeping {
                commands.queue(WakeUpBody(body2.entity));
            }
        });

        let contact_softness = if !body1.rb.is_dynamic() || !body2.rb.is_dynamic() {
            contact_softness.non_dynamic
        } else {
            contact_softness.dynamic
        };

        // Generate contact constraints for each contact.
        for (i, contact_manifold) in contacts.manifolds.iter().enumerate() {
            let constraint = ContactConstraint::generate(
                i,
                contact_manifold,
                body1,
                body2,
                collider1.entity,
                collider2.entity,
                collider1.transform.copied(),
                collider2.transform.copied(),
                collision_margin,
                // TODO: Shouldn't this be the effective speculative margin?
                *self.default_speculative_margin,
                friction,
                restitution,
                contact_softness,
                self.config.match_contacts,
                delta_secs,
            );

            if !constraint.points.is_empty() {
                constraints.push(constraint);
            }
        }
    }
}

fn remove_ended_collisions(mut collisions: ResMut<Collisions>) {
    collisions.retain(|contacts| contacts.during_current_frame);
}

// TODO: The collision state handling feels a bit confusing and error-prone.
//       Ideally, the narrow phase wouldn't need to handle it at all, or it would at least be simpler.
/// Resets collision states like `during_current_frame` and `during_previous_frame`.
pub fn reset_collision_states(
    mut collisions: ResMut<Collisions>,
    query: Query<(Option<&RigidBody>, Has<Sleeping>)>,
) {
    for contacts in collisions.get_internal_mut().values_mut() {
        contacts.total_normal_impulse = 0.0;
        contacts.total_tangent_impulse = default();

        if let Ok([(rb1, sleeping1), (rb2, sleeping2)]) = query.get_many([
            contacts.body_entity1.unwrap_or(contacts.entity1),
            contacts.body_entity2.unwrap_or(contacts.entity2),
        ]) {
            let active1 = !rb1.is_some_and(|rb| rb.is_static()) && !sleeping1;
            let active2 = !rb2.is_some_and(|rb| rb.is_static()) && !sleeping2;

            // Reset collision states if either of the bodies is active (not static or sleeping)
            // Otherwise, the bodies are still in contact.
            if active1 || active2 {
                contacts.during_previous_frame = true;
                contacts.during_current_frame = false;
            } else {
                contacts.during_previous_frame = true;
                contacts.during_current_frame = true;
            }
        } else {
            contacts.during_current_frame = false;
        }
    }
}

/// Runs the [`PostProcessCollisions`] schedule.
fn run_post_process_collisions_schedule(world: &mut World) {
    trace!("running PostProcessCollisions");
    world.run_schedule(PostProcessCollisions);
}<|MERGE_RESOLUTION|>--- conflicted
+++ resolved
@@ -16,11 +16,7 @@
     ecs::{
         intern::Interned,
         schedule::{ExecutorKind, LogLevel, ScheduleBuildSettings, ScheduleLabel},
-<<<<<<< HEAD
-        system::{StaticSystemParam, SystemParam},
-=======
         system::{StaticSystemParam, SystemParam, SystemParamItem},
->>>>>>> 2540add0
     },
     prelude::*,
 };
