//! Computes contacts between entities.
//!
//! See [`NarrowPhasePlugin`].

use std::marker::PhantomData;

use crate::{
    data_structures::graph::EdgeIndex,
    dynamics::solver::{
        contact::ContactConstraint, ContactConstraints, ContactSoftnessCoefficients,
    },
    prelude::*,
};
use bevy::{
    ecs::{
        intern::Interned,
        schedule::{ExecutorKind, LogLevel, ScheduleBuildSettings, ScheduleLabel},
        system::{StaticSystemParam, SystemParam, SystemParamItem},
    },
    prelude::*,
};
<<<<<<< HEAD
use bit_vec::BitVec;
use broad_phase::NewBroadCollisionPairs;
use rayon::iter::{IndexedParallelIterator, IntoParallelRefMutIterator, ParallelIterator};
=======
use dynamics::solver::SolverDiagnostics;
>>>>>>> 8bf77e0a

/// Computes contacts between entities and generates contact constraints for them.
///
/// Collisions are only checked between entities contained in [`BroadCollisionPairs`],
/// which is handled by the [`BroadPhasePlugin`].
///
/// The results of the narrow phase are added into [`Collisions`].
/// By default, a [`ContactConstraint`] is also generated for each contact manifold
/// and added to the [`ContactConstraints`] resource.
///
/// The plugin takes a collider type. This should be [`Collider`] for
/// the vast majority of applications, but for custom collisión backends
/// you may use any collider that implements the [`AnyCollider`] trait.
pub struct NarrowPhasePlugin<C: AnyCollider, H: CollisionHooks = ()> {
    schedule: Interned<dyn ScheduleLabel>,
    /// If `true`, the narrow phase will generate [`ContactConstraint`]s
    /// and add them to the [`ContactConstraints`] resource.
    ///
    /// Contact constraints are used by the [`SolverPlugin`] for solving contacts.
    generate_constraints: bool,
    _phantom: PhantomData<(C, H)>,
}

impl<C: AnyCollider, H: CollisionHooks> NarrowPhasePlugin<C, H> {
    /// Creates a [`NarrowPhasePlugin`] with the schedule used for running its systems
    /// and whether it should generate [`ContactConstraint`]s for the [`ContactConstraints`] resource.
    ///
    /// Contact constraints are used by the [`SolverPlugin`] for solving contacts.
    ///
    /// The default schedule is [`PhysicsSchedule`].
    pub fn new(schedule: impl ScheduleLabel, generate_constraints: bool) -> Self {
        Self {
            schedule: schedule.intern(),
            generate_constraints,
            _phantom: PhantomData,
        }
    }
}

impl<C: AnyCollider, H: CollisionHooks> Default for NarrowPhasePlugin<C, H> {
    fn default() -> Self {
        Self::new(PhysicsSchedule, true)
    }
}

impl<C: AnyCollider, H: CollisionHooks + 'static> Plugin for NarrowPhasePlugin<C, H>
where
    for<'w, 's> SystemParamItem<'w, 's, H>: CollisionHooks,
{
    fn build(&self, app: &mut App) {
        // For some systems, we only want one instance, even if there are multiple
        // NarrowPhasePlugin instances with different collider types.
        let is_first_instance = !app.world().is_resource_added::<NarrowPhaseInitialized>();

        app.init_resource::<NarrowPhaseInitialized>()
            .init_resource::<NarrowPhaseConfig>()
            .init_resource::<Collisions>()
            .init_resource::<DefaultFriction>()
            .init_resource::<DefaultRestitution>()
            .register_type::<(NarrowPhaseConfig, DefaultFriction, DefaultRestitution)>();

        if self.generate_constraints {
            app.init_resource::<ContactConstraints>();
        }

        app.configure_sets(
            self.schedule,
            (
                NarrowPhaseSet::First,
                NarrowPhaseSet::CollectCollisions,
                NarrowPhaseSet::PostProcess,
                NarrowPhaseSet::GenerateConstraints,
                NarrowPhaseSet::Last,
            )
                .chain()
                .in_set(PhysicsStepSet::NarrowPhase),
        );

        // Set up the PostProcessCollisions schedule for user-defined systems
        // that filter and modify collisions.
        app.edit_schedule(PostProcessCollisions, |schedule| {
            schedule
                .set_executor_kind(ExecutorKind::SingleThreaded)
                .set_build_settings(ScheduleBuildSettings {
                    ambiguity_detection: LogLevel::Error,
                    ..default()
                });
        });

        // Collect contacts into `Collisions`.
        app.add_systems(
            self.schedule,
            collect_collisions::<C, H>
                .in_set(NarrowPhaseSet::CollectCollisions)
                // Allowing ambiguities is required so that it's possible
                // to have multiple collision backends at the same time.
                .ambiguous_with_all(),
        );

        if self.generate_constraints {
            // Generate contact constraints.
            app.add_systems(
                self.schedule,
                generate_constraints::<C>
                    .in_set(NarrowPhaseSet::GenerateConstraints)
                    // Allowing ambiguities is required so that it's possible
                    // to have multiple collision backends at the same time.
                    .ambiguous_with_all(),
            );
        }

        if is_first_instance {
            app.add_systems(
                self.schedule,
                run_post_process_collisions_schedule.in_set(NarrowPhaseSet::PostProcess),
            );
        }
    }

    fn finish(&self, app: &mut App) {
        // Register timer and counter diagnostics for collision detection.
        app.register_physics_diagnostics::<CollisionDiagnostics>();
    }
}

#[derive(Resource, Default)]
struct NarrowPhaseInitialized;

/// A resource for configuring the [narrow phase](NarrowPhasePlugin).
#[derive(Resource, Reflect, Clone, Debug, PartialEq)]
#[cfg_attr(feature = "serialize", derive(serde::Serialize, serde::Deserialize))]
#[cfg_attr(feature = "serialize", reflect(Serialize, Deserialize))]
#[reflect(Debug, Resource, PartialEq)]
pub struct NarrowPhaseConfig {
    /// The default maximum [speculative margin](SpeculativeMargin) used for
    /// [speculative collisions](dynamics::ccd#speculative-collision). This can be overridden
    /// for individual entities with the [`SpeculativeMargin`] component.
    ///
    /// By default, the maximum speculative margin is unbounded, so contacts can be predicted
    /// from any distance, provided that the bodies are moving fast enough. As the prediction distance
    /// grows, the contact data becomes more and more approximate, and in rare cases, it can even cause
    /// [issues](dynamics::ccd#caveats-of-speculative-collision) such as ghost collisions.
    ///
    /// By limiting the maximum speculative margin, these issues can be mitigated, at the cost
    /// of an increased risk of tunneling. Setting it to `0.0` disables speculative collision
    /// altogether for entities without [`SpeculativeMargin`].
    ///
    /// This is implicitly scaled by the [`PhysicsLengthUnit`].
    ///
    /// Default: `MAX` (unbounded)
    pub default_speculative_margin: Scalar,

    /// A contact tolerance that acts as a minimum bound for the [speculative margin](dynamics::ccd#speculative-collision).
    ///
    /// A small, positive contact tolerance helps ensure that contacts are not missed
    /// due to numerical issues or solver jitter for objects that are in continuous
    /// contact, such as pushing against each other.
    ///
    /// Making the contact tolerance too large will have a negative impact on performance,
    /// as contacts will be computed even for objects that are not in close proximity.
    ///
    /// This is implicitly scaled by the [`PhysicsLengthUnit`].
    ///
    /// Default: `0.005`
    pub contact_tolerance: Scalar,

    /// If `true`, the current contacts will be matched with the previous contacts
    /// based on feature IDs or contact positions, and the contact impulses from
    /// the previous frame will be copied over for the new contacts.
    ///
    /// Using these impulses as the initial guess is referred to as *warm starting*,
    /// and it can help the contact solver resolve overlap and stabilize much faster.
    ///
    /// Default: `true`
    pub match_contacts: bool,
}

impl Default for NarrowPhaseConfig {
    fn default() -> Self {
        Self {
            default_speculative_margin: Scalar::MAX,
            contact_tolerance: 0.005,
            match_contacts: true,
        }
    }
}

/// System sets for systems running in [`PhysicsStepSet::NarrowPhase`].
#[derive(SystemSet, Clone, Copy, Debug, PartialEq, Eq, Hash)]
pub enum NarrowPhaseSet {
    /// Runs at the start of the narrow phase. Empty by default.
    First,
    /// Computes contacts between entities and adds them to the [`Collisions`] resource.
    CollectCollisions,
    /// Responsible for running the [`PostProcessCollisions`] schedule to allow user-defined systems
    /// to filter and modify collisions.
    ///
    /// If you want to modify or remove collisions after [`NarrowPhaseSet::CollectCollisions`], you can
    /// add custom systems to this set, or to [`PostProcessCollisions`].
    PostProcess,
    /// Generates [`ContactConstraint`]s and adds them to [`ContactConstraints`].
    GenerateConstraints,
    /// Runs at the end of the narrow phase. Empty by default.
    Last,
}

fn collect_collisions<C: AnyCollider, H: CollisionHooks + 'static>(
    mut narrow_phase: NarrowPhase<C>,
    mut broad_collision_pairs: ResMut<BroadCollisionPairs>,
    new_broad_collision_pairs: Res<NewBroadCollisionPairs>,
    mut collision_started_event_writer: EventWriter<CollisionStarted>,
    mut collision_ended_event_writer: EventWriter<CollisionEnded>,
    time: Res<Time>,
    hooks: StaticSystemParam<H>,
<<<<<<< HEAD
    mut par_commands: ParallelCommands,
) where
    for<'w, 's> SystemParamItem<'w, 's, H>: CollisionHooks,
{
    narrow_phase.update::<H>(
        &mut broad_collision_pairs,
        &new_broad_collision_pairs,
        &mut collision_started_event_writer,
        &mut collision_ended_event_writer,
        time.delta_seconds_adjusted(),
        &mut hooks.into_inner(),
        &mut par_commands,
    );
=======
    #[cfg(not(feature = "parallel"))] commands: Commands,
    #[cfg(feature = "parallel")] commands: ParallelCommands,
    mut diagnostics: ResMut<CollisionDiagnostics>,
) where
    for<'w, 's> SystemParamItem<'w, 's, H>: CollisionHooks,
{
    let start = bevy::utils::Instant::now();

    narrow_phase.update::<H>(
        &broad_collision_pairs,
        time.delta_seconds_adjusted(),
        &hooks.into_inner(),
        commands,
    );

    diagnostics.narrow_phase = start.elapsed();
    diagnostics.contact_count = narrow_phase.collisions.get_internal().len() as u32;
>>>>>>> 8bf77e0a
}

// TODO: It'd be nice to generate the constraint in the same parallel loop as `collect_collisions`
//       to avoid the extra iteration and queries. This is possible, but it wouldn't work with the current
//       `PostProcessCollisions` setup.
fn generate_constraints<C: AnyCollider>(
    narrow_phase: NarrowPhase<C>,
    mut constraints: ResMut<ContactConstraints>,
    contact_softness: Res<ContactSoftnessCoefficients>,
    default_friction: Res<DefaultFriction>,
    default_restitution: Res<DefaultRestitution>,
    time: Res<Time>,
    mut collision_diagnostics: ResMut<CollisionDiagnostics>,
    solver_diagnostics: Option<ResMut<SolverDiagnostics>>,
) {
    let start = bevy::utils::Instant::now();

    let delta_secs = time.delta_seconds_adjusted();

    constraints.clear();

    // TODO: Parallelize.
    for contacts in narrow_phase.collisions.iter() {
        let Ok([collider1, collider2]) = narrow_phase
            .collider_query
            .get_many([contacts.entity1, contacts.entity2])
        else {
            continue;
        };

        let body1_bundle = collider1
            .parent
            .and_then(|p| narrow_phase.body_query.get(p.get()).ok());
        let body2_bundle = collider2
            .parent
            .and_then(|p| narrow_phase.body_query.get(p.get()).ok());
        if let (Some((body1, rb_collision_margin1)), Some((body2, rb_collision_margin2))) = (
            body1_bundle.map(|(body, rb_collision_margin1, _)| (body, rb_collision_margin1)),
            body2_bundle.map(|(body, rb_collision_margin2, _)| (body, rb_collision_margin2)),
        ) {
            // At least one of the bodies must be dynamic for contact constraints
            // to be generated.
            if !body1.rb.is_dynamic() && !body2.rb.is_dynamic() {
                continue;
            }

            // Use the collider's own collision margin if specified, and fall back to the body's
            // collision margin.
            //
            // The collision margin adds artificial thickness to colliders for performance
            // and stability. See the `CollisionMargin` documentation for more details.
            let collision_margin1 = collider1
                .collision_margin
                .or(rb_collision_margin1)
                .map_or(0.0, |margin| margin.0);
            let collision_margin2 = collider2
                .collision_margin
                .or(rb_collision_margin2)
                .map_or(0.0, |margin| margin.0);
            let collision_margin_sum = collision_margin1 + collision_margin2;

            // Get combined friction and restitution coefficients of the colliders
            // or the bodies they are attached to. Fall back to the global defaults.
            let friction = collider1
                .friction
                .or(body1.friction)
                .copied()
                .unwrap_or(default_friction.0)
                .combine(
                    collider2
                        .friction
                        .or(body2.friction)
                        .copied()
                        .unwrap_or(default_friction.0),
                );
            let restitution = collider1
                .restitution
                .or(body1.restitution)
                .copied()
                .unwrap_or(default_restitution.0)
                .combine(
                    collider2
                        .restitution
                        .or(body2.restitution)
                        .copied()
                        .unwrap_or(default_restitution.0),
                );

            // Generate contact constraints for the computed contacts
            // and add them to `constraints`.
            narrow_phase.generate_constraints(
                contacts,
                &mut constraints,
                &body1,
                &body2,
                &collider1,
                &collider2,
                friction,
                restitution,
                collision_margin_sum,
                *contact_softness,
                delta_secs,
            );
        }
    }

    collision_diagnostics.generate_constraints = start.elapsed();

    if let Some(mut solver_diagnostics) = solver_diagnostics {
        solver_diagnostics.contact_constraint_count = constraints.len() as u32;
    }
}

/// A system parameter for managing the narrow phase.
///
/// The narrow phase computes contacts for each intersection pair
/// in [`BroadCollisionPairs`], adds them to the [`Collisions`] resource,
/// and generates [`ContactConstraints`] for the contacts.
#[derive(SystemParam)]
pub struct NarrowPhase<'w, 's, C: AnyCollider> {
    parallel_commands: ParallelCommands<'w, 's>,
    collider_query: Query<'w, 's, ColliderQuery<C>, Without<ColliderDisabled>>,
    body_query: Query<
        'w,
        's,
        (
            RigidBodyQueryReadOnly,
            Option<&'static CollisionMargin>,
            Option<&'static SpeculativeMargin>,
        ),
        Without<RigidBodyDisabled>,
    >,
    /// Contacts found by the narrow phase.
    pub collisions: ResMut<'w, Collisions>,
    /// Configuration options for the narrow phase.
    pub config: Res<'w, NarrowPhaseConfig>,
    length_unit: Res<'w, PhysicsLengthUnit>,
    // These are scaled by the length unit.
    default_speculative_margin: Local<'s, Scalar>,
    contact_tolerance: Local<'s, Scalar>,
}

impl<C: AnyCollider> NarrowPhase<'_, '_, C> {
    /// Updates the narrow phase by computing [`Contacts`] based on [`BroadCollisionPairs`]
    /// and adding them to [`Collisions`].
<<<<<<< HEAD
    fn update<H: CollisionHooks>(
        &mut self,
        broad_collision_pairs: &mut BroadCollisionPairs,
        new_broad_collision_pairs: &NewBroadCollisionPairs,
        collision_started_event_writer: &mut EventWriter<CollisionStarted>,
        collision_ended_event_writer: &mut EventWriter<CollisionEnded>,
        delta_secs: Scalar,
        hooks: &mut H::Item<'_, '_>,
        par_commands: &mut ParallelCommands,
=======
    fn update<H: CollisionHooks + 'static>(
        &mut self,
        broad_collision_pairs: &[(Entity, Entity)],
        delta_secs: Scalar,
        hooks: &H::Item<'_, '_>,
        #[cfg(not(feature = "parallel"))] mut commands: Commands,
        #[cfg(feature = "parallel")] par_commands: ParallelCommands,
>>>>>>> 8bf77e0a
    ) where
        for<'w, 's> SystemParamItem<'w, 's, H>: CollisionHooks,
    {
        // TODO: These scaled versions could be in their own resource
        //       and updated just before physics every frame.
        // Cache default margins scaled by the length unit.
        if self.config.is_changed() {
            *self.default_speculative_margin =
                self.length_unit.0 * self.config.default_speculative_margin;
            *self.contact_tolerance = self.length_unit.0 * self.config.contact_tolerance;
        }

<<<<<<< HEAD
        // Add new contact pairs to the contact graph.
        for (entity1, entity2) in new_broad_collision_pairs.iter() {
            self.collisions
                .insert_collision_pair(Contacts::new(*entity1, *entity2));
        }

        // Compute contacts for all contact pairs.
        let bit_vec = self.update_contacts::<H>(delta_secs, hooks, par_commands);

        // Contact pairs that should be removed.
        // This temporary storage is currently needed because removing pairs while iterating
        // over the bit vec can invalidate the indices. If we figure out a stable mapping
        // between contact pair indices and bits, we can remove this.
        // TODO: Pre-allocate this with some reasonable capacity?
        let mut to_remove = Vec::new();

        // Process contact state changes, iterating over set bits.
        // Set bits are found with the "count trailing zeros" method: https://lemire.me/blog/2018/02/21/iterating-over-set-bits-quickly/
        for (i, mut bits) in bit_vec.blocks().enumerate() {
            while bits != 0 {
                let trailing_zeros = bits.trailing_zeros();
                let contact_id = i * 32 + trailing_zeros as usize;

                let contact_pair = self
                    .collisions
                    .graph
                    .edge_weight_mut(EdgeIndex(contact_id as u32))
                    .unwrap_or_else(|| {
                        panic!("Contact pair not found for EdgeIndex({contact_id})")
                    });

                if contact_pair.flags.contains(ContactPairFlags::DISJOINT_AABB) {
                    // Send a collision ended event if the contact pair was touching.
                    let send_event = contact_pair
                        .flags
                        .contains(ContactPairFlags::TOUCHING | ContactPairFlags::CONTACT_EVENTS);
                    if send_event {
                        collision_ended_event_writer
                            .send(CollisionEnded(contact_pair.entity1, contact_pair.entity2));
                    }

                    // Remove the contact pair.
                    let (entity1, entity2) = (contact_pair.entity1, contact_pair.entity2);
                    to_remove.push((entity1, entity2));
                    broad_collision_pairs.remove(&(entity1, entity2));
                } else if contact_pair
                    .flags
                    .contains(ContactPairFlags::STARTED_TOUCHING)
                {
                    // TODO: When sensor events are separate, handle them separately.

                    // Send collision started event.
                    if contact_pair
                        .flags
                        .contains(ContactPairFlags::CONTACT_EVENTS)
                    {
                        collision_started_event_writer
                            .send(CollisionStarted(contact_pair.entity1, contact_pair.entity2));
                    }

                    debug_assert!(!contact_pair.manifolds.is_empty());

                    contact_pair
                        .flags
                        .set(ContactPairFlags::STARTED_TOUCHING, false);
                } else if contact_pair
                    .flags
                    .contains(ContactPairFlags::STOPPED_TOUCHING)
                {
                    // Send collision ended event.
                    if contact_pair
                        .flags
                        .contains(ContactPairFlags::CONTACT_EVENTS)
                    {
                        collision_ended_event_writer
                            .send(CollisionEnded(contact_pair.entity1, contact_pair.entity2));
                    }

                    debug_assert!(contact_pair.manifolds.is_empty());

                    contact_pair
                        .flags
                        .set(ContactPairFlags::STOPPED_TOUCHING, false);
=======
        #[cfg(feature = "parallel")]
        {
            // TODO: Verify if `par_splat_map` is deterministic. If not, sort the constraints (and collisions).
            broad_collision_pairs
                .iter()
                .par_splat_map(ComputeTaskPool::get(), None, |_i, chunks| {
                    let mut new_collisions = Vec::<Contacts>::with_capacity(chunks.len());

                    // Compute contacts for this intersection pair and generate
                    // contact constraints for them.
                    par_commands.command_scope(|mut commands| {
                        for &(entity1, entity2) in chunks {
                            if let Some(contacts) = self.handle_entity_pair::<H>(
                                entity1,
                                entity2,
                                delta_secs,
                                hooks,
                                &mut commands,
                            ) {
                                new_collisions.push(contacts);
                            }
                        }
                    });

                    new_collisions
                })
                .into_iter()
                .for_each(|new_collisions| {
                    // Add the collisions and constraints from each chunk.
                    self.collisions.extend(new_collisions);
                });
        }
        #[cfg(not(feature = "parallel"))]
        {
            // Compute contacts for this intersection pair and generate
            // contact constraints for them.
            for &(entity1, entity2) in broad_collision_pairs {
                if let Some(contacts) =
                    self.handle_entity_pair::<H>(entity1, entity2, delta_secs, hooks, &mut commands)
                {
                    self.collisions.insert_collision_pair(contacts);
>>>>>>> 8bf77e0a
                }

                // Clear the least significant set bit.
                bits &= bits - 1;
            }
        }

        // Remove the contact pairs that were marked for removal.
        for (entity1, entity2) in to_remove.drain(..) {
            self.collisions.remove_collision_pair(entity1, entity2);
        }
    }

    fn update_contacts<H: CollisionHooks>(
        &mut self,
        delta_secs: Scalar,
        hooks: &H::Item<'_, '_>,
        par_commands: &mut ParallelCommands,
    ) -> BitVec
    where
        for<'w, 's> SystemParamItem<'w, 's, H>: CollisionHooks,
    {
        let initial = BitVec::from_elem(self.collisions.graph.edge_count(), false);
        let state_change_bits = self
            .collisions
            .graph
            .raw_edges_mut()
            .par_iter_mut()
            .enumerate()
            .map_with(
                initial.clone(),
                |state_change_bits, (contact_id, contacts)| {
                    let contacts = &mut contacts.weight;

                    // TODO
                    // self.handle_entity_pair(edge, &mut state_change_bits, edge_index, delta_secs);

                    let Ok([collider1, collider2]) = self
                        .collider_query
                        .get_many([contacts.entity1, contacts.entity2])
                    else {
                        return state_change_bits.clone();
                    };

                    // Check if the AABBs of the colliders still overlap and the contact pair is valid.
                    let overlap = collider1.aabb.intersects(&collider2.aabb);

                    if !overlap {
                        // The AABBs don't overlap. The contact pair will be removed later.
                        contacts.flags.set(ContactPairFlags::DISJOINT_AABB, true);
                        contacts.flags.set(ContactPairFlags::TOUCHING, false);
                        state_change_bits.set(contact_id, true);
                    } else {
                        // The AABBs overlap. Compute contacts.

                        let body1_bundle = collider1
                            .parent
                            .and_then(|p| self.body_query.get(p.get()).ok());
                        let body2_bundle = collider2
                            .parent
                            .and_then(|p| self.body_query.get(p.get()).ok());

                        // The rigid body's collision margin and speculative margin will be used
                        // if the collider doesn't have them specified.
                        let (mut lin_vel1, rb_collision_margin1, rb_speculative_margin1) =
                            body1_bundle
                                .as_ref()
                                .map(|(body, collision_margin, speculative_margin)| {
                                    (
                                        body.linear_velocity.0,
                                        *collision_margin,
                                        *speculative_margin,
                                    )
                                })
                                .unwrap_or_default();
                        let (mut lin_vel2, rb_collision_margin2, rb_speculative_margin2) =
                            body2_bundle
                                .as_ref()
                                .map(|(body, collision_margin, speculative_margin)| {
                                    (
                                        body.linear_velocity.0,
                                        *collision_margin,
                                        *speculative_margin,
                                    )
                                })
                                .unwrap_or_default();

                        // Use the collider's own collision margin if specified, and fall back to the body's
                        // collision margin.
                        //
                        // The collision margin adds artificial thickness to colliders for performance
                        // and stability. See the `CollisionMargin` documentation for more details.
                        let collision_margin1 = collider1
                            .collision_margin
                            .or(rb_collision_margin1)
                            .map_or(0.0, |margin| margin.0);
                        let collision_margin2 = collider2
                            .collision_margin
                            .or(rb_collision_margin2)
                            .map_or(0.0, |margin| margin.0);
                        let collision_margin_sum = collision_margin1 + collision_margin2;

                        // Use the collider's own speculative margin if specified, and fall back to the body's
                        // speculative margin.
                        //
                        // The speculative margin is used to predict contacts that might happen during the frame.
                        // This is used for speculative collision. See the CCD and `SpeculativeMargin` documentation
                        // for more details.
                        let speculative_margin1 = collider1
                            .speculative_margin
                            .map_or(rb_speculative_margin1.map(|margin| margin.0), |margin| {
                                Some(margin.0)
                            });
                        let speculative_margin2 = collider2
                            .speculative_margin
                            .map_or(rb_speculative_margin2.map(|margin| margin.0), |margin| {
                                Some(margin.0)
                            });

                        // Compute the effective speculative margin, clamping it based on velocities and the maximum bound.
                        let effective_speculative_margin = {
                            let speculative_margin1 =
                                speculative_margin1.unwrap_or(*self.default_speculative_margin);
                            let speculative_margin2 =
                                speculative_margin2.unwrap_or(*self.default_speculative_margin);
                            let inv_delta_secs = delta_secs.recip();

                            // Clamp velocities to the maximum speculative margins.
                            if speculative_margin1 < Scalar::MAX {
                                lin_vel1 =
                                    lin_vel1.clamp_length_max(speculative_margin1 * inv_delta_secs);
                            }
                            if speculative_margin2 < Scalar::MAX {
                                lin_vel2 =
                                    lin_vel2.clamp_length_max(speculative_margin2 * inv_delta_secs);
                            }

                            // TODO: Check if AABBs intersect?

                            // Compute the effective margin based on how much the bodies
                            // are expected to move relative to each other.
                            delta_secs * (lin_vel1 - lin_vel2).length()
                        };

                        // The maximum distance at which contacts are detected.
                        // At least as large as the contact tolerance.
                        let max_contact_distance = effective_speculative_margin
                            .max(*self.contact_tolerance)
                            + collision_margin_sum;

                        let position1 = collider1.current_position();
                        let position2 = collider2.current_position();

                        // Initialize the contact pair.
                        // TODO: Do this when creating contacts?
                        contacts.body_entity1 = collider1.parent.map(|p| p.get());
                        contacts.body_entity2 = collider2.parent.map(|p| p.get());
                        contacts.flags.set(
                            ContactPairFlags::SENSOR,
                            collider1.is_sensor || collider2.is_sensor,
                        );
                        contacts.flags.set(
                            ContactPairFlags::MODIFY_CONTACTS,
                            collider1
                                .active_hooks()
                                .union(collider2.active_hooks())
                                .contains(ActiveCollisionHooks::MODIFY_CONTACTS),
                        );

                        let was_touching = contacts.flags.contains(ContactPairFlags::TOUCHING);

                        // Save the old manifolds for warm starting.
                        let old_manifolds = contacts.manifolds.clone();

                        // TODO: It'd be good to persist the manifolds and let Parry match contacts.
                        //       This isn't currently done because it requires using Parry's contact manifold type.
                        // Compute the contact manifolds using the effective speculative margin.
                        contacts.manifolds = collider1.shape.contact_manifolds(
                            collider2.shape,
                            position1,
                            *collider1.rotation,
                            position2,
                            *collider2.rotation,
                            max_contact_distance,
                        );

                        // Check if the colliders are now touching.
                        let mut touching = contacts.manifolds.iter().any(|m| !m.points.is_empty());

                        if touching && contacts.flags.contains(ContactPairFlags::MODIFY_CONTACTS) {
                            par_commands.command_scope(|commands| {
                                touching = hooks.modify_contacts(contacts, commands);
                            });
                            if !touching {
                                contacts.manifolds.clear();
                            }
                        }

                        contacts.flags.set(ContactPairFlags::TOUCHING, touching);

                        // Match contacts and copy previous contact impulses for warm starting the solver.
                        let mut total_normal_impulse = 0.0;
                        let mut total_tangent_impulse = default();

                        // TODO: This condition is pretty arbitrary, mainly to skip dense trimeshes.
                        //       If we let Parry handle contact matching, this wouldn't be needed.
                        if contacts.manifolds.len() <= 4 && self.config.match_contacts {
                            // TODO: Cache this?
                            let distance_threshold = 0.1 * self.length_unit.0;

                            for manifold in contacts.manifolds.iter_mut() {
                                for previous_manifold in old_manifolds.iter() {
                                    manifold.match_contacts(
                                        &previous_manifold.points,
                                        distance_threshold,
                                    );

                                    // Add contact impulses to total impulses.
                                    for contact in manifold.points.iter() {
                                        total_normal_impulse += contact.normal_impulse;
                                        total_tangent_impulse += contact.tangent_impulse;
                                    }
                                }
                            }
                        }

                        contacts.total_normal_impulse = total_normal_impulse;
                        contacts.total_tangent_impulse = total_tangent_impulse;

                        if touching && !was_touching {
                            contacts.flags.set(ContactPairFlags::CONTACT_EVENTS, true);
                            contacts.flags.set(ContactPairFlags::STARTED_TOUCHING, true);
                            state_change_bits.set(contact_id, true);
                        } else if !touching && was_touching {
                            contacts.flags.set(ContactPairFlags::STOPPED_TOUCHING, true);
                            state_change_bits.set(contact_id, true);
                        }
                    }

                    state_change_bits.clone()
                },
            )
            .reduce(
                || initial.clone(),
                |mut a, b| {
                    a.or(&b);
                    a
                },
            );

        state_change_bits
    }

    /// Returns the [`Contacts`] between `entity1` and `entity2` if they are intersecting
    /// or expected to start intersecting within the next frame. This includes
    /// [speculative collision](dynamics::ccd#speculative-collision).
    #[allow(clippy::too_many_arguments)]
    pub fn handle_entity_pair<H: CollisionHooks>(
        &self,
        contacts: &mut Contacts,
        state_change_bits: &mut BitVec,
        contact_id: usize,
        delta_secs: Scalar,
<<<<<<< HEAD
    ) {
        let Ok([collider1, collider2]) = self
            .collider_query
            .get_many([contacts.entity1, contacts.entity2])
        else {
            return;
=======
        hooks: &H::Item<'_, '_>,
        commands: &mut Commands,
    ) -> Option<Contacts>
    where
        for<'w, 's> SystemParamItem<'w, 's, H>: CollisionHooks,
    {
        let Ok([collider1, collider2]) = self.collider_query.get_many([entity1, entity2]) else {
            return None;
>>>>>>> 8bf77e0a
        };

        let body1_bundle = collider1
            .parent
            .and_then(|p| self.body_query.get(p.get()).ok());
        let body2_bundle = collider2
            .parent
            .and_then(|p| self.body_query.get(p.get()).ok());

        // The rigid body's collision margin and speculative margin will be used
        // if the collider doesn't have them specified.
        let (mut lin_vel1, rb_collision_margin1, rb_speculative_margin1) = body1_bundle
            .as_ref()
            .map(|(body, collision_margin, speculative_margin)| {
                (
                    body.linear_velocity.0,
                    *collision_margin,
                    *speculative_margin,
                )
            })
            .unwrap_or_default();
        let (mut lin_vel2, rb_collision_margin2, rb_speculative_margin2) = body2_bundle
            .as_ref()
            .map(|(body, collision_margin, speculative_margin)| {
                (
                    body.linear_velocity.0,
                    *collision_margin,
                    *speculative_margin,
                )
            })
            .unwrap_or_default();

        // Use the collider's own collision margin if specified, and fall back to the body's
        // collision margin.
        //
        // The collision margin adds artificial thickness to colliders for performance
        // and stability. See the `CollisionMargin` documentation for more details.
        let collision_margin1 = collider1
            .collision_margin
            .or(rb_collision_margin1)
            .map_or(0.0, |margin| margin.0);
        let collision_margin2 = collider2
            .collision_margin
            .or(rb_collision_margin2)
            .map_or(0.0, |margin| margin.0);
        let collision_margin_sum = collision_margin1 + collision_margin2;

        // Use the collider's own speculative margin if specified, and fall back to the body's
        // speculative margin.
        //
        // The speculative margin is used to predict contacts that might happen during the frame.
        // This is used for speculative collision. See the CCD and `SpeculativeMargin` documentation
        // for more details.
        let speculative_margin1 = collider1
            .speculative_margin
            .map_or(rb_speculative_margin1.map(|margin| margin.0), |margin| {
                Some(margin.0)
            });
        let speculative_margin2 = collider2
            .speculative_margin
            .map_or(rb_speculative_margin2.map(|margin| margin.0), |margin| {
                Some(margin.0)
            });

        // Compute the effective speculative margin, clamping it based on velocities and the maximum bound.
        let effective_speculative_margin = {
            let speculative_margin1 =
                speculative_margin1.unwrap_or(*self.default_speculative_margin);
            let speculative_margin2 =
                speculative_margin2.unwrap_or(*self.default_speculative_margin);
            let inv_delta_secs = delta_secs.recip();

            // Clamp velocities to the maximum speculative margins.
            if speculative_margin1 < Scalar::MAX {
                lin_vel1 = lin_vel1.clamp_length_max(speculative_margin1 * inv_delta_secs);
            }
            if speculative_margin2 < Scalar::MAX {
                lin_vel2 = lin_vel2.clamp_length_max(speculative_margin2 * inv_delta_secs);
            }

            // TODO: Check if AABBs intersect?

            // Compute the effective margin based on how much the bodies
            // are expected to move relative to each other.
            delta_secs * (lin_vel1 - lin_vel2).length()
        };

        // The maximum distance at which contacts are detected.
        // At least as large as the contact tolerance.
        let max_contact_distance =
            effective_speculative_margin.max(*self.contact_tolerance) + collision_margin_sum;

<<<<<<< HEAD
        self.compute_contact_pair(
            contacts,
            state_change_bits,
            contact_id,
            &collider1,
            &collider2,
            max_contact_distance,
        );
=======
        self.compute_contact_pair::<H>(
            &collider1,
            &collider2,
            max_contact_distance,
            hooks,
            commands,
        )
>>>>>>> 8bf77e0a
    }

    /// Computes contacts between `collider1` and `collider2`.
    /// Returns `None` if no contacts are found.
    ///
    /// The given `max_distance` determines the maximum distance for a contact
    /// to be detected. A value greater than zero means that contacts are generated
    /// based on the closest points even if the shapes are separated.
    #[allow(clippy::type_complexity, clippy::too_many_arguments)]
    pub fn compute_contact_pair<H: CollisionHooks>(
        &self,
        contacts: &mut Contacts,
        state_change_bits: &mut BitVec,
        contact_id: usize,
        collider1: &ColliderQueryItem<C>,
        collider2: &ColliderQueryItem<C>,
        max_distance: Scalar,
<<<<<<< HEAD
    ) {
        let position1 = collider1.current_position();
        let position2 = collider2.current_position();

        // Check if the AABBs of the colliders still overlap and the contact pair is valid.
        let overlap = collider1.aabb.intersects(&collider2.aabb);

        if !overlap {
            // The AABBs don't overlap. The contact pair will be removed later.
            contacts.flags.set(ContactPairFlags::DISJOINT_AABB, true);
            contacts.flags.set(ContactPairFlags::TOUCHING, false);
            state_change_bits.set(contact_id, true);
=======
        hooks: &H::Item<'_, '_>,
        commands: &mut Commands,
    ) -> Option<Contacts>
    where
        for<'w, 's> SystemParamItem<'w, 's, H>: CollisionHooks,
    {
        let position1 = collider1.current_position();
        let position2 = collider2.current_position();

        // TODO: It'd be good to persist the manifolds and let Parry match contacts.
        //       This isn't currently done because it requires using Parry's contact manifold type.
        // Compute the contact manifolds using the effective speculative margin.
        let manifolds = collider1.shape.contact_manifolds(
            collider2.shape,
            position1,
            *collider1.rotation,
            position2,
            *collider2.rotation,
            max_distance,
        );

        if manifolds.is_empty() {
            return None;
        }

        // Get the previous contacts if there are any.
        let previous_contacts = if collider1.entity < collider2.entity {
            self.collisions
                .get_internal()
                .get(&(collider1.entity, collider2.entity))
>>>>>>> 8bf77e0a
        } else {
            // The AABBs overlap. Compute contacts.

            let was_touching = contacts.flags.contains(ContactPairFlags::TOUCHING);

            // TODO: It'd be good to persist the manifolds and let Parry match contacts.
            //       This isn't currently done because it requires using Parry's contact manifold type.
            // Compute the contact manifolds using the effective speculative margin.
            let mut new_manifolds = collider1.shape.contact_manifolds(
                collider2.shape,
                position1,
                *collider1.rotation,
                position2,
                *collider2.rotation,
                max_distance,
            );

            // Check if the colliders are now touching.
            let touching = !new_manifolds.is_empty();
            contacts.flags.set(ContactPairFlags::TOUCHING, touching);

<<<<<<< HEAD
            // Match contacts and copy previous contact impulses for warm starting the solver.
            let mut total_normal_impulse = 0.0;
            let mut total_tangent_impulse = default();

            // TODO: This condition is pretty arbitrary, mainly to skip dense trimeshes.
            //       If we let Parry handle contact matching, this wouldn't be needed.
            if new_manifolds.len() <= 4 && self.config.match_contacts {
                // TODO: Cache this?
                let distance_threshold = 0.1 * self.length_unit.0;

                for manifold in new_manifolds.iter_mut() {
                    for previous_manifold in contacts.manifolds.iter() {
                        manifold.match_contacts(&previous_manifold.points, distance_threshold);

                        // Add contact impulses to total impulses.
                        for contact in manifold.points.iter() {
                            total_normal_impulse += contact.normal_impulse;
                            total_tangent_impulse += contact.tangent_impulse;
                        }
                    }
                }
            }

            // Update the contacts.
            contacts.manifolds = new_manifolds;
            contacts.total_normal_impulse = total_normal_impulse;
            contacts.total_tangent_impulse = total_tangent_impulse;

            if touching && !was_touching {
                contacts.flags.set(ContactPairFlags::CONTACT_EVENTS, true);
                contacts.flags.set(ContactPairFlags::STARTED_TOUCHING, true);
                state_change_bits.set(contact_id, true);
            } else if !touching && was_touching {
                contacts.flags.set(ContactPairFlags::STOPPED_TOUCHING, true);
                state_change_bits.set(contact_id, true);
            }
        }
=======
        let mut contacts = Contacts {
            entity1: collider1.entity,
            entity2: collider2.entity,
            body_entity1: collider1.parent.map(|p| p.get()),
            body_entity2: collider2.parent.map(|p| p.get()),
            during_current_frame: true,
            during_previous_frame: previous_contacts.is_some_and(|c| c.during_previous_frame),
            manifolds,
            is_sensor: collider1.is_sensor
                || collider2.is_sensor
                || !collider1.is_rb
                || !collider2.is_rb,
        };

        let active_hooks = collider1.active_hooks().union(collider2.active_hooks());
        if active_hooks.contains(ActiveCollisionHooks::MODIFY_CONTACTS) {
            let keep_contacts = hooks.modify_contacts(&mut contacts, commands);
            if !keep_contacts {
                return None;
            }
        }

        if contacts.manifolds.is_empty() {
            return None;
        }

        // Match contacts and copy previous contact impulses for warm starting the solver.
        // TODO: This condition is pretty arbitrary, mainly to skip dense trimeshes.
        //       If we let Parry handle contact matching, this wouldn't be needed.
        if contacts.manifolds.len() <= 4 && self.config.match_contacts {
            if let Some(previous_contacts) = previous_contacts {
                // TODO: Cache this?
                let distance_threshold = 0.1 * self.length_unit.0;

                for manifold in contacts.manifolds.iter_mut() {
                    for previous_manifold in previous_contacts.manifolds.iter() {
                        manifold.match_contacts(&previous_manifold.points, distance_threshold);
                    }
                }
            }
        }

        Some(contacts)
>>>>>>> 8bf77e0a
    }

    /// Generates [`ContactConstraint`]s for the given bodies and their corresponding colliders
    /// based on the given `contacts`. The constraints are added to the `constraints` vector.
    ///
    /// The `collision_margin` can be used to add artificial thickness to the colliders,
    /// which can improve performance and stability in some cases. See [`CollisionMargin`]
    /// for more details.
    ///
    /// The `contact_softness` is used to tune the damping and stiffness of the contact constraints.
    #[allow(clippy::too_many_arguments)]
    pub fn generate_constraints(
        &self,
        contacts: &Contacts,
        constraints: &mut Vec<ContactConstraint>,
        body1: &RigidBodyQueryReadOnlyItem,
        body2: &RigidBodyQueryReadOnlyItem,
        collider1: &ColliderQueryItem<C>,
        collider2: &ColliderQueryItem<C>,
        friction: Friction,
        restitution: Restitution,
        collision_margin: impl Into<CollisionMargin> + Copy,
        contact_softness: ContactSoftnessCoefficients,
        delta_secs: Scalar,
    ) {
        let inactive1 = body1.rb.is_static() || body1.is_sleeping;
        let inactive2 = body2.rb.is_static() || body2.is_sleeping;

        // No collision response if both bodies are static or sleeping
        // or if either of the colliders is a sensor collider.
        if (inactive1 && inactive2)
            || (collider1.is_sensor || body1.is_sensor)
            || (collider2.is_sensor || body2.is_sensor)
        {
            return;
        }

        // When an active body collides with a sleeping body, wake up the sleeping body.
        self.parallel_commands.command_scope(|mut commands| {
            if body1.is_sleeping {
                commands.queue(WakeUpBody(body1.entity));
            } else if body2.is_sleeping {
                commands.queue(WakeUpBody(body2.entity));
            }
        });

        let contact_softness = if !body1.rb.is_dynamic() || !body2.rb.is_dynamic() {
            contact_softness.non_dynamic
        } else {
            contact_softness.dynamic
        };

        // Generate contact constraints for each contact.
        for (i, contact_manifold) in contacts.manifolds.iter().enumerate() {
            let constraint = ContactConstraint::generate(
                i,
                contact_manifold,
                body1,
                body2,
                collider1.entity,
                collider2.entity,
                collider1.transform.copied(),
                collider2.transform.copied(),
                collision_margin,
                // TODO: Shouldn't this be the effective speculative margin?
                *self.default_speculative_margin,
                friction.dynamic_coefficient,
                restitution.coefficient,
                #[cfg(feature = "2d")]
                contact_manifold.tangent_speed,
                #[cfg(feature = "3d")]
                contact_manifold.tangent_velocity,
                contact_softness,
                self.config.match_contacts,
                delta_secs,
            );

            if !constraint.points.is_empty() {
                constraints.push(constraint);
            }
        }
    }
}

<<<<<<< HEAD
=======
fn remove_ended_collisions(mut collisions: ResMut<Collisions>) {
    collisions.retain(|contacts| contacts.during_current_frame);
}

// TODO: The collision state handling feels a bit confusing and error-prone.
//       Ideally, the narrow phase wouldn't need to handle it at all, or it would at least be simpler.
/// Resets collision states like `during_current_frame` and `during_previous_frame`.
pub fn reset_collision_states(
    mut collisions: ResMut<Collisions>,
    query: Query<(Option<&RigidBody>, Has<Sleeping>)>,
) {
    for contacts in collisions.get_internal_mut().values_mut() {
        if let Ok([(rb1, sleeping1), (rb2, sleeping2)]) = query.get_many([
            contacts.body_entity1.unwrap_or(contacts.entity1),
            contacts.body_entity2.unwrap_or(contacts.entity2),
        ]) {
            let active1 = !rb1.is_some_and(|rb| rb.is_static()) && !sleeping1;
            let active2 = !rb2.is_some_and(|rb| rb.is_static()) && !sleeping2;

            // Reset collision states if either of the bodies is active (not static or sleeping)
            // Otherwise, the bodies are still in contact.
            if active1 || active2 {
                contacts.during_previous_frame = true;
                contacts.during_current_frame = false;
            } else {
                contacts.during_previous_frame = true;
                contacts.during_current_frame = true;
            }
        } else {
            // One of the entities does not exist, so the collision has ended.
            contacts.during_previous_frame = true;
            contacts.during_current_frame = false;
        }
    }
}

>>>>>>> 8bf77e0a
/// Runs the [`PostProcessCollisions`] schedule.
fn run_post_process_collisions_schedule(world: &mut World) {
    trace!("running PostProcessCollisions");
    world.run_schedule(PostProcessCollisions);
}<|MERGE_RESOLUTION|>--- conflicted
+++ resolved
@@ -19,13 +19,10 @@
     },
     prelude::*,
 };
-<<<<<<< HEAD
 use bit_vec::BitVec;
 use broad_phase::NewBroadCollisionPairs;
+use dynamics::solver::SolverDiagnostics;
 use rayon::iter::{IndexedParallelIterator, IntoParallelRefMutIterator, ParallelIterator};
-=======
-use dynamics::solver::SolverDiagnostics;
->>>>>>> 8bf77e0a
 
 /// Computes contacts between entities and generates contact constraints for them.
 ///
@@ -240,11 +237,14 @@
     mut collision_ended_event_writer: EventWriter<CollisionEnded>,
     time: Res<Time>,
     hooks: StaticSystemParam<H>,
-<<<<<<< HEAD
-    mut par_commands: ParallelCommands,
+    #[cfg(not(feature = "parallel"))] commands: Commands,
+    #[cfg(feature = "parallel")] commands: ParallelCommands,
+    mut diagnostics: ResMut<CollisionDiagnostics>,
 ) where
     for<'w, 's> SystemParamItem<'w, 's, H>: CollisionHooks,
 {
+    let start = bevy::utils::Instant::now();
+
     narrow_phase.update::<H>(
         &mut broad_collision_pairs,
         &new_broad_collision_pairs,
@@ -252,27 +252,11 @@
         &mut collision_ended_event_writer,
         time.delta_seconds_adjusted(),
         &mut hooks.into_inner(),
-        &mut par_commands,
-    );
-=======
-    #[cfg(not(feature = "parallel"))] commands: Commands,
-    #[cfg(feature = "parallel")] commands: ParallelCommands,
-    mut diagnostics: ResMut<CollisionDiagnostics>,
-) where
-    for<'w, 's> SystemParamItem<'w, 's, H>: CollisionHooks,
-{
-    let start = bevy::utils::Instant::now();
-
-    narrow_phase.update::<H>(
-        &broad_collision_pairs,
-        time.delta_seconds_adjusted(),
-        &hooks.into_inner(),
-        commands,
+        &mut commands,
     );
 
     diagnostics.narrow_phase = start.elapsed();
     diagnostics.contact_count = narrow_phase.collisions.get_internal().len() as u32;
->>>>>>> 8bf77e0a
 }
 
 // TODO: It'd be nice to generate the constraint in the same parallel loop as `collect_collisions`
@@ -418,7 +402,6 @@
 impl<C: AnyCollider> NarrowPhase<'_, '_, C> {
     /// Updates the narrow phase by computing [`Contacts`] based on [`BroadCollisionPairs`]
     /// and adding them to [`Collisions`].
-<<<<<<< HEAD
     fn update<H: CollisionHooks>(
         &mut self,
         broad_collision_pairs: &mut BroadCollisionPairs,
@@ -427,16 +410,8 @@
         collision_ended_event_writer: &mut EventWriter<CollisionEnded>,
         delta_secs: Scalar,
         hooks: &mut H::Item<'_, '_>,
-        par_commands: &mut ParallelCommands,
-=======
-    fn update<H: CollisionHooks + 'static>(
-        &mut self,
-        broad_collision_pairs: &[(Entity, Entity)],
-        delta_secs: Scalar,
-        hooks: &H::Item<'_, '_>,
         #[cfg(not(feature = "parallel"))] mut commands: Commands,
         #[cfg(feature = "parallel")] par_commands: ParallelCommands,
->>>>>>> 8bf77e0a
     ) where
         for<'w, 's> SystemParamItem<'w, 's, H>: CollisionHooks,
     {
@@ -449,7 +424,6 @@
             *self.contact_tolerance = self.length_unit.0 * self.config.contact_tolerance;
         }
 
-<<<<<<< HEAD
         // Add new contact pairs to the contact graph.
         for (entity1, entity2) in new_broad_collision_pairs.iter() {
             self.collisions
@@ -457,7 +431,7 @@
         }
 
         // Compute contacts for all contact pairs.
-        let bit_vec = self.update_contacts::<H>(delta_secs, hooks, par_commands);
+        let bit_vec = self.update_contacts::<H>(delta_secs, hooks, commands);
 
         // Contact pairs that should be removed.
         // This temporary storage is currently needed because removing pairs while iterating
@@ -533,49 +507,6 @@
                     contact_pair
                         .flags
                         .set(ContactPairFlags::STOPPED_TOUCHING, false);
-=======
-        #[cfg(feature = "parallel")]
-        {
-            // TODO: Verify if `par_splat_map` is deterministic. If not, sort the constraints (and collisions).
-            broad_collision_pairs
-                .iter()
-                .par_splat_map(ComputeTaskPool::get(), None, |_i, chunks| {
-                    let mut new_collisions = Vec::<Contacts>::with_capacity(chunks.len());
-
-                    // Compute contacts for this intersection pair and generate
-                    // contact constraints for them.
-                    par_commands.command_scope(|mut commands| {
-                        for &(entity1, entity2) in chunks {
-                            if let Some(contacts) = self.handle_entity_pair::<H>(
-                                entity1,
-                                entity2,
-                                delta_secs,
-                                hooks,
-                                &mut commands,
-                            ) {
-                                new_collisions.push(contacts);
-                            }
-                        }
-                    });
-
-                    new_collisions
-                })
-                .into_iter()
-                .for_each(|new_collisions| {
-                    // Add the collisions and constraints from each chunk.
-                    self.collisions.extend(new_collisions);
-                });
-        }
-        #[cfg(not(feature = "parallel"))]
-        {
-            // Compute contacts for this intersection pair and generate
-            // contact constraints for them.
-            for &(entity1, entity2) in broad_collision_pairs {
-                if let Some(contacts) =
-                    self.handle_entity_pair::<H>(entity1, entity2, delta_secs, hooks, &mut commands)
-                {
-                    self.collisions.insert_collision_pair(contacts);
->>>>>>> 8bf77e0a
                 }
 
                 // Clear the least significant set bit.
@@ -813,7 +744,7 @@
                             contacts.flags.set(ContactPairFlags::STOPPED_TOUCHING, true);
                             state_change_bits.set(contact_id, true);
                         }
-                    }
+                    };
 
                     state_change_bits.clone()
                 },
@@ -839,23 +770,12 @@
         state_change_bits: &mut BitVec,
         contact_id: usize,
         delta_secs: Scalar,
-<<<<<<< HEAD
     ) {
         let Ok([collider1, collider2]) = self
             .collider_query
             .get_many([contacts.entity1, contacts.entity2])
         else {
             return;
-=======
-        hooks: &H::Item<'_, '_>,
-        commands: &mut Commands,
-    ) -> Option<Contacts>
-    where
-        for<'w, 's> SystemParamItem<'w, 's, H>: CollisionHooks,
-    {
-        let Ok([collider1, collider2]) = self.collider_query.get_many([entity1, entity2]) else {
-            return None;
->>>>>>> 8bf77e0a
         };
 
         let body1_bundle = collider1
@@ -948,7 +868,6 @@
         let max_contact_distance =
             effective_speculative_margin.max(*self.contact_tolerance) + collision_margin_sum;
 
-<<<<<<< HEAD
         self.compute_contact_pair(
             contacts,
             state_change_bits,
@@ -957,15 +876,6 @@
             &collider2,
             max_contact_distance,
         );
-=======
-        self.compute_contact_pair::<H>(
-            &collider1,
-            &collider2,
-            max_contact_distance,
-            hooks,
-            commands,
-        )
->>>>>>> 8bf77e0a
     }
 
     /// Computes contacts between `collider1` and `collider2`.
@@ -983,7 +893,6 @@
         collider1: &ColliderQueryItem<C>,
         collider2: &ColliderQueryItem<C>,
         max_distance: Scalar,
-<<<<<<< HEAD
     ) {
         let position1 = collider1.current_position();
         let position2 = collider2.current_position();
@@ -996,38 +905,6 @@
             contacts.flags.set(ContactPairFlags::DISJOINT_AABB, true);
             contacts.flags.set(ContactPairFlags::TOUCHING, false);
             state_change_bits.set(contact_id, true);
-=======
-        hooks: &H::Item<'_, '_>,
-        commands: &mut Commands,
-    ) -> Option<Contacts>
-    where
-        for<'w, 's> SystemParamItem<'w, 's, H>: CollisionHooks,
-    {
-        let position1 = collider1.current_position();
-        let position2 = collider2.current_position();
-
-        // TODO: It'd be good to persist the manifolds and let Parry match contacts.
-        //       This isn't currently done because it requires using Parry's contact manifold type.
-        // Compute the contact manifolds using the effective speculative margin.
-        let manifolds = collider1.shape.contact_manifolds(
-            collider2.shape,
-            position1,
-            *collider1.rotation,
-            position2,
-            *collider2.rotation,
-            max_distance,
-        );
-
-        if manifolds.is_empty() {
-            return None;
-        }
-
-        // Get the previous contacts if there are any.
-        let previous_contacts = if collider1.entity < collider2.entity {
-            self.collisions
-                .get_internal()
-                .get(&(collider1.entity, collider2.entity))
->>>>>>> 8bf77e0a
         } else {
             // The AABBs overlap. Compute contacts.
 
@@ -1049,7 +926,6 @@
             let touching = !new_manifolds.is_empty();
             contacts.flags.set(ContactPairFlags::TOUCHING, touching);
 
-<<<<<<< HEAD
             // Match contacts and copy previous contact impulses for warm starting the solver.
             let mut total_normal_impulse = 0.0;
             let mut total_tangent_impulse = default();
@@ -1087,51 +963,6 @@
                 state_change_bits.set(contact_id, true);
             }
         }
-=======
-        let mut contacts = Contacts {
-            entity1: collider1.entity,
-            entity2: collider2.entity,
-            body_entity1: collider1.parent.map(|p| p.get()),
-            body_entity2: collider2.parent.map(|p| p.get()),
-            during_current_frame: true,
-            during_previous_frame: previous_contacts.is_some_and(|c| c.during_previous_frame),
-            manifolds,
-            is_sensor: collider1.is_sensor
-                || collider2.is_sensor
-                || !collider1.is_rb
-                || !collider2.is_rb,
-        };
-
-        let active_hooks = collider1.active_hooks().union(collider2.active_hooks());
-        if active_hooks.contains(ActiveCollisionHooks::MODIFY_CONTACTS) {
-            let keep_contacts = hooks.modify_contacts(&mut contacts, commands);
-            if !keep_contacts {
-                return None;
-            }
-        }
-
-        if contacts.manifolds.is_empty() {
-            return None;
-        }
-
-        // Match contacts and copy previous contact impulses for warm starting the solver.
-        // TODO: This condition is pretty arbitrary, mainly to skip dense trimeshes.
-        //       If we let Parry handle contact matching, this wouldn't be needed.
-        if contacts.manifolds.len() <= 4 && self.config.match_contacts {
-            if let Some(previous_contacts) = previous_contacts {
-                // TODO: Cache this?
-                let distance_threshold = 0.1 * self.length_unit.0;
-
-                for manifold in contacts.manifolds.iter_mut() {
-                    for previous_manifold in previous_contacts.manifolds.iter() {
-                        manifold.match_contacts(&previous_manifold.points, distance_threshold);
-                    }
-                }
-            }
-        }
-
-        Some(contacts)
->>>>>>> 8bf77e0a
     }
 
     /// Generates [`ContactConstraint`]s for the given bodies and their corresponding colliders
@@ -1216,45 +1047,6 @@
     }
 }
 
-<<<<<<< HEAD
-=======
-fn remove_ended_collisions(mut collisions: ResMut<Collisions>) {
-    collisions.retain(|contacts| contacts.during_current_frame);
-}
-
-// TODO: The collision state handling feels a bit confusing and error-prone.
-//       Ideally, the narrow phase wouldn't need to handle it at all, or it would at least be simpler.
-/// Resets collision states like `during_current_frame` and `during_previous_frame`.
-pub fn reset_collision_states(
-    mut collisions: ResMut<Collisions>,
-    query: Query<(Option<&RigidBody>, Has<Sleeping>)>,
-) {
-    for contacts in collisions.get_internal_mut().values_mut() {
-        if let Ok([(rb1, sleeping1), (rb2, sleeping2)]) = query.get_many([
-            contacts.body_entity1.unwrap_or(contacts.entity1),
-            contacts.body_entity2.unwrap_or(contacts.entity2),
-        ]) {
-            let active1 = !rb1.is_some_and(|rb| rb.is_static()) && !sleeping1;
-            let active2 = !rb2.is_some_and(|rb| rb.is_static()) && !sleeping2;
-
-            // Reset collision states if either of the bodies is active (not static or sleeping)
-            // Otherwise, the bodies are still in contact.
-            if active1 || active2 {
-                contacts.during_previous_frame = true;
-                contacts.during_current_frame = false;
-            } else {
-                contacts.during_previous_frame = true;
-                contacts.during_current_frame = true;
-            }
-        } else {
-            // One of the entities does not exist, so the collision has ended.
-            contacts.during_previous_frame = true;
-            contacts.during_current_frame = false;
-        }
-    }
-}
-
->>>>>>> 8bf77e0a
 /// Runs the [`PostProcessCollisions`] schedule.
 fn run_post_process_collisions_schedule(world: &mut World) {
     trace!("running PostProcessCollisions");
