--- conflicted
+++ resolved
@@ -638,11 +638,7 @@
         // TODO: It'd be good to persist the manifolds and let Parry match contacts.
         //       This isn't currently done because it requires using Parry's contact manifold type.
         // Compute the contact manifolds using the effective speculative margin.
-<<<<<<< HEAD
-        let manifolds = collider1.shape.contact_manifolds_with_context(
-=======
-        let mut manifolds = collider1.shape.contact_manifolds(
->>>>>>> 0474c721
+        let mut manifolds = collider1.shape.contact_manifolds_with_context(
             collider2.shape,
             position1,
             *collider1.rotation,
