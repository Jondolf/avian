use bevy::{
    diagnostic::DiagnosticPath,
    prelude::{ReflectResource, Resource},
    reflect::Reflect,
};
use core::time::Duration;

use crate::diagnostics::{impl_diagnostic_paths, PhysicsDiagnostics};

/// Diagnostics for collision detection.
#[derive(Resource, Debug, Default, Reflect)]
#[reflect(Resource, Debug)]
pub struct CollisionDiagnostics {
    /// Time spent finding potential collision pairs in the broad phase.
    pub broad_phase: Duration,
    /// Time spent updating contacts in the narrow phase.
    pub narrow_phase: Duration,
<<<<<<< HEAD
=======
    /// Time spent generating constraints from contacts.
    pub generate_constraints: Duration,
>>>>>>> 2ab588d7
    /// The number of contacts.
    pub contact_count: u32,
}

impl PhysicsDiagnostics for CollisionDiagnostics {
    fn timer_paths(&self) -> Vec<(&'static DiagnosticPath, Duration)> {
        vec![
            (Self::BROAD_PHASE, self.broad_phase),
            (Self::NARROW_PHASE, self.narrow_phase),
<<<<<<< HEAD
=======
            (Self::GENERATE_CONSTRAINTS, self.generate_constraints),
>>>>>>> 2ab588d7
        ]
    }

    fn counter_paths(&self) -> Vec<(&'static DiagnosticPath, u32)> {
        vec![(Self::CONTACT_COUNT, self.contact_count)]
    }
}

impl_diagnostic_paths! {
    impl CollisionDiagnostics {
        BROAD_PHASE: "avian/collision/broad_phase",
        NARROW_PHASE: "avian/collision/update_contacts",
<<<<<<< HEAD
=======
        GENERATE_CONSTRAINTS: "avian/collision/generate_constraints",
>>>>>>> 2ab588d7
        CONTACT_COUNT: "avian/collision/contact_count",
    }
}<|MERGE_RESOLUTION|>--- conflicted
+++ resolved
@@ -15,11 +15,6 @@
     pub broad_phase: Duration,
     /// Time spent updating contacts in the narrow phase.
     pub narrow_phase: Duration,
-<<<<<<< HEAD
-=======
-    /// Time spent generating constraints from contacts.
-    pub generate_constraints: Duration,
->>>>>>> 2ab588d7
     /// The number of contacts.
     pub contact_count: u32,
 }
@@ -29,10 +24,6 @@
         vec![
             (Self::BROAD_PHASE, self.broad_phase),
             (Self::NARROW_PHASE, self.narrow_phase),
-<<<<<<< HEAD
-=======
-            (Self::GENERATE_CONSTRAINTS, self.generate_constraints),
->>>>>>> 2ab588d7
         ]
     }
 
@@ -45,10 +36,6 @@
     impl CollisionDiagnostics {
         BROAD_PHASE: "avian/collision/broad_phase",
         NARROW_PHASE: "avian/collision/update_contacts",
-<<<<<<< HEAD
-=======
-        GENERATE_CONSTRAINTS: "avian/collision/generate_constraints",
->>>>>>> 2ab588d7
         CONTACT_COUNT: "avian/collision/contact_count",
     }
 }