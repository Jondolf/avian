--- conflicted
+++ resolved
@@ -60,13 +60,6 @@
 
     /// The entity of the second body involved in the contact.
     pub body2: Option<Entity>,
-<<<<<<< HEAD
-=======
-
-    /// The handles to the constraints associated with this contact edge.
-    #[cfg(feature = "2d")]
-    pub constraint_handles: SmallVec<[ContactConstraintHandle; 2]>,
->>>>>>> 03ea7038
 
     /// The index of the [`ContactPair`] in the [`ContactGraph`].
     pub pair_index: usize,
