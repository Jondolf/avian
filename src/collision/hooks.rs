--- conflicted
+++ resolved
@@ -139,11 +139,7 @@
 /// - Only one set of collision hooks can be defined per broad phase and narrow phase.
 /// - Only read-only ECS access is allowed for the hook system parameter. Use the provided [`Commands`] for deferred ECS operations.
 ///   - Note that command execution order is unspecified if the `parallel` feature is enabled.
-<<<<<<< HEAD
-/// - Access to the [`Collisions`] resource is not allowed inside [`CollisionHooks::filter_pairs`].
-=======
 /// - Access to the [`ContactGraph`] resource is not allowed inside [`CollisionHooks::filter_pairs`].
->>>>>>> 2ab588d7
 ///   Trying to access it will result in a panic.
 /// - Access to the [`ContactGraph`] resource is not allowed inside [`CollisionHooks::modify_contacts`].
 ///   Trying to access it will result in a panic.
@@ -161,11 +157,7 @@
     ///
     /// - Only called if at least one entity in the contact pair has [`ActiveCollisionHooks::FILTER_PAIRS`] set.
     /// - Only called if at least one entity in the contact pair is not [`RigidBody::Static`] and not [`Sleeping`].
-<<<<<<< HEAD
-    /// - Access to the [`Collisions`] resource is not allowed in this method.
-=======
     /// - Access to the [`ContactGraph`] resource is not allowed in this method.
->>>>>>> 2ab588d7
     ///   Trying to access it will result in a panic.
     fn filter_pairs(&self, entity1: Entity, entity2: Entity, commands: &mut Commands) -> bool {
         true
