//! Components, traits, and plugins related to collider functionality.

use crate::prelude::*;
use bevy::{
    ecs::entity::{EntityMapper, MapEntities},
    prelude::*,
    utils::HashSet,
};

mod backend;
mod hierarchy;

pub use backend::{ColliderBackendPlugin, ColliderMarker};
pub use hierarchy::ColliderHierarchyPlugin;
pub(crate) use hierarchy::PreviousColliderTransform;

/// The default [`Collider`] that uses Parry.
#[cfg(all(
    feature = "default-collider",
    any(feature = "parry-f32", feature = "parry-f64")
))]
mod parry;
#[cfg(all(
    feature = "default-collider",
    any(feature = "parry-f32", feature = "parry-f64")
))]
pub use parry::*;

<<<<<<< HEAD
mod world_query;
pub use world_query::*;
=======
mod constructor;
pub use constructor::{
    ColliderConstructor, ColliderConstructorHierarchy, ColliderConstructorHierarchyConfig,
};
>>>>>>> 666c4586

/// A trait for creating colliders from other types.
pub trait IntoCollider<C: AnyCollider> {
    /// Creates a collider from `self`.
    fn collider(&self) -> C;
}

/// A trait that generalizes over colliders. Implementing this trait
/// allows colliders to be used with the physics engine.
pub trait AnyCollider: Component {
    /// Computes the [Axis-Aligned Bounding Box](ColliderAabb) of the collider
    /// with the given position and rotation.
    #[cfg_attr(
        feature = "2d",
        doc = "\n\nThe rotation is counterclockwise and in radians."
    )]
    fn aabb(&self, position: Vector, rotation: impl Into<Rotation>) -> ColliderAabb;

    /// Computes the swept [Axis-Aligned Bounding Box](ColliderAabb) of the collider.
    /// This corresponds to the space the shape would occupy if it moved from the given
    /// start position to the given end position.
    #[cfg_attr(
        feature = "2d",
        doc = "\n\nThe rotation is counterclockwise and in radians."
    )]
    fn swept_aabb(
        &self,
        start_position: Vector,
        start_rotation: impl Into<Rotation>,
        end_position: Vector,
        end_rotation: impl Into<Rotation>,
    ) -> ColliderAabb {
        self.aabb(start_position, start_rotation)
            .merged(self.aabb(end_position, end_rotation))
    }

    /// Computes the collider's mass properties based on its shape and a given density.
    fn mass_properties(&self, density: Scalar) -> ColliderMassProperties;

    /// Computes all [`ContactManifold`]s between two colliders.
    ///
    /// Returns an empty vector if the colliders are separated by a distance greater than `prediction_distance`
    /// or if the given shapes are invalid.
    fn contact_manifolds(
        &self,
        other: &Self,
        position1: Vector,
        rotation1: impl Into<Rotation>,
        position2: Vector,
        rotation2: impl Into<Rotation>,
        prediction_distance: Scalar,
    ) -> Vec<ContactManifold>;
}

/// A trait for colliders that support scaling.
pub trait ScalableCollider: AnyCollider {
    /// Returns the global scaling factor of the collider.
    fn scale(&self) -> Vector;

    /// Sets the global scaling factor of the collider.
    ///
    /// If the scaling factor is not uniform and the resulting scaled shape
    /// can not be represented exactly, the given `detail` is used for an approximation.
    fn set_scale(&mut self, scale: Vector, detail: u32);

    /// Scales the collider by the given scaling factor.
    ///
    /// If the scaling factor is not uniform and the resulting scaled shape
    /// can not be represented exactly, the given `detail` is used for an approximation.
    fn scale_by(&mut self, factor: Vector, detail: u32) {
        self.set_scale(factor * self.scale(), detail)
    }
}

/// A component that stores the `Entity` ID of the [`RigidBody`] that a [`Collider`] is attached to.
///
/// If the collider is a child of a rigid body, this points to the body's `Entity` ID.
/// If the [`Collider`] component is instead on the same entity as the [`RigidBody`] component,
/// this points to the collider's own `Entity` ID.
///
/// This component is added and updated automatically based on entity hierarchies and should not
/// be modified directly.
///
/// ## Example
///
/// ```
#[cfg_attr(feature = "2d", doc = "use avian2d::prelude::*;")]
#[cfg_attr(feature = "3d", doc = "use avian3d::prelude::*;")]
/// use bevy::prelude::*;
///
/// fn setup(mut commands: Commands) {
///     // Spawn a rigid body with one collider on the same entity and two as children.
///     // Each entity will have a ColliderParent component that has the same rigid body entity.
///     commands
///         .spawn((RigidBody::Dynamic, Collider::ball(0.5)))
///         .with_children(|children| {
///             children.spawn((Collider::ball(0.5), Transform::from_xyz(2.0, 0.0, 0.0)));
///             children.spawn((Collider::ball(0.5), Transform::from_xyz(-2.0, 0.0, 0.0)));
///         });
/// }
/// ```
#[derive(Reflect, Clone, Copy, Component, Debug, PartialEq, Eq)]
#[cfg_attr(feature = "serialize", derive(serde::Serialize, serde::Deserialize))]
pub struct ColliderParent(pub(crate) Entity);

impl ColliderParent {
    /// Gets the `Entity` ID of the [`RigidBody`] that this [`Collider`] is attached to.
    pub const fn get(&self) -> Entity {
        self.0
    }
}

impl MapEntities for ColliderParent {
    fn map_entities<M: EntityMapper>(&mut self, entity_mapper: &mut M) {
        self.0 = entity_mapper.map_entity(self.0)
    }
}

/// The transform of a collider relative to the rigid body it's attached to.
/// This is in the local space of the body, not the collider itself.
///
/// This is used for computing things like contact positions and a body's center of mass
/// without having to traverse deeply nested hierarchies. It's updated automatically,
/// so you shouldn't modify it manually.
#[derive(Reflect, Clone, Copy, Component, Debug, PartialEq)]
#[cfg_attr(feature = "serialize", derive(serde::Serialize, serde::Deserialize))]
pub struct ColliderTransform {
    /// The translation of a collider in a rigid body's frame of reference.
    pub translation: Vector,
    /// The rotation of a collider in a rigid body's frame of reference.
    pub rotation: Rotation,
    /// The global scale of a collider. Equivalent to the `GlobalTransform` scale.
    pub scale: Vector,
}

impl ColliderTransform {
    /// Transforms a given point by applying the translation, rotation and scale of
    /// this [`ColliderTransform`].
    pub fn transform_point(&self, mut point: Vector) -> Vector {
        point *= self.scale;
        point = self.rotation * point;
        point += self.translation;
        point
    }
}

impl Default for ColliderTransform {
    fn default() -> Self {
        Self {
            translation: Vector::ZERO,
            rotation: Rotation::default(),
            scale: Vector::ONE,
        }
    }
}

impl From<Transform> for ColliderTransform {
    fn from(value: Transform) -> Self {
        Self {
            #[cfg(feature = "2d")]
            translation: value.translation.truncate().adjust_precision(),
            #[cfg(feature = "3d")]
            translation: value.translation.adjust_precision(),
            rotation: Rotation::from(value.rotation.adjust_precision()),
            #[cfg(feature = "2d")]
            scale: value.scale.truncate().adjust_precision(),
            #[cfg(feature = "3d")]
            scale: value.scale.adjust_precision(),
        }
    }
}

/// A component that marks a [`Collider`] as a sensor, also known as a trigger.
///
/// Sensor colliders send [collision events](ContactReportingPlugin#collision-events) and register intersections,
/// but allow other bodies to pass through them. This is often used to detect when something enters
/// or leaves an area or is intersecting some shape.
///
/// Sensor colliders do *not* contribute to the mass properties of rigid bodies.
///
/// ## Example
///
/// ```
#[cfg_attr(feature = "2d", doc = "use avian2d::prelude::*;")]
#[cfg_attr(feature = "3d", doc = "use avian3d::prelude::*;")]
/// use bevy::prelude::*;
///
/// fn setup(mut commands: Commands) {
///     // Spawn a static body with a sensor collider.
///     // Other bodies will pass through, but it will still send collision events.
///     commands.spawn((RigidBody::Static, Collider::ball(0.5), Sensor));
/// }
/// ```
#[doc(alias = "Trigger")]
#[derive(Reflect, Clone, Component, Debug, Default, PartialEq, Eq)]
#[cfg_attr(feature = "serialize", derive(serde::Serialize, serde::Deserialize))]
#[reflect(Component)]
pub struct Sensor;

/// The Axis-Aligned Bounding Box of a [collider](Collider).
#[derive(Clone, Copy, Component, Debug, PartialEq)]
#[cfg_attr(feature = "serialize", derive(serde::Serialize, serde::Deserialize))]
pub struct ColliderAabb {
    /// The minimum point of the AABB.
    pub min: Vector,
    /// The maximum point of thr AABB.
    pub max: Vector,
}

impl ColliderAabb {
    /// Creates a new [`ColliderAabb`] from the given `center` and `half_size`.
    pub fn new(center: Vector, half_size: Vector) -> Self {
        Self {
            min: center - half_size,
            max: center + half_size,
        }
    }

    /// Creates a new [`ColliderAabb`] from its minimum and maximum points.
    pub fn from_min_max(min: Vector, max: Vector) -> Self {
        Self { min, max }
    }

    /// Creates a new [`ColliderAabb`] from a given `SharedShape`.
    #[cfg(all(
        feature = "default-collider",
        any(feature = "parry-f32", feature = "parry-f64")
    ))]
    pub fn from_shape(shape: &crate::parry::shape::SharedShape) -> Self {
        let aabb = shape.compute_local_aabb();
        Self {
            min: aabb.mins.into(),
            max: aabb.maxs.into(),
        }
    }

    /// Computes the center of the AABB,
    #[inline(always)]
    pub fn center(self) -> Vector {
        self.min.midpoint(self.max)
    }

    /// Computes the size of the AABB.
    #[inline(always)]
    pub fn size(self) -> Vector {
        self.max - self.min
    }

    /// Merges this AABB with another one.
    #[inline(always)]
    pub fn merged(self, other: Self) -> Self {
        ColliderAabb {
            min: self.min.min(other.min),
            max: self.max.max(other.max),
        }
    }

    /// Increases the size of the bounding volume in each direction by the given amount.
    #[inline(always)]
    pub fn grow(&self, amount: Vector) -> Self {
        let b = Self {
            min: self.min - amount,
            max: self.max + amount,
        };
        debug_assert!(b.min.cmple(b.max).all());
        b
    }

    /// Decreases the size of the bounding volume in each direction by the given amount.
    #[inline(always)]
    pub fn shrink(&self, amount: Vector) -> Self {
        let b = Self {
            min: self.min + amount,
            max: self.max - amount,
        };
        debug_assert!(b.min.cmple(b.max).all());
        b
    }

    /// Checks if `self` intersects with `other`.
    #[inline(always)]
    #[cfg(feature = "2d")]
    pub fn intersects(&self, other: &Self) -> bool {
        let x_overlaps = self.min.x <= other.max.x && self.max.x >= other.min.x;
        let y_overlaps = self.min.y <= other.max.y && self.max.y >= other.min.y;
        x_overlaps && y_overlaps
    }

    /// Checks if `self` intersects with `other`.
    #[inline(always)]
    #[cfg(feature = "3d")]
    pub fn intersects(&self, other: &Self) -> bool {
        let x_overlaps = self.min.x <= other.max.x && self.max.x >= other.min.x;
        let y_overlaps = self.min.y <= other.max.y && self.max.y >= other.min.y;
        let z_overlaps = self.min.z <= other.max.z && self.max.z >= other.min.z;
        x_overlaps && y_overlaps && z_overlaps
    }
}

impl Default for ColliderAabb {
    fn default() -> Self {
        ColliderAabb {
            min: Vector::INFINITY,
            max: Vector::NEG_INFINITY,
        }
    }
}

/// A component that stores the entities that are colliding with an entity.
///
/// This component is automatically added for all entities with a [`Collider`],
/// but it will only be filled if the [`ContactReportingPlugin`] is enabled (by default, it is).
///
/// ## Example
///
/// ```
#[cfg_attr(feature = "2d", doc = "use avian2d::prelude::*;")]
#[cfg_attr(feature = "3d", doc = "use avian3d::prelude::*;")]
/// use bevy::prelude::*;
///
/// fn my_system(query: Query<(Entity, &CollidingEntities)>) {
///     for (entity, colliding_entities) in &query {
///         println!(
///             "{:?} is colliding with the following entities: {:?}",
///             entity,
///             colliding_entities
///         );
///     }
/// }
/// ```
#[derive(Reflect, Clone, Component, Debug, Default, Deref, DerefMut, PartialEq, Eq)]
#[cfg_attr(feature = "serialize", derive(serde::Serialize, serde::Deserialize))]
#[reflect(Component)]
pub struct CollidingEntities(pub HashSet<Entity>);

impl MapEntities for CollidingEntities {
    fn map_entities<M: EntityMapper>(&mut self, entity_mapper: &mut M) {
        self.0 = self
            .0
            .clone()
            .into_iter()
            .map(|e| entity_mapper.map_entity(e))
            .collect()
    }
}<|MERGE_RESOLUTION|>--- conflicted
+++ resolved
@@ -26,15 +26,13 @@
 ))]
 pub use parry::*;
 
-<<<<<<< HEAD
 mod world_query;
 pub use world_query::*;
-=======
+
 mod constructor;
 pub use constructor::{
     ColliderConstructor, ColliderConstructorHierarchy, ColliderConstructorHierarchyConfig,
 };
->>>>>>> 666c4586
 
 /// A trait for creating colliders from other types.
 pub trait IntoCollider<C: AnyCollider> {
