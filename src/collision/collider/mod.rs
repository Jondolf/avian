--- conflicted
+++ resolved
@@ -245,8 +245,9 @@
         position2: Vector,
         rotation2: impl Into<Rotation>,
         prediction_distance: Scalar,
+        manifolds: &mut Vec<ContactManifold>,
         context: ContactManifoldContext<Self::Context>,
-    ) -> Vec<ContactManifold>;
+    );
 }
 
 /// A simplified wrapper around [`AnyCollider`] that doesn't require passing in the context for
@@ -295,11 +296,8 @@
         position2: Vector,
         rotation2: impl Into<Rotation>,
         prediction_distance: Scalar,
-<<<<<<< HEAD
         manifolds: &mut Vec<ContactManifold>,
-    );
-=======
-    ) -> Vec<ContactManifold> {
+    ) {
         self.contact_manifolds_with_context(
             other,
             position1,
@@ -307,10 +305,10 @@
             position2,
             rotation2,
             prediction_distance,
+            manifolds,
             ContactManifoldContext::fake(),
         )
     }
->>>>>>> 072ec52b
 }
 
 impl<C: AnyCollider<Context = ()>> SimpleCollider for C {}
