--- conflicted
+++ resolved
@@ -47,8 +47,7 @@
 
 /// A trait that generalizes over colliders. Implementing this trait
 /// allows colliders to be used with the physics engine.
-<<<<<<< HEAD
-pub trait AnyCollider: Component {
+pub trait AnyCollider: Component + ComputeMassProperties {
     /// A type providing additional context for collider operations.
     ///
     /// `Context` allows you to access an arbitrary [`ReadOnlySystemParam`] on
@@ -110,9 +109,6 @@
     /// ```
     type Context: for<'w, 's> ReadOnlySystemParam<Item<'w, 's>: Send + Sync>;
 
-=======
-pub trait AnyCollider: Component + ComputeMassProperties {
->>>>>>> 2540add0
     /// Computes the [Axis-Aligned Bounding Box](ColliderAabb) of the collider
     /// with the given position and rotation.
     #[cfg_attr(
