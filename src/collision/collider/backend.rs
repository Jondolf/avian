--- conflicted
+++ resolved
@@ -90,16 +90,11 @@
 
 impl<C: ScalableCollider> Plugin for ColliderBackendPlugin<C> {
     fn build(&self, app: &mut App) {
-<<<<<<< HEAD
-        #[derive(Resource)]
-        struct ContextState<C: ScalableCollider>(SystemState<C::Context>);
-=======
         // Register required components for the collider type.
         let _ = app.try_register_required_components::<C, ColliderMarker>();
         let _ = app.try_register_required_components::<C, ColliderAabb>();
         let _ = app.try_register_required_components::<C, ColliderDensity>();
         let _ = app.try_register_required_components::<C, ColliderMassProperties>();
->>>>>>> 2540add0
 
         // Register the one-shot system that is run for all removed colliders.
         if !app.world().contains_resource::<ColliderRemovalSystem>() {
@@ -107,8 +102,12 @@
             app.insert_resource(ColliderRemovalSystem(collider_removed_id));
         }
 
+        // Initialize system state for the collider context.
+        #[derive(Resource)]
+        struct ColliderContextState<C: ScalableCollider>(SystemState<C::Context>);
+
         let context_state = SystemState::new(app.world_mut());
-        app.insert_resource(ContextState::<C>(context_state));
+        app.insert_resource(ColliderContextState::<C>(context_state));
 
         let hooks = app.world_mut().register_component_hooks::<C>();
 
@@ -170,7 +169,7 @@
                     //         This does not perform any structural world changes,
                     //         so reading mutably through a read-only cell is OK.
                     //         (We can't get a non-readonly cell from a DeferredWorld)
-                    unsafe { cell.get_resource_mut::<ContextState<C>>() }
+                    unsafe { cell.get_resource_mut::<ColliderContextState<C>>() }
                 }
                 .unwrap_or_else(|| {
                     panic!(
