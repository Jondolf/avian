//! Handles generic collider backend logic, like initializing colliders and AABBs and updating related components.
//!
//! See [`ColliderBackendPlugin`].

use std::{any::type_name, marker::PhantomData};

use crate::{broad_phase::BroadPhaseSet, prelude::*, prepare::PrepareSet, sync::SyncConfig};
#[cfg(all(feature = "bevy_scene", feature = "default-collider"))]
use bevy::scene::SceneInstance;
use bevy::{
    ecs::{
        intern::Interned,
        schedule::ScheduleLabel,
        system::{StaticSystemParam, SystemId, SystemState},
        world::WorldEntityFetch,
    },
    prelude::*,
};
use mass_properties::{components::RecomputeMassProperties, MassPropertySystems};

/// A plugin for handling generic collider backend logic.
///
/// - Initializes colliders, handles [`ColliderConstructor`] and [`ColliderConstructorHierarchy`].
/// - Updates [`ColliderAabb`]s.
/// - Updates collider scale based on `Transform` scale.
/// - Updates [`ColliderMassProperties`].
///
/// This plugin should typically be used together with the [`ColliderHierarchyPlugin`].
///
/// # Custom Collision Backends
///
/// By default, [`PhysicsPlugins`] adds this plugin for the [`Collider`] component.
/// You can also create custom collider backends by implementing the [`AnyCollider`]
/// and [`ScalableCollider`] traits for a type.
///
/// To use a custom collider backend, simply add the [`ColliderBackendPlugin`] with your collider type:
///
/// ```no_run
#[cfg_attr(feature = "2d", doc = "use avian2d::prelude::*;")]
#[cfg_attr(feature = "3d", doc = "use avian3d::prelude::*;")]
/// use bevy::prelude::*;
/// #
/// # type MyCollider = Collider;
///
/// fn main() {
///     App::new()
///         .add_plugins((
///             DefaultPlugins,
///             PhysicsPlugins::default(),
///             // MyCollider must implement AnyCollider and ScalableCollider.
///             ColliderBackendPlugin::<MyCollider>::default(),
///             // To enable collision detection for the collider,
///             // we also need to add the NarrowPhasePlugin for it.
///             NarrowPhasePlugin::<MyCollider>::default(),
///         ))
///         // ...your other plugins, systems and resources
///         .run();
/// }
/// ```
///
/// Assuming you have implemented the required traits correctly,
/// it should now work with the rest of the engine just like normal [`Collider`]s!
///
/// **Note**: [Spatial queries](spatial_query) are not supported for custom colliders yet.
pub struct ColliderBackendPlugin<C: ScalableCollider> {
    schedule: Interned<dyn ScheduleLabel>,
    _phantom: PhantomData<C>,
}

impl<C: ScalableCollider> ColliderBackendPlugin<C> {
    /// Creates a [`ColliderBackendPlugin`] with the schedule that is used for running the [`PhysicsSchedule`].
    ///
    /// The default schedule is `FixedPostUpdate`.
    pub fn new(schedule: impl ScheduleLabel) -> Self {
        Self {
            schedule: schedule.intern(),
            _phantom: PhantomData,
        }
    }
}

impl<C: ScalableCollider> Default for ColliderBackendPlugin<C> {
    fn default() -> Self {
        Self {
            schedule: FixedPostUpdate.intern(),
            _phantom: PhantomData,
        }
    }
}

#[derive(Resource)]
struct ContextState<C: ScalableCollider>(SystemState<C::Context>);

impl<C: ScalableCollider> Plugin for ColliderBackendPlugin<C> {
    fn build(&self, app: &mut App) {
        // Register required components for the collider type.
        let _ = app.try_register_required_components::<C, ColliderMarker>();
        let _ = app.try_register_required_components::<C, ColliderAabb>();
        let _ = app.try_register_required_components::<C, ColliderDensity>();
        let _ = app.try_register_required_components::<C, ColliderMassProperties>();

        // Register the one-shot system that is run for all removed colliders.
        if !app.world().contains_resource::<ColliderRemovalSystem>() {
            let collider_removed_id = app.world_mut().register_system(collider_removed);
            app.insert_resource(ColliderRemovalSystem(collider_removed_id));
        }

        let context_state = SystemState::new(app.world_mut());
        app.insert_resource(ContextState::<C>(context_state));

        let hooks = app.world_mut().register_component_hooks::<C>();

        // Initialize missing components for colliders.
<<<<<<< HEAD
        hooks.on_add(|mut world, ctx| {
=======
        hooks.on_add(|world, entity, _| {
>>>>>>> 2c3ba425
            let existing_global_transform = world
                .entity(ctx.entity)
                .get::<GlobalTransform>()
                .copied()
                .unwrap_or_default();
            let global_transform = if existing_global_transform != GlobalTransform::IDENTITY {
                // This collider was built deferred, probably via `ColliderConstructor`.
                existing_global_transform
            } else {
                // This collider *may* have been `spawn`ed directly on a new entity.
                // As such, its global transform is not yet available.
                // You may notice that this will fail if the hierarchy's scale was updated in this
                // frame. Remember that `GlobalTransform` is not updated in between fixed updates.
                // But this is fine, as `update_collider_scale` will be updated in the next fixed update anyway.
                // The reason why we care about initializing this scale here is for those users that opted out of
                // `update_collider_scale` in order to do their own interpolation, which implies that they won't touch
                // the `Transform` component before the collider is initialized, which in turn means that it will
                // always be initialized with the correct `GlobalTransform`.
                let parent_global_transform = world
                    .entity(ctx.entity)
                    .get::<ChildOf>()
                    .and_then(|parent| world.entity(parent.get()).get::<GlobalTransform>().copied())
                    .unwrap_or_default();
                let transform = world
                    .entity(ctx.entity)
                    .get::<Transform>()
                    .copied()
                    .unwrap_or_default();
                parent_global_transform * transform
            };

            let scale = global_transform.compute_transform().scale;
            #[cfg(feature = "2d")]
            let scale = scale.xy();

            let cell = world.as_unsafe_world_cell_readonly();
            let mut entity_mut = unsafe { entity.fetch_deferred_mut(cell).unwrap() };

            // Make sure the collider is initialized with the correct scale.
            // This overwrites the scale set by the constructor, but that one is
            // meant to be only changed after initialization.
<<<<<<< HEAD
            world
                .entity_mut(ctx.entity)
=======
            entity_mut
>>>>>>> 2c3ba425
                .get_mut::<C>()
                .unwrap()
                .set_scale(scale.adjust_precision(), 10);

<<<<<<< HEAD
            let mut entity_ref = world.entity_mut(ctx.entity);
            let collider = entity_ref.get::<C>().unwrap();

            let aabb = entity_ref
                .get::<ColliderAabb>()
                .copied()
                .unwrap_or(collider.aabb(Vector::ZERO, Rotation::default()));
            let density = entity_ref
=======
            let collider = entity_mut.get::<C>().unwrap();

            let aabb = {
                let mut context_state = {
                    // SAFETY: No other code takes a ref to this resource,
                    //         and `ContextState` is not publicly visible,
                    //         so `C::Context` is unable to borrow this resource.
                    //         This does not perform any structural world changes,
                    //         so reading mutably through a read-only cell is OK.
                    //         (We can't get a non-readonly cell from a DeferredWorld)
                    unsafe { cell.get_resource_mut::<ContextState<C>>() }
                }
                .unwrap_or_else(|| {
                    panic!(
                        "context state for `{}` was removed",
                        type_name::<C::Context>()
                    )
                });
                let collider_context = context_state.0.get(&world);
                let context = AabbContext::new(entity, &collider_context);
                entity_mut
                    .get::<ColliderAabb>()
                    .copied()
                    .unwrap_or(collider.aabb_with_context(
                        Vector::ZERO,
                        Rotation::default(),
                        context,
                    ))
            };
            let density = entity_mut
>>>>>>> 2c3ba425
                .get::<ColliderDensity>()
                .copied()
                .unwrap_or_default();

            let mass_properties = if entity_mut.get::<Sensor>().is_some() {
                MassProperties::ZERO
            } else {
                collider.mass_properties(density.0)
            };

            if let Some(mut collider_aabb) = entity_mut.get_mut::<ColliderAabb>() {
                *collider_aabb = aabb;
            }

            if let Some(mut collider_mass_properties) =
                entity_mut.get_mut::<ColliderMassProperties>()
            {
                *collider_mass_properties = ColliderMassProperties::from(mass_properties);
            }
        });

        // Register a component hook that removes `ColliderMarker` components
        // and updates rigid bodies when their collider is removed.
        app.world_mut()
            .register_component_hooks::<C>()
            .on_remove(|mut world, ctx| {
                // Remove the `ColliderMarker` associated with the collider.
                // TODO: If the same entity had multiple *different* types of colliders, this would
                //       get removed even if just one collider was removed. This is a very niche edge case though.
                world
                    .commands()
                    .entity(ctx.entity)
                    .remove::<ColliderMarker>();

                let entity_ref = world.entity_mut(ctx.entity);

                // Get the rigid body entity that the collider is attached to.
                let Some(parent) = entity_ref.get::<ColliderParent>().copied() else {
                    return;
                };

                // Get the ID of the one-shot system run for collider removals.
                let ColliderRemovalSystem(system_id) =
                    *world.resource::<ColliderRemovalSystem>().to_owned();

                // Handle collider removal.
                world.commands().run_system_with(system_id, parent);
            });

        // When the `Sensor` component is added to a collider, queue its rigid body for a mass property update.
        app.add_observer(
            |trigger: Trigger<OnAdd, Sensor>,
             mut commands: Commands,
             query: Query<(&ColliderMassProperties, &ColliderParent)>| {
                if let Ok((collider_mass_properties, parent)) = query.get(trigger.target()) {
                    // If the collider mass properties are zero, there is nothing to subtract.
                    if *collider_mass_properties == ColliderMassProperties::ZERO {
                        return;
                    }

                    // Queue the parent rigid body for a mass property update.
                    if let Some(mut entity_commands) = commands.get_entity(parent.get()) {
                        entity_commands.insert(RecomputeMassProperties);
                    }
                }
            },
        );

        // When the `Sensor` component is removed from a collider, update its mass properties.
        app.add_observer(
            |trigger: Trigger<OnRemove, Sensor>,
             mut collider_query: Query<(
                Ref<C>,
                &ColliderDensity,
                &mut ColliderMassProperties,
            )>| {
                if let Ok((collider, density, mut collider_mass_properties)) =
                    collider_query.get_mut(trigger.target())
                {
                    // Update collider mass props.
                    *collider_mass_properties =
                        ColliderMassProperties::from(collider.mass_properties(density.0));
                }
            },
        );

        app.add_systems(
            self.schedule,
            (
                init_transforms::<C>
                    .in_set(PrepareSet::InitTransforms)
                    .after(init_transforms::<RigidBody>),
                (
                    update_collider_scale::<C>.in_set(PrepareSet::Finalize),
                    update_collider_mass_properties::<C>
                        .in_set(MassPropertySystems::UpdateColliderMassProperties),
                )
                    .chain(),
            ),
        );

        // Update collider parents for colliders that are on the same entity as the rigid body.
        app.add_systems(
            self.schedule,
            update_root_collider_parents::<C>.before(PrepareSet::Finalize),
        );

        let physics_schedule = app
            .get_schedule_mut(PhysicsSchedule)
            .expect("add PhysicsSchedule first");

        // Allowing ambiguities is required so that it's possible
        // to have multiple collision backends at the same time.
        physics_schedule.add_systems(
            update_aabb::<C>
                .in_set(PhysicsStepSet::BroadPhase)
                .after(BroadPhaseSet::First)
                .before(BroadPhaseSet::UpdateStructures)
                .ambiguous_with_all(),
        );

        #[cfg(feature = "default-collider")]
        app.add_systems(
            Update,
            (
                init_collider_constructors,
                init_collider_constructor_hierarchies,
            ),
        );
    }
}

/// A marker component for colliders. Inserted and removed automatically.
///
/// This is useful for filtering collider entities regardless of the [collider backend](ColliderBackendPlugin).
#[derive(Reflect, Component, Clone, Copy, Debug, Default)]
#[reflect(Component, Debug, Default)]
pub struct ColliderMarker;

/// Updates [`ColliderParent`] for colliders that are on the same entity as the [`RigidBody`].
///
/// The [`ColliderHierarchyPlugin`] should be used to handle hierarchies.
fn update_root_collider_parents<C: AnyCollider>(
    mut commands: Commands,
    mut bodies: Query<
        (Entity, Option<&mut ColliderParent>),
        (With<RigidBody>, With<C>, Or<(Added<RigidBody>, Added<C>)>),
    >,
) {
    for (entity, collider_parent) in &mut bodies {
        if let Some(mut collider_parent) = collider_parent {
            collider_parent.0 = entity;
        } else {
            commands.entity(entity).try_insert((
                ColliderParent(entity),
                // TODO: This probably causes a one frame delay. Compute real value?
                ColliderTransform::default(),
            ));
        }
    }
}

/// Generates [`Collider`]s based on [`ColliderConstructor`]s.
///
/// If a [`ColliderConstructor`] requires a mesh, the system keeps running
/// until the mesh associated with the mesh handle is available.
///
/// # Panics
///
/// Panics if the [`ColliderConstructor`] requires a mesh but no mesh handle is found.
#[cfg(feature = "default-collider")]
fn init_collider_constructors(
    mut commands: Commands,
    #[cfg(feature = "collider-from-mesh")] meshes: Res<Assets<Mesh>>,
    #[cfg(feature = "collider-from-mesh")] mesh_handles: Query<&Mesh3d>,
    constructors: Query<(
        Entity,
        Option<&Collider>,
        Option<&Name>,
        &ColliderConstructor,
    )>,
) {
    for (entity, existing_collider, name, constructor) in constructors.iter() {
        let name = pretty_name(name, entity);
        if existing_collider.is_some() {
            warn!(
                "Tried to add a collider to entity {name} via {constructor:#?}, \
                but that entity already holds a collider. Skipping.",
            );
            commands.entity(entity).remove::<ColliderConstructor>();
            continue;
        }
        #[cfg(feature = "collider-from-mesh")]
        let mesh = if constructor.requires_mesh() {
            let mesh_handle = mesh_handles.get(entity).unwrap_or_else(|_| panic!(
                "Tried to add a collider to entity {name} via {constructor:#?} that requires a mesh, \
                but no mesh handle was found"));
            let mesh = meshes.get(mesh_handle);
            if mesh.is_none() {
                // Mesh required, but not loaded yet
                continue;
            }
            mesh
        } else {
            None
        };

        #[cfg(feature = "collider-from-mesh")]
        let collider = Collider::try_from_constructor(constructor.clone(), mesh);
        #[cfg(not(feature = "collider-from-mesh"))]
        let collider = Collider::try_from_constructor(constructor.clone());

        if let Some(collider) = collider {
            commands.entity(entity).insert(collider);
        } else {
            error!(
                "Tried to add a collider to entity {name} via {constructor:#?}, \
                but the collider could not be generated. Skipping.",
            );
        }
        commands.entity(entity).remove::<ColliderConstructor>();
    }
}

/// Generates [`Collider`]s for descendants of entities with the [`ColliderConstructorHierarchy`] component.
///
/// If an entity has a `SceneInstance`, its collider hierarchy is only generated once the scene is ready.
#[cfg(feature = "default-collider")]
fn init_collider_constructor_hierarchies(
    mut commands: Commands,
    #[cfg(feature = "collider-from-mesh")] meshes: Res<Assets<Mesh>>,
    #[cfg(feature = "collider-from-mesh")] mesh_handles: Query<&Mesh3d>,
    #[cfg(feature = "bevy_scene")] scene_spawner: Res<SceneSpawner>,
    #[cfg(feature = "bevy_scene")] scenes: Query<&SceneRoot>,
    #[cfg(feature = "bevy_scene")] scene_instances: Query<&SceneInstance>,
    collider_constructors: Query<(Entity, &ColliderConstructorHierarchy)>,
    children: Query<&Children>,
    child_query: Query<(Option<&Name>, Option<&Collider>)>,
) {
    for (scene_entity, collider_constructor_hierarchy) in collider_constructors.iter() {
        #[cfg(feature = "bevy_scene")]
        {
            if scenes.contains(scene_entity) {
                if let Ok(scene_instance) = scene_instances.get(scene_entity) {
                    if !scene_spawner.instance_is_ready(**scene_instance) {
                        // Wait for the scene to be ready
                        continue;
                    }
                } else {
                    // SceneInstance is added in the SpawnScene schedule, so it might not be available yet
                    continue;
                }
            }
        }

        for child_entity in children.iter_descendants(scene_entity) {
            let Ok((name, existing_collider)) = child_query.get(child_entity) else {
                continue;
            };

            let pretty_name = pretty_name(name, child_entity);

            let default_collider = || {
                Some(ColliderConstructorHierarchyConfig {
                    constructor: collider_constructor_hierarchy.default_constructor.clone(),
                    ..default()
                })
            };

            let collider_data = if let Some(name) = name {
                collider_constructor_hierarchy
                    .config
                    .get(name.as_str())
                    .cloned()
                    .unwrap_or_else(default_collider)
            } else if existing_collider.is_some() {
                warn!("Tried to add a collider to entity {pretty_name} via {collider_constructor_hierarchy:#?}, \
                        but that entity already holds a collider. Skipping. \
                        If this was intentional, add the name of the collider to overwrite to `ColliderConstructorHierarchy.config`.");
                continue;
            } else {
                default_collider()
            };

            // If the configuration is explicitly set to `None`, skip this entity.
            let Some(collider_data) = collider_data else {
                continue;
            };

            // Use the configured constructor if specified, otherwise use the default constructor.
            // If both are `None`, skip this entity.
            let Some(constructor) = collider_data
                .constructor
                .or_else(|| collider_constructor_hierarchy.default_constructor.clone())
            else {
                continue;
            };

            #[cfg(feature = "collider-from-mesh")]
            let mesh = if constructor.requires_mesh() {
                if let Ok(handle) = mesh_handles.get(child_entity) {
                    meshes.get(handle)
                } else {
                    continue;
                }
            } else {
                None
            };

            #[cfg(feature = "collider-from-mesh")]
            let collider = Collider::try_from_constructor(constructor, mesh);
            #[cfg(not(feature = "collider-from-mesh"))]
            let collider = Collider::try_from_constructor(constructor);

            if let Some(collider) = collider {
                commands.entity(child_entity).insert((
                    collider,
                    collider_data
                        .layers
                        .unwrap_or(collider_constructor_hierarchy.default_layers),
                    collider_data
                        .density
                        .unwrap_or(collider_constructor_hierarchy.default_density),
                ));
            } else {
                error!(
                        "Tried to add a collider to entity {pretty_name} via {collider_constructor_hierarchy:#?}, \
                        but the collider could not be generated. Skipping.",
                    );
            }
        }

        commands
            .entity(scene_entity)
            .remove::<ColliderConstructorHierarchy>();
    }
}

#[cfg(feature = "default-collider")]
fn pretty_name(name: Option<&Name>, entity: Entity) -> String {
    name.map(|n| n.to_string())
        .unwrap_or_else(|| format!("<unnamed entity {}>", entity.index()))
}

/// Updates the Axis-Aligned Bounding Boxes of all colliders.
#[allow(clippy::type_complexity)]
fn update_aabb<C: AnyCollider>(
    mut colliders: Query<
        (
            Entity,
            &C,
            &mut ColliderAabb,
            &Position,
            &Rotation,
            Option<&ColliderParent>,
            Option<&CollisionMargin>,
            Option<&SpeculativeMargin>,
            Has<SweptCcd>,
            Option<&LinearVelocity>,
            Option<&AngularVelocity>,
        ),
        Or<(
            Changed<Position>,
            Changed<Rotation>,
            Changed<LinearVelocity>,
            Changed<AngularVelocity>,
            Changed<C>,
        )>,
    >,
    parent_velocity: Query<
        (
            &Position,
            &ComputedCenterOfMass,
            Option<&LinearVelocity>,
            Option<&AngularVelocity>,
        ),
        With<Children>,
    >,
    narrow_phase_config: Res<NarrowPhaseConfig>,
    length_unit: Res<PhysicsLengthUnit>,
    time: Res<Time>,
    collider_context: StaticSystemParam<C::Context>,
) {
    let delta_secs = time.delta_seconds_adjusted();
    let default_speculative_margin = length_unit.0 * narrow_phase_config.default_speculative_margin;
    let contact_tolerance = length_unit.0 * narrow_phase_config.contact_tolerance;

    for (
        entity,
        collider,
        mut aabb,
        pos,
        rot,
        collider_parent,
        collision_margin,
        speculative_margin,
        has_swept_ccd,
        lin_vel,
        ang_vel,
    ) in &mut colliders
    {
        let collision_margin = collision_margin.map_or(0.0, |margin| margin.0);
        let speculative_margin = if has_swept_ccd {
            Scalar::MAX
        } else {
            speculative_margin.map_or(default_speculative_margin, |margin| margin.0)
        };

        let context = AabbContext::new(entity, &*collider_context);

        if speculative_margin <= 0.0 {
            *aabb = collider
                .aabb_with_context(pos.0, *rot, context)
                .grow(Vector::splat(contact_tolerance + collision_margin));
            continue;
        }

        // Expand the AABB based on the body's velocity and CCD speculative margin.
        let (lin_vel, ang_vel) = if let (Some(lin_vel), Some(ang_vel)) = (lin_vel, ang_vel) {
            (*lin_vel, *ang_vel)
        } else if let Some(Ok((parent_pos, center_of_mass, Some(lin_vel), Some(ang_vel)))) =
            collider_parent.map(|p| parent_velocity.get(p.get()))
        {
            // If the rigid body is rotating, off-center colliders will orbit around it,
            // which affects their linear velocities. We need to compute the linear velocity
            // at the offset position.
            // TODO: This assumes that the colliders would continue moving in the same direction,
            //       but because they are orbiting, the direction will change. We should take
            //       into account the uniform circular motion.
            let offset = pos.0 - parent_pos.0 - center_of_mass.0;
            #[cfg(feature = "2d")]
            let vel_at_offset =
                lin_vel.0 + Vector::new(-ang_vel.0 * offset.y, ang_vel.0 * offset.x) * 1.0;
            #[cfg(feature = "3d")]
            let vel_at_offset = lin_vel.0 + ang_vel.cross(offset);
            (LinearVelocity(vel_at_offset), *ang_vel)
        } else {
            (LinearVelocity::ZERO, AngularVelocity::ZERO)
        };

        // Current position and predicted position for next feame
        let (start_pos, start_rot) = (*pos, *rot);
        let (end_pos, end_rot) = {
            #[cfg(feature = "2d")]
            {
                (
                    pos.0
                        + (lin_vel.0 * delta_secs)
                            .clamp_length_max(speculative_margin.max(contact_tolerance)),
                    *rot * Rotation::radians(ang_vel.0 * delta_secs),
                )
            }
            #[cfg(feature = "3d")]
            {
                let end_rot =
                    Rotation(Quaternion::from_scaled_axis(ang_vel.0 * delta_secs) * rot.0)
                        .fast_renormalize();
                (
                    pos.0
                        + (lin_vel.0 * delta_secs)
                            .clamp_length_max(speculative_margin.max(contact_tolerance)),
                    end_rot,
                )
            }
        };
        // Compute swept AABB, the space that the body would occupy if it was integrated for one frame
        // TODO: Should we expand the AABB in all directions for speculative contacts?
        *aabb = collider
            .swept_aabb_with_context(start_pos.0, start_rot, end_pos, end_rot, context)
            .grow(Vector::splat(collision_margin));
    }
}

/// Updates the scale of colliders based on [`Transform`] scale.
#[allow(clippy::type_complexity)]
pub fn update_collider_scale<C: ScalableCollider>(
    mut colliders: ParamSet<(
        // Root bodies
        Query<(&Transform, &mut C), (Without<ChildOf>, Changed<Transform>)>,
        // Child colliders
        Query<(&ColliderTransform, &mut C), (With<ChildOf>, Changed<ColliderTransform>)>,
    )>,
    sync_config: Res<SyncConfig>,
) {
    if sync_config.transform_to_collider_scale {
        // Update collider scale for root bodies
        for (transform, mut collider) in &mut colliders.p0() {
            #[cfg(feature = "2d")]
            let scale = transform.scale.truncate().adjust_precision();
            #[cfg(feature = "3d")]
            let scale = transform.scale.adjust_precision();
            if scale != collider.scale() {
                // TODO: Support configurable subdivision count for shapes that
                //       can't be represented without approximations after scaling.
                collider.set_scale(scale, 10);
            }
        }
    }
    // Update collider scale for child colliders
    for (collider_transform, mut collider) in &mut colliders.p1() {
        if collider_transform.scale != collider.scale() {
            // TODO: Support configurable subdivision count for shapes that
            //       can't be represented without approximations after scaling.
            collider.set_scale(collider_transform.scale, 10);
        }
    }
}

/// A resource that stores the system ID for the system that reacts to collider removals.
#[derive(Resource)]
struct ColliderRemovalSystem(SystemId<In<ColliderParent>>);

/// Updates the mass properties of bodies and wakes bodies up when an attached collider is removed.
///
/// Takes the removed collider's entity, parent, mass properties, and transform as input.
fn collider_removed(
    In(parent): In<ColliderParent>,
    mut commands: Commands,
    mut sleep_query: Query<&mut TimeSleeping>,
) {
    let parent = parent.get();

    let Some(mut entity_commands) = commands.get_entity(parent) else {
        return;
    };

    // Queue the parent entity for mass property recomputation.
    entity_commands.insert(RecomputeMassProperties);

    if let Ok(mut time_sleeping) = sleep_query.get_mut(parent) {
        // Wake up the rigid body since removing the collider could also remove active contacts.
        entity_commands.remove::<Sleeping>();
        time_sleeping.0 = 0.0;
    }
}

/// Updates the mass properties of [`Collider`].
#[allow(clippy::type_complexity)]
pub(crate) fn update_collider_mass_properties<C: AnyCollider>(
    mut query: Query<
        (Ref<C>, &ColliderDensity, &mut ColliderMassProperties),
        (Or<(Changed<C>, Changed<ColliderDensity>)>, Without<Sensor>),
    >,
) {
    for (collider, density, mut collider_mass_properties) in &mut query {
        // Update the collider's mass properties.
        *collider_mass_properties =
            ColliderMassProperties::from(collider.mass_properties(density.0));
    }
}

#[cfg(test)]
mod tests {
    #![expect(clippy::unnecessary_cast)]

    #[cfg(feature = "default-collider")]
    use super::*;

    #[test]
    #[cfg(feature = "default-collider")]
    fn sensor_mass_properties() {
        let mut app = App::new();

        app.init_schedule(PhysicsSchedule)
            .init_schedule(SubstepSchedule);

        app.add_plugins((
            PreparePlugin::new(FixedPostUpdate),
            MassPropertyPlugin::new(FixedPostUpdate),
            ColliderBackendPlugin::<Collider>::new(FixedPostUpdate),
            ColliderHierarchyPlugin::new(FixedPostUpdate),
        ));

        let collider = Collider::capsule(0.5, 2.0);
        let mass_properties = MassPropertiesBundle::from_shape(&collider, 1.0);

        let parent = app
            .world_mut()
            .spawn((
                RigidBody::Dynamic,
                mass_properties.clone(),
                Transform::default(),
            ))
            .id();

        let child = app
            .world_mut()
            .spawn((collider, Transform::from_xyz(1.0, 0.0, 0.0)))
            .insert(ChildOf(parent))
            .id();

        app.world_mut().run_schedule(FixedPostUpdate);

        assert_eq!(
            app.world()
                .entity(parent)
                .get::<ComputedMass>()
                .expect("rigid body should have mass")
                .value() as f32,
            2.0 * mass_properties.mass.0,
        );
        assert!(
            app.world()
                .entity(parent)
                .get::<ComputedCenterOfMass>()
                .expect("rigid body should have a center of mass")
                .x
                > 0.0,
        );

        // Mark the collider as a sensor. It should no longer contribute to the mass properties of the rigid body.
        let mut entity_mut = app.world_mut().entity_mut(child);
        entity_mut.insert(Sensor);

        app.world_mut().run_schedule(FixedPostUpdate);

        assert_eq!(
            app.world()
                .entity(parent)
                .get::<ComputedMass>()
                .expect("rigid body should have mass")
                .value() as f32,
            mass_properties.mass.0,
        );
        assert!(
            app.world()
                .entity(parent)
                .get::<ComputedCenterOfMass>()
                .expect("rigid body should have a center of mass")
                .x
                == 0.0,
        );

        // Remove the sensor component. The collider should contribute to the mass properties of the rigid body again.
        let mut entity_mut = app.world_mut().entity_mut(child);
        entity_mut.remove::<Sensor>();

        app.world_mut().run_schedule(FixedPostUpdate);

        assert_eq!(
            app.world()
                .entity(parent)
                .get::<ComputedMass>()
                .expect("rigid body should have mass")
                .value() as f32,
            2.0 * mass_properties.mass.0,
        );
        assert!(
            app.world()
                .entity(parent)
                .get::<ComputedCenterOfMass>()
                .expect("rigid body should have a center of mass")
                .x
                > 0.0,
        );
    }
}<|MERGE_RESOLUTION|>--- conflicted
+++ resolved
@@ -111,11 +111,7 @@
         let hooks = app.world_mut().register_component_hooks::<C>();
 
         // Initialize missing components for colliders.
-<<<<<<< HEAD
         hooks.on_add(|mut world, ctx| {
-=======
-        hooks.on_add(|world, entity, _| {
->>>>>>> 2c3ba425
             let existing_global_transform = world
                 .entity(ctx.entity)
                 .get::<GlobalTransform>()
@@ -152,31 +148,16 @@
             let scale = scale.xy();
 
             let cell = world.as_unsafe_world_cell_readonly();
-            let mut entity_mut = unsafe { entity.fetch_deferred_mut(cell).unwrap() };
+            let mut entity_mut = unsafe { ctx.entity.fetch_deferred_mut(cell).unwrap() };
 
             // Make sure the collider is initialized with the correct scale.
             // This overwrites the scale set by the constructor, but that one is
             // meant to be only changed after initialization.
-<<<<<<< HEAD
-            world
-                .entity_mut(ctx.entity)
-=======
             entity_mut
->>>>>>> 2c3ba425
                 .get_mut::<C>()
                 .unwrap()
                 .set_scale(scale.adjust_precision(), 10);
 
-<<<<<<< HEAD
-            let mut entity_ref = world.entity_mut(ctx.entity);
-            let collider = entity_ref.get::<C>().unwrap();
-
-            let aabb = entity_ref
-                .get::<ColliderAabb>()
-                .copied()
-                .unwrap_or(collider.aabb(Vector::ZERO, Rotation::default()));
-            let density = entity_ref
-=======
             let collider = entity_mut.get::<C>().unwrap();
 
             let aabb = {
@@ -207,7 +188,6 @@
                     ))
             };
             let density = entity_mut
->>>>>>> 2c3ba425
                 .get::<ColliderDensity>()
                 .copied()
                 .unwrap_or_default();
