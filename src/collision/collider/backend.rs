--- conflicted
+++ resolved
@@ -2,11 +2,7 @@
 //!
 //! See [`ColliderBackendPlugin`].
 
-<<<<<<< HEAD
-use std::marker::PhantomData;
-=======
 use core::marker::PhantomData;
->>>>>>> da07cc28
 
 use crate::{broad_phase::BroadPhaseSet, prelude::*, prepare::PrepareSet, sync::SyncConfig};
 #[cfg(all(feature = "bevy_scene", feature = "default-collider"))]
@@ -15,11 +11,7 @@
     ecs::{
         intern::Interned,
         schedule::ScheduleLabel,
-<<<<<<< HEAD
-        system::{StaticSystemParam, SystemId, SystemState},
-=======
         system::{StaticSystemParam, SystemId},
->>>>>>> da07cc28
     },
     prelude::*,
 };
@@ -112,11 +104,7 @@
         let hooks = app.world_mut().register_component_hooks::<C>();
 
         // Initialize missing components for colliders.
-<<<<<<< HEAD
         hooks.on_add(|mut world, ctx| {
-=======
-        hooks.on_add(|mut world, entity, _| {
->>>>>>> da07cc28
             let existing_global_transform = world
                 .entity(ctx.entity)
                 .get::<GlobalTransform>()
@@ -154,11 +142,7 @@
             #[cfg(feature = "2d")]
             let scale = scale.xy();
 
-<<<<<<< HEAD
             let mut entity_mut = world.entity_mut(ctx.entity);
-=======
-            let mut entity_mut = world.entity_mut(entity);
->>>>>>> da07cc28
 
             // Make sure the collider is initialized with the correct scale.
             // This overwrites the scale set by the constructor, but that one is
