--- conflicted
+++ resolved
@@ -214,11 +214,7 @@
 
         // When the `Sensor` component is added to a collider, trigger an event.
         // The `MassPropertyPlugin` responds to the event and updates the body's mass properties accordingly.
-<<<<<<< HEAD
         app.add_observer(
-=======
-        app.observe(
->>>>>>> 58315993
             |trigger: Trigger<OnAdd, Sensor>,
              mut commands: Commands,
              query: Query<&ColliderMassProperties>| {
@@ -242,11 +238,7 @@
 
         // When the `Sensor` component is removed from a collider, update its mass properties and trigger an event.
         // The `MassPropertyPlugin` responds to the event and updates the body's mass properties accordingly.
-<<<<<<< HEAD
         app.add_observer(
-=======
-        app.observe(
->>>>>>> 58315993
             |trigger: Trigger<OnRemove, Sensor>,
              mut commands: Commands,
              mut collider_query: Query<(
@@ -700,11 +692,7 @@
 
 /// A resource that stores the system ID for the system that reacts to collider removals.
 #[derive(Resource)]
-<<<<<<< HEAD
 struct ColliderRemovalSystem(SystemId<In<(Entity, ColliderParent, ColliderMassProperties)>>);
-=======
-struct ColliderRemovalSystem(SystemId<(Entity, ColliderParent, ColliderMassProperties)>);
->>>>>>> 58315993
 
 /// Updates the mass properties of bodies and wakes bodies up when an attached collider is removed.
 ///
