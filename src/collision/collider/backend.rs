//! Handles generic collider backend logic, like initializing colliders and AABBs and updating related components.
//!
//! See [`ColliderBackendPlugin`].

use core::marker::PhantomData;

#[cfg(feature = "collider-from-mesh")]
use crate::collision::collider::cache::ColliderCache;
use crate::{
<<<<<<< HEAD
    collision::broad_phase::BroadPhaseSet,
    prelude::{mass_properties::components::GlobalCenterOfMass, *},
    prepare::PrepareSet,
    sync::SyncConfig,
=======
    collision::broad_phase::BroadPhaseSet, position::init_physics_transform, prelude::*,
    prepare::PrepareSet, sync::SyncConfig,
>>>>>>> 097cf33a
};
#[cfg(all(feature = "bevy_scene", feature = "default-collider"))]
use bevy::scene::SceneInstance;
use bevy::{
    ecs::{
        intern::Interned,
        schedule::ScheduleLabel,
        system::{StaticSystemParam, SystemId},
    },
    prelude::*,
};
use mass_properties::{components::RecomputeMassProperties, MassPropertySystems};

/// A plugin for handling generic collider backend logic.
///
/// - Initializes colliders, handles [`ColliderConstructor`] and [`ColliderConstructorHierarchy`].
/// - Updates [`ColliderAabb`]s.
/// - Updates collider scale based on `Transform` scale.
/// - Updates [`ColliderMassProperties`].
///
/// This plugin should typically be used together with the [`ColliderHierarchyPlugin`].
///
/// # Custom Collision Backends
///
/// By default, [`PhysicsPlugins`] adds this plugin for the [`Collider`] component.
/// You can also create custom collider backends by implementing the [`AnyCollider`]
/// and [`ScalableCollider`] traits for a type.
///
/// To use a custom collider backend, simply add the [`ColliderBackendPlugin`] with your collider type:
///
/// ```no_run
#[cfg_attr(feature = "2d", doc = "use avian2d::prelude::*;")]
#[cfg_attr(feature = "3d", doc = "use avian3d::prelude::*;")]
/// use bevy::prelude::*;
/// #
/// # type MyCollider = Collider;
///
/// fn main() {
///     App::new()
///         .add_plugins((
///             DefaultPlugins,
///             PhysicsPlugins::default(),
///             // MyCollider must implement AnyCollider and ScalableCollider.
///             ColliderBackendPlugin::<MyCollider>::default(),
///             // To enable collision detection for the collider,
///             // we also need to add the NarrowPhasePlugin for it.
///             NarrowPhasePlugin::<MyCollider>::default(),
///         ))
///         // ...your other plugins, systems and resources
///         .run();
/// }
/// ```
///
/// Assuming you have implemented the required traits correctly,
/// it should now work with the rest of the engine just like normal [`Collider`]s!
///
/// **Note**: [Spatial queries](spatial_query) are not supported for custom colliders yet.
pub struct ColliderBackendPlugin<C: ScalableCollider> {
    schedule: Interned<dyn ScheduleLabel>,
    _phantom: PhantomData<C>,
}

impl<C: ScalableCollider> ColliderBackendPlugin<C> {
    /// Creates a [`ColliderBackendPlugin`] with the schedule that is used for running the [`PhysicsSchedule`].
    ///
    /// The default schedule is `FixedPostUpdate`.
    pub fn new(schedule: impl ScheduleLabel) -> Self {
        Self {
            schedule: schedule.intern(),
            _phantom: PhantomData,
        }
    }
}

impl<C: ScalableCollider> Default for ColliderBackendPlugin<C> {
    fn default() -> Self {
        Self {
            schedule: FixedPostUpdate.intern(),
            _phantom: PhantomData,
        }
    }
}

impl<C: ScalableCollider> Plugin for ColliderBackendPlugin<C> {
    fn build(&self, app: &mut App) {
        // Register required components for the collider type.
        let _ = app.try_register_required_components_with::<C, Position>(|| Position::PLACEHOLDER);
        let _ = app.try_register_required_components_with::<C, Rotation>(|| Rotation::PLACEHOLDER);
        let _ = app.try_register_required_components::<C, ColliderMarker>();
        let _ = app.try_register_required_components::<C, ColliderAabb>();
        let _ = app.try_register_required_components::<C, CollisionLayers>();
        let _ = app.try_register_required_components::<C, ColliderDensity>();
        let _ = app.try_register_required_components::<C, ColliderMassProperties>();

        // Make sure the necessary resources are initialized.
        app.init_resource::<NarrowPhaseConfig>();
        app.init_resource::<PhysicsLengthUnit>();

        // Register the one-shot system that is run for all removed colliders.
        if !app.world().contains_resource::<ColliderRemovalSystem>() {
            let collider_removed_id = app.world_mut().register_system(collider_removed);
            app.insert_resource(ColliderRemovalSystem(collider_removed_id));
        }

        let hooks = app.world_mut().register_component_hooks::<C>();

        // Initialize missing components for colliders.
        hooks.on_add(|mut world, ctx| {
            // Initialize the global physics transform for the collider.
            init_physics_transform(&mut world, &ctx);

            let scale = world
                .entity(ctx.entity)
                .get::<GlobalTransform>()
                .map(|gt| gt.scale())
                .unwrap_or_default();
            #[cfg(feature = "2d")]
            let scale = scale.xy();

            let mut entity_mut = world.entity_mut(ctx.entity);

            // Make sure the collider is initialized with the correct scale.
            // This overwrites the scale set by the constructor, but that one is
            // meant to be only changed after initialization.
            entity_mut
                .get_mut::<C>()
                .unwrap()
                .set_scale(scale.adjust_precision(), 10);

            let collider = entity_mut.get::<C>().unwrap();

            let density = entity_mut
                .get::<ColliderDensity>()
                .copied()
                .unwrap_or_default();

            let mass_properties = if entity_mut.get::<Sensor>().is_some() {
                MassProperties::ZERO
            } else {
                collider.mass_properties(density.0)
            };

            if let Some(mut collider_mass_properties) =
                entity_mut.get_mut::<ColliderMassProperties>()
            {
                *collider_mass_properties = ColliderMassProperties::from(mass_properties);
            }
        });

        // Register a component hook that removes `ColliderMarker` components
        // and updates rigid bodies when their collider is removed.
        app.world_mut()
            .register_component_hooks::<C>()
            .on_remove(|mut world, ctx| {
                // Remove the `ColliderMarker` associated with the collider.
                // TODO: If the same entity had multiple *different* types of colliders, this would
                //       get removed even if just one collider was removed. This is a very niche edge case though.
                world
                    .commands()
                    .entity(ctx.entity)
                    .try_remove::<ColliderMarker>();

                let entity_ref = world.entity_mut(ctx.entity);

                // Get the rigid body entity that the collider is attached to.
                let Some(collider_of) = entity_ref.get::<ColliderOf>().copied() else {
                    return;
                };

                // Get the ID of the one-shot system run for collider removals.
                let ColliderRemovalSystem(system_id) =
                    *world.resource::<ColliderRemovalSystem>().to_owned();

                // Handle collider removal.
                world.commands().run_system_with(system_id, collider_of);
            });

        // Initialize `ColliderAabb` for colliders.
        app.add_observer(
            |trigger: Trigger<OnAdd, C>,
             mut query: Query<(
                &C,
                &Position,
                &Rotation,
                Option<&CollisionMargin>,
                &mut ColliderAabb,
            )>,
             narrow_phase_config: Res<NarrowPhaseConfig>,
             length_unit: Res<PhysicsLengthUnit>,
             collider_context: StaticSystemParam<C::Context>| {
                let contact_tolerance = length_unit.0 * narrow_phase_config.contact_tolerance;
                let aabb_context = AabbContext::new(trigger.target(), &*collider_context);

                if let Ok((collider, pos, rot, collision_margin, mut aabb)) =
                    query.get_mut(trigger.target())
                {
                    let collision_margin = collision_margin.map_or(0.0, |m| m.0);
                    *aabb = collider
                        .aabb_with_context(pos.0, *rot, aabb_context)
                        .grow(Vector::splat(contact_tolerance + collision_margin));
                }
            },
        );

        // When the `Sensor` component is added to a collider, queue its rigid body for a mass property update.
        app.add_observer(
            |trigger: Trigger<OnAdd, Sensor>,
             mut commands: Commands,
             query: Query<(&ColliderMassProperties, &ColliderOf)>| {
                if let Ok((collider_mass_properties, &ColliderOf { body })) =
                    query.get(trigger.target())
                {
                    // If the collider mass properties are zero, there is nothing to subtract.
                    if *collider_mass_properties == ColliderMassProperties::ZERO {
                        return;
                    }

                    // Queue the rigid body for a mass property update.
                    if let Ok(mut entity_commands) = commands.get_entity(body) {
                        entity_commands.insert(RecomputeMassProperties);
                    }
                }
            },
        );

        // When the `Sensor` component is removed from a collider, update its mass properties.
        app.add_observer(
            |trigger: Trigger<OnRemove, Sensor>,
             mut collider_query: Query<(
                Ref<C>,
                &ColliderDensity,
                &mut ColliderMassProperties,
            )>| {
                if let Ok((collider, density, mut collider_mass_properties)) =
                    collider_query.get_mut(trigger.target())
                {
                    // Update collider mass props.
                    *collider_mass_properties =
                        ColliderMassProperties::from(collider.mass_properties(density.0));
                }
            },
        );

        app.add_systems(
            self.schedule,
            (
                update_collider_scale::<C>.in_set(PrepareSet::Finalize),
                update_collider_mass_properties::<C>
                    .in_set(MassPropertySystems::UpdateColliderMassProperties),
            )
                .chain(),
        );

        let physics_schedule = app
            .get_schedule_mut(PhysicsSchedule)
            .expect("add PhysicsSchedule first");

        // Allowing ambiguities is required so that it's possible
        // to have multiple collision backends at the same time.
        physics_schedule.add_systems(
            update_aabb::<C>
                .in_set(PhysicsStepSet::BroadPhase)
                .after(BroadPhaseSet::First)
                .before(BroadPhaseSet::UpdateStructures)
                .ambiguous_with_all(),
        );

        #[cfg(feature = "default-collider")]
        app.add_systems(
            Update,
            (
                init_collider_constructors,
                init_collider_constructor_hierarchies,
            ),
        );
    }
}

/// A marker component for colliders. Inserted and removed automatically.
///
/// This is useful for filtering collider entities regardless of the [collider backend](ColliderBackendPlugin).
#[derive(Reflect, Component, Clone, Copy, Debug, Default)]
#[reflect(Component, Debug, Default)]
pub struct ColliderMarker;

/// Generates [`Collider`]s based on [`ColliderConstructor`]s.
///
/// If a [`ColliderConstructor`] requires a mesh, the system keeps running
/// until the mesh associated with the mesh handle is available.
///
/// # Panics
///
/// Panics if the [`ColliderConstructor`] requires a mesh but no mesh handle is found.
#[cfg(feature = "default-collider")]
fn init_collider_constructors(
    mut commands: Commands,
    #[cfg(feature = "collider-from-mesh")] meshes: Res<Assets<Mesh>>,
    #[cfg(feature = "collider-from-mesh")] mesh_handles: Query<&Mesh3d>,
    #[cfg(feature = "collider-from-mesh")] mut collider_cache: Option<ResMut<ColliderCache>>,
    constructors: Query<(
        Entity,
        Option<&Collider>,
        Option<&Name>,
        &ColliderConstructor,
    )>,
) {
    for (entity, existing_collider, name, constructor) in constructors.iter() {
        let name = pretty_name(name, entity);
        if existing_collider.is_some() {
            warn!(
                "Tried to add a collider to entity {name} via {constructor:#?}, \
                but that entity already holds a collider. Skipping.",
            );
            commands.entity(entity).remove::<ColliderConstructor>();
            continue;
        }
        #[cfg(feature = "collider-from-mesh")]
        let collider = if constructor.requires_mesh() {
            let mesh_handle = mesh_handles.get(entity).unwrap_or_else(|_| panic!(
                "Tried to add a collider to entity {name} via {constructor:#?} that requires a mesh, \
                but no mesh handle was found"));
            let Some(mesh) = meshes.get(mesh_handle) else {
                // Mesh required, but not loaded yet
                continue;
            };
            collider_cache
                .as_mut()
                .map(|cache| cache.get_or_insert(mesh_handle, mesh, constructor.clone()))
                .unwrap_or_else(|| Collider::try_from_constructor(constructor.clone(), Some(mesh)))
        } else {
            Collider::try_from_constructor(constructor.clone(), None)
        };

        #[cfg(not(feature = "collider-from-mesh"))]
        let collider = Collider::try_from_constructor(constructor.clone());

        if let Some(collider) = collider {
            commands.entity(entity).insert(collider);
        } else {
            error!(
                "Tried to add a collider to entity {name} via {constructor:#?}, \
                but the collider could not be generated. Skipping.",
            );
        }
        commands.entity(entity).remove::<ColliderConstructor>();
    }
}

/// Generates [`Collider`]s for descendants of entities with the [`ColliderConstructorHierarchy`] component.
///
/// If an entity has a `SceneInstance`, its collider hierarchy is only generated once the scene is ready.
#[cfg(feature = "default-collider")]
fn init_collider_constructor_hierarchies(
    mut commands: Commands,
    #[cfg(feature = "collider-from-mesh")] meshes: Res<Assets<Mesh>>,
    #[cfg(feature = "collider-from-mesh")] mesh_handles: Query<&Mesh3d>,
    #[cfg(feature = "collider-from-mesh")] mut collider_cache: Option<ResMut<ColliderCache>>,
    #[cfg(feature = "bevy_scene")] scene_spawner: Res<SceneSpawner>,
    #[cfg(feature = "bevy_scene")] scenes: Query<&SceneRoot>,
    #[cfg(feature = "bevy_scene")] scene_instances: Query<&SceneInstance>,
    collider_constructors: Query<(Entity, &ColliderConstructorHierarchy)>,
    children: Query<&Children>,
    child_query: Query<(Option<&Name>, Option<&Collider>)>,
) {
    use super::ColliderConstructorHierarchyConfig;

    for (scene_entity, collider_constructor_hierarchy) in collider_constructors.iter() {
        #[cfg(feature = "bevy_scene")]
        {
            if scenes.contains(scene_entity) {
                if let Ok(scene_instance) = scene_instances.get(scene_entity) {
                    if !scene_spawner.instance_is_ready(**scene_instance) {
                        // Wait for the scene to be ready
                        continue;
                    }
                } else {
                    // SceneInstance is added in the SpawnScene schedule, so it might not be available yet
                    continue;
                }
            }
        }

        for child_entity in children.iter_descendants(scene_entity) {
            let Ok((name, existing_collider)) = child_query.get(child_entity) else {
                continue;
            };

            let pretty_name = pretty_name(name, child_entity);

            let default_collider = || {
                Some(ColliderConstructorHierarchyConfig {
                    constructor: collider_constructor_hierarchy.default_constructor.clone(),
                    ..default()
                })
            };

            let collider_data = if let Some(name) = name {
                collider_constructor_hierarchy
                    .config
                    .get(name.as_str())
                    .cloned()
                    .unwrap_or_else(default_collider)
            } else if existing_collider.is_some() {
                warn!("Tried to add a collider to entity {pretty_name} via {collider_constructor_hierarchy:#?}, \
                        but that entity already holds a collider. Skipping. \
                        If this was intentional, add the name of the collider to overwrite to `ColliderConstructorHierarchy.config`.");
                continue;
            } else {
                default_collider()
            };

            // If the configuration is explicitly set to `None`, skip this entity.
            let Some(collider_data) = collider_data else {
                continue;
            };

            // Use the configured constructor if specified, otherwise use the default constructor.
            // If both are `None`, skip this entity.
            let Some(constructor) = collider_data
                .constructor
                .or_else(|| collider_constructor_hierarchy.default_constructor.clone())
            else {
                continue;
            };

            #[cfg(feature = "collider-from-mesh")]
            let collider = if constructor.requires_mesh() {
                let Ok(mesh_handle) = mesh_handles.get(child_entity) else {
                    // This child entity does not have a mesh, so we skip it.
                    continue;
                };
                let Some(mesh) = meshes.get(mesh_handle) else {
                    // Mesh required, but not loaded yet
                    continue;
                };
                collider_cache
                    .as_mut()
                    .map(|cache| cache.get_or_insert(mesh_handle, mesh, constructor.clone()))
                    .unwrap_or_else(|| {
                        Collider::try_from_constructor(constructor.clone(), Some(mesh))
                    })
            } else {
                Collider::try_from_constructor(constructor.clone(), None)
            };

            #[cfg(not(feature = "collider-from-mesh"))]
            let collider = Collider::try_from_constructor(constructor);

            if let Some(collider) = collider {
                commands.entity(child_entity).insert((
                    collider,
                    collider_data
                        .layers
                        .unwrap_or(collider_constructor_hierarchy.default_layers),
                    collider_data
                        .density
                        .unwrap_or(collider_constructor_hierarchy.default_density),
                ));
            } else {
                error!(
                        "Tried to add a collider to entity {pretty_name} via {collider_constructor_hierarchy:#?}, \
                        but the collider could not be generated. Skipping.",
                    );
            }
        }

        commands
            .entity(scene_entity)
            .remove::<ColliderConstructorHierarchy>();
    }
}

#[cfg(feature = "default-collider")]
fn pretty_name(name: Option<&Name>, entity: Entity) -> String {
    name.map(|n| n.to_string())
        .unwrap_or_else(|| format!("<unnamed entity {}>", entity.index()))
}

/// Updates the Axis-Aligned Bounding Boxes of all colliders.
#[allow(clippy::type_complexity)]
fn update_aabb<C: AnyCollider>(
    mut colliders: Query<
        (
            Entity,
            &C,
            &mut ColliderAabb,
            &Position,
            &Rotation,
            Option<&ColliderOf>,
            Option<&CollisionMargin>,
            Option<&SpeculativeMargin>,
            Has<SweptCcd>,
            Option<&LinearVelocity>,
            Option<&AngularVelocity>,
        ),
        Or<(
            Changed<Position>,
            Changed<Rotation>,
            Changed<LinearVelocity>,
            Changed<AngularVelocity>,
            Changed<C>,
        )>,
    >,
    rb_velocities: Query<
        (
            &GlobalCenterOfMass,
            Option<&LinearVelocity>,
            Option<&AngularVelocity>,
        ),
        With<Children>,
    >,
    narrow_phase_config: Res<NarrowPhaseConfig>,
    length_unit: Res<PhysicsLengthUnit>,
    time: Res<Time>,
    collider_context: StaticSystemParam<C::Context>,
) {
    let delta_secs = time.delta_seconds_adjusted();
    let default_speculative_margin = length_unit.0 * narrow_phase_config.default_speculative_margin;
    let contact_tolerance = length_unit.0 * narrow_phase_config.contact_tolerance;

    for (
        entity,
        collider,
        mut aabb,
        pos,
        rot,
        collider_of,
        collision_margin,
        speculative_margin,
        has_swept_ccd,
        lin_vel,
        ang_vel,
    ) in &mut colliders
    {
        let collision_margin = collision_margin.map_or(0.0, |margin| margin.0);
        let speculative_margin = if has_swept_ccd {
            Scalar::MAX
        } else {
            speculative_margin.map_or(default_speculative_margin, |margin| margin.0)
        };

        let context = AabbContext::new(entity, &*collider_context);

        if speculative_margin <= 0.0 {
            *aabb = collider
                .aabb_with_context(pos.0, *rot, context)
                .grow(Vector::splat(contact_tolerance + collision_margin));
            continue;
        }

        // Expand the AABB based on the body's velocity and CCD speculative margin.
        let (lin_vel, ang_vel) = if let (Some(lin_vel), Some(ang_vel)) = (lin_vel, ang_vel) {
            (*lin_vel, *ang_vel)
        } else if let Some(Ok((global_com, Some(lin_vel), Some(ang_vel)))) =
            collider_of.map(|&ColliderOf { body }| rb_velocities.get(body))
        {
            // If the rigid body is rotating, off-center colliders will orbit around it,
            // which affects their linear velocities. We need to compute the linear velocity
            // at the offset position.
            // TODO: This assumes that the colliders would continue moving in the same direction,
            //       but because they are orbiting, the direction will change. We should take
            //       into account the uniform circular motion.
            let offset = pos.0 - global_com.get();
            #[cfg(feature = "2d")]
            let vel_at_offset =
                lin_vel.0 + Vector::new(-ang_vel.0 * offset.y, ang_vel.0 * offset.x) * 1.0;
            #[cfg(feature = "3d")]
            let vel_at_offset = lin_vel.0 + ang_vel.cross(offset);
            (LinearVelocity(vel_at_offset), *ang_vel)
        } else {
            (LinearVelocity::ZERO, AngularVelocity::ZERO)
        };

        // Current position and predicted position for next feame
        let (start_pos, start_rot) = (*pos, *rot);
        let (end_pos, end_rot) = {
            #[cfg(feature = "2d")]
            {
                (
                    pos.0
                        + (lin_vel.0 * delta_secs)
                            .clamp_length_max(speculative_margin.max(contact_tolerance)),
                    *rot * Rotation::radians(ang_vel.0 * delta_secs),
                )
            }
            #[cfg(feature = "3d")]
            {
                let end_rot =
                    Rotation(Quaternion::from_scaled_axis(ang_vel.0 * delta_secs) * rot.0)
                        .fast_renormalize();
                (
                    pos.0
                        + (lin_vel.0 * delta_secs)
                            .clamp_length_max(speculative_margin.max(contact_tolerance)),
                    end_rot,
                )
            }
        };
        // Compute swept AABB, the space that the body would occupy if it was integrated for one frame
        // TODO: Should we expand the AABB in all directions for speculative contacts?
        *aabb = collider
            .swept_aabb_with_context(start_pos.0, start_rot, end_pos, end_rot, context)
            .grow(Vector::splat(contact_tolerance + collision_margin));
    }
}

/// Updates the scale of colliders based on [`Transform`] scale.
#[allow(clippy::type_complexity)]
pub fn update_collider_scale<C: ScalableCollider>(
    mut colliders: ParamSet<(
        // Root bodies
        Query<(&Transform, &mut C), (Without<ChildOf>, Changed<Transform>)>,
        // Child colliders
        Query<(&ColliderTransform, &mut C), (With<ChildOf>, Changed<ColliderTransform>)>,
    )>,
    sync_config: Res<SyncConfig>,
) {
    if sync_config.transform_to_collider_scale {
        // Update collider scale for root bodies
        for (transform, mut collider) in &mut colliders.p0() {
            #[cfg(feature = "2d")]
            let scale = transform.scale.truncate().adjust_precision();
            #[cfg(feature = "3d")]
            let scale = transform.scale.adjust_precision();
            if scale != collider.scale() {
                // TODO: Support configurable subdivision count for shapes that
                //       can't be represented without approximations after scaling.
                collider.set_scale(scale, 10);
            }
        }
    }
    // Update collider scale for child colliders
    for (collider_transform, mut collider) in &mut colliders.p1() {
        if collider_transform.scale != collider.scale() {
            // TODO: Support configurable subdivision count for shapes that
            //       can't be represented without approximations after scaling.
            collider.set_scale(collider_transform.scale, 10);
        }
    }
}

/// A resource that stores the system ID for the system that reacts to collider removals.
#[derive(Resource)]
struct ColliderRemovalSystem(SystemId<In<ColliderOf>>);

/// Updates the mass properties of bodies and wakes bodies up when an attached collider is removed.
///
/// Takes the removed collider's entity, rigid body entity, mass properties, and transform as input.
fn collider_removed(
    In(ColliderOf { body }): In<ColliderOf>,
    mut commands: Commands,
    mut sleep_query: Query<&mut TimeSleeping>,
) {
    let Ok(mut entity_commands) = commands.get_entity(body) else {
        return;
    };

    // Queue the rigid body for mass property recomputation.
    entity_commands.insert(RecomputeMassProperties);

    if let Ok(mut time_sleeping) = sleep_query.get_mut(body) {
        // Wake up the rigid body since removing the collider could also remove active contacts.
        entity_commands.remove::<Sleeping>();
        time_sleeping.0 = 0.0;
    }
}

/// Updates the mass properties of [`Collider`].
#[allow(clippy::type_complexity)]
pub(crate) fn update_collider_mass_properties<C: AnyCollider>(
    mut query: Query<
        (Ref<C>, &ColliderDensity, &mut ColliderMassProperties),
        (Or<(Changed<C>, Changed<ColliderDensity>)>, Without<Sensor>),
    >,
) {
    for (collider, density, mut collider_mass_properties) in &mut query {
        // Update the collider's mass properties.
        *collider_mass_properties =
            ColliderMassProperties::from(collider.mass_properties(density.0));
    }
}

#[cfg(test)]
mod tests {
    #![expect(clippy::unnecessary_cast)]

    #[cfg(feature = "default-collider")]
    use super::*;

    #[test]
    #[cfg(feature = "default-collider")]
    fn sensor_mass_properties() {
        let mut app = App::new();

        app.init_schedule(PhysicsSchedule)
            .init_schedule(SubstepSchedule);

        app.add_plugins((
            PreparePlugin::new(FixedPostUpdate),
            MassPropertyPlugin::new(FixedPostUpdate),
            ColliderHierarchyPlugin,
            ColliderTransformPlugin::default(),
            ColliderBackendPlugin::<Collider>::new(FixedPostUpdate),
        ));

        let collider = Collider::capsule(0.5, 2.0);
        let mass_properties = MassPropertiesBundle::from_shape(&collider, 1.0);

        let parent = app
            .world_mut()
            .spawn((
                RigidBody::Dynamic,
                mass_properties.clone(),
                Transform::default(),
            ))
            .id();

        let child = app
            .world_mut()
            .spawn((
                collider,
                Transform::from_xyz(1.0, 0.0, 0.0),
                ChildOf(parent),
            ))
            .id();

        app.world_mut().run_schedule(FixedPostUpdate);

        assert_eq!(
            app.world()
                .entity(parent)
                .get::<ComputedMass>()
                .expect("rigid body should have mass")
                .value() as f32,
            2.0 * mass_properties.mass.0,
        );
        assert!(
            app.world()
                .entity(parent)
                .get::<ComputedCenterOfMass>()
                .expect("rigid body should have a center of mass")
                .x
                > 0.0,
        );

        // Mark the collider as a sensor. It should no longer contribute to the mass properties of the rigid body.
        let mut entity_mut = app.world_mut().entity_mut(child);
        entity_mut.insert(Sensor);

        app.world_mut().run_schedule(FixedPostUpdate);

        assert_eq!(
            app.world()
                .entity(parent)
                .get::<ComputedMass>()
                .expect("rigid body should have mass")
                .value() as f32,
            mass_properties.mass.0,
        );
        assert!(
            app.world()
                .entity(parent)
                .get::<ComputedCenterOfMass>()
                .expect("rigid body should have a center of mass")
                .x
                == 0.0,
        );

        // Remove the sensor component. The collider should contribute to the mass properties of the rigid body again.
        let mut entity_mut = app.world_mut().entity_mut(child);
        entity_mut.remove::<Sensor>();

        app.world_mut().run_schedule(FixedPostUpdate);

        assert_eq!(
            app.world()
                .entity(parent)
                .get::<ComputedMass>()
                .expect("rigid body should have mass")
                .value() as f32,
            2.0 * mass_properties.mass.0,
        );
        assert!(
            app.world()
                .entity(parent)
                .get::<ComputedCenterOfMass>()
                .expect("rigid body should have a center of mass")
                .x
                > 0.0,
        );
    }
}<|MERGE_RESOLUTION|>--- conflicted
+++ resolved
@@ -7,15 +7,11 @@
 #[cfg(feature = "collider-from-mesh")]
 use crate::collision::collider::cache::ColliderCache;
 use crate::{
-<<<<<<< HEAD
     collision::broad_phase::BroadPhaseSet,
+    position::init_physics_transform,
     prelude::{mass_properties::components::GlobalCenterOfMass, *},
     prepare::PrepareSet,
     sync::SyncConfig,
-=======
-    collision::broad_phase::BroadPhaseSet, position::init_physics_transform, prelude::*,
-    prepare::PrepareSet, sync::SyncConfig,
->>>>>>> 097cf33a
 };
 #[cfg(all(feature = "bevy_scene", feature = "default-collider"))]
 use bevy::scene::SceneInstance;
