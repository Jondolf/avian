--- conflicted
+++ resolved
@@ -2,7 +2,7 @@
 use core::cell::RefCell;
 
 use crate::{
-    collision::collider::{ColliderQuery, ColliderQueryItem},
+    collision::collider::ColliderQuery,
     data_structures::{bit_vec::BitVec, graph::EdgeIndex},
     dynamics::solver::{contact::ContactConstraint, ContactSoftnessCoefficients},
     prelude::*,
@@ -317,26 +317,18 @@
                 let constraints = &mut self.contact_constraints;
 
                 #[cfg(feature = "parallel")]
-<<<<<<< HEAD
                 // Get the thread-local narrow phase context.
                 let mut thread_context = self
                     .thread_locals
                     .get_or(|| {
+                        // No thread-local bit vector exists for this thread yet.
+                        // Create a new one with the same capacity as the global bit vector.
+                        let mut contact_status_bits = BitVec::new(contact_pair_count);
+                        contact_status_bits.set_bit_count_and_clear(contact_pair_count);
                         RefCell::new(NarrowPhaseThreadContext {
                             contact_status_bits: BitVec::new(contact_pair_count),
                             contact_constraints: Vec::new(),
                         })
-=======
-                // Get the thread-local bit vector for tracking status changes.
-                let mut state_change_bits = self
-                    .contact_status_bits_thread_local
-                    .get_or(|| {
-                        // No thread-local bit vector exists for this thread yet.
-                        // Create a new one with the same capacity as the global bit vector.
-                        let mut bit_vec = BitVec::new(contact_pair_count);
-                        bit_vec.set_bit_count_and_clear(contact_pair_count);
-                        RefCell::new(bit_vec)
->>>>>>> 476b37d6
                     })
                     .borrow_mut();
                 #[cfg(feature = "parallel")]
