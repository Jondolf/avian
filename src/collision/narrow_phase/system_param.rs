--- conflicted
+++ resolved
@@ -304,7 +304,7 @@
         //       and to chunk it into smaller bit vectors for each thread. Might not be any faster though.
         crate::utils::par_for_each!(
             self.contact_graph.internal.raw_edge_weights_mut(),
-            |_i, contact_pair| {
+            |pair_index, contact_pair| {
                 let contact_id = contact_pair.id.0 as usize;
 
                 #[cfg(not(feature = "parallel"))]
@@ -618,6 +618,8 @@
                     {
                         let mut constraint = ContactConstraint {
                             contact_id: ContactId(contact_id as u32),
+                            #[cfg(feature = "parallel")]
+                            pair_index,
                             manifold_index,
                             entity1: body1.entity,
                             entity2: body2.entity,
@@ -629,12 +631,6 @@
                             tangent_velocity: manifold.tangent_velocity,
                             normal: manifold.normal,
                             points: Vec::with_capacity(manifold.points.len()),
-<<<<<<< HEAD
-=======
-                            #[cfg(feature = "parallel")]
-                            pair_index: contact_index,
-                            manifold_index,
->>>>>>> 9511076d
                         };
 
                         let tangents = constraint
