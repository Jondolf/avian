--- conflicted
+++ resolved
@@ -633,18 +633,11 @@
                     // Generate a contact constraint for each contact manifold.
                     for (manifold_index, manifold) in contacts.manifolds.iter_mut().enumerate() {
                         let mut constraint = ContactConstraint {
-<<<<<<< HEAD
                             index1: *body1.solver_index,
                             index2: *body2.solver_index,
-                            collider_entity1: collider1.entity,
-                            collider_entity2: collider2.entity,
-                            relative_dominance,
-=======
-                            body1: body1.entity,
-                            body2: body2.entity,
                             collider1: collider1.entity,
                             collider2: collider2.entity,
->>>>>>> 2d279004
+                            relative_dominance,
                             friction: manifold.friction,
                             restitution: manifold.restitution,
                             #[cfg(feature = "2d")]
