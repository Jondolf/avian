//! Manages contacts and generates contact constraints.
//!
//! See [`NarrowPhasePlugin`].

mod system_param;
use system_param::ContactStatusBits;
pub use system_param::NarrowPhase;
#[cfg(feature = "parallel")]
use system_param::NarrowPhaseThreadLocals;

use core::marker::PhantomData;

use crate::{dynamics::solver::ContactConstraints, prelude::*};
use bevy::{
    ecs::{
        entity_disabling::Disabled,
        intern::Interned,
        schedule::ScheduleLabel,
        system::{StaticSystemParam, SystemParam, SystemParamItem, SystemState},
    },
    prelude::*,
};
use dynamics::solver::SolverDiagnostics;

use super::CollisionDiagnostics;

/// Manages contacts and generates contact constraints.
///
/// # Overview
///
/// Before the narrow phase, the [broad phase](super::broad_phase) creates a contact pair
/// in the [`ContactGraph`] resource for each pair of intersecting [`ColliderAabb`]s.
///
/// The narrow phase then determines which contact pairs found in the [`ContactGraph`] are touching,
/// and computes updated contact points and normals in a parallel loop.
///
/// Afterwards, the narrow phase removes contact pairs whose AABBs no longer overlap,
/// and sends collision events for colliders that started or stopped touching.
/// This is done in a fast serial loop to preserve determinism.
///
/// Finally, a [`ContactConstraint`] is generated for each contact pair that is touching
/// or expected to touch during the time step. These constraints are added to the [`ContactConstraints`]
/// resource, and are later used by the [`SolverPlugin`] to solve contacts.
///
/// [`ContactConstraint`]: dynamics::solver::contact::ContactConstraint
///
/// # Collider Types
///
/// The plugin takes a collider type. This should be [`Collider`] for
/// the vast majority of applications, but for custom collision backends
/// you may use any collider that implements the [`AnyCollider`] trait.
pub struct NarrowPhasePlugin<C: AnyCollider, H: CollisionHooks = ()> {
    schedule: Interned<dyn ScheduleLabel>,
    /// If `true`, the narrow phase will generate [`ContactConstraint`]s
    /// and add them to the [`ContactConstraints`] resource.
    ///
    /// Contact constraints are used by the [`SolverPlugin`] for solving contacts.
    ///
    /// [`ContactConstraint`]: dynamics::solver::contact::ContactConstraint
    generate_constraints: bool,
    _phantom: PhantomData<(C, H)>,
}

impl<C: AnyCollider, H: CollisionHooks> NarrowPhasePlugin<C, H> {
    /// Creates a [`NarrowPhasePlugin`] with the schedule used for running its systems
    /// and whether it should generate [`ContactConstraint`]s for the [`ContactConstraints`] resource.
    ///
    /// Contact constraints are used by the [`SolverPlugin`] for solving contacts.
    ///
    /// The default schedule is [`PhysicsSchedule`].
    ///
    /// [`ContactConstraint`]: dynamics::solver::contact::ContactConstraint
    pub fn new(schedule: impl ScheduleLabel, generate_constraints: bool) -> Self {
        Self {
            schedule: schedule.intern(),
            generate_constraints,
            _phantom: PhantomData,
        }
    }
}

impl<C: AnyCollider, H: CollisionHooks> Default for NarrowPhasePlugin<C, H> {
    fn default() -> Self {
        Self::new(PhysicsSchedule, true)
    }
}

/// A resource that indicates that the narrow phase has been initialized.
///
/// This is used to ensure that some systems are only added once
/// even with multiple collider types.
#[derive(Resource, Default)]
struct NarrowPhaseInitialized;

impl<C: AnyCollider, H: CollisionHooks + 'static> Plugin for NarrowPhasePlugin<C, H>
where
    for<'w, 's> SystemParamItem<'w, 's, H>: CollisionHooks,
{
    fn build(&self, app: &mut App) {
        let already_initialized = app.world().is_resource_added::<NarrowPhaseInitialized>();

        app.init_resource::<NarrowPhaseConfig>()
            .init_resource::<ContactGraph>()
            .init_resource::<ContactStatusBits>()
            .init_resource::<DefaultFriction>()
            .init_resource::<DefaultRestitution>();

        #[cfg(feature = "parallel")]
        app.init_resource::<NarrowPhaseThreadLocals>();

        app.register_type::<(NarrowPhaseConfig, DefaultFriction, DefaultRestitution)>();

        app.add_event::<CollisionStarted>()
            .add_event::<CollisionEnded>();

        if self.generate_constraints {
            app.init_resource::<ContactConstraints>();
        }

        // Set up system set scheduling.
        app.configure_sets(
            self.schedule,
            (
                NarrowPhaseSet::First,
                NarrowPhaseSet::Update,
                NarrowPhaseSet::Last,
            )
                .chain()
                .in_set(PhysicsStepSet::NarrowPhase),
        );
        app.configure_sets(
            self.schedule,
            CollisionEventSystems.in_set(PhysicsStepSet::Finalize),
        );

<<<<<<< HEAD
        // Remove collision pairs when colliders are disabled or removed.
        app.add_observer(remove_collider_on::<OnAdd, (ColliderDisabled, Disabled)>);
        app.add_observer(remove_collider_on::<OnRemove, Collider>);

=======
>>>>>>> 2d279004
        // Perform narrow phase collision detection.
        app.add_systems(
            self.schedule,
            update_narrow_phase::<C, H>
                .in_set(NarrowPhaseSet::Update)
                // Allowing ambiguities is required so that it's possible
                // to have multiple collision backends at the same time.
                .ambiguous_with_all(),
        );

        if !already_initialized {
            // Remove collision pairs when colliders are disabled or removed.
            app.add_observer(remove_collider_on::<OnAdd, Disabled>);
            app.add_observer(remove_collider_on::<OnAdd, ColliderDisabled>);
            app.add_observer(remove_collider_on::<OnRemove, ColliderMarker>);

            // Trigger collision events for colliders that started or stopped touching.
            app.add_systems(
                PhysicsSchedule,
                trigger_collision_events.in_set(CollisionEventSystems),
            );
        }

        app.init_resource::<NarrowPhaseInitialized>();
    }

    fn finish(&self, app: &mut App) {
        // Register timer and counter diagnostics for collision detection.
        app.register_physics_diagnostics::<CollisionDiagnostics>();
    }
}

/// A system set for triggering the [`OnCollisionStart`] and [`OnCollisionEnd`] events.
///
/// Runs in [`PhysicsStepSet::Finalize`], after the solver has run and contact impulses
/// have been computed and applied.
#[derive(SystemSet, Clone, Copy, Debug, PartialEq, Eq, Hash)]
pub struct CollisionEventSystems;

/// A resource for configuring the [narrow phase](NarrowPhasePlugin).
#[derive(Resource, Reflect, Clone, Debug, PartialEq)]
#[cfg_attr(feature = "serialize", derive(serde::Serialize, serde::Deserialize))]
#[cfg_attr(feature = "serialize", reflect(Serialize, Deserialize))]
#[reflect(Debug, Resource, PartialEq)]
pub struct NarrowPhaseConfig {
    /// The default maximum [speculative margin](SpeculativeMargin) used for
    /// [speculative collisions](dynamics::ccd#speculative-collision). This can be overridden
    /// for individual entities with the [`SpeculativeMargin`] component.
    ///
    /// By default, the maximum speculative margin is unbounded, so contacts can be predicted
    /// from any distance, provided that the bodies are moving fast enough. As the prediction distance
    /// grows, the contact data becomes more and more approximate, and in rare cases, it can even cause
    /// [issues](dynamics::ccd#caveats-of-speculative-collision) such as ghost collisions.
    ///
    /// By limiting the maximum speculative margin, these issues can be mitigated, at the cost
    /// of an increased risk of tunneling. Setting it to `0.0` disables speculative collision
    /// altogether for entities without [`SpeculativeMargin`].
    ///
    /// This is implicitly scaled by the [`PhysicsLengthUnit`].
    ///
    /// Default: `MAX` (unbounded)
    pub default_speculative_margin: Scalar,

    /// A contact tolerance that acts as a minimum bound for the [speculative margin](dynamics::ccd#speculative-collision).
    ///
    /// A small, positive contact tolerance helps ensure that contacts are not missed
    /// due to numerical issues or solver jitter for objects that are in continuous
    /// contact, such as pushing against each other.
    ///
    /// Making the contact tolerance too large will have a negative impact on performance,
    /// as contacts will be computed even for objects that are not in close proximity.
    ///
    /// This is implicitly scaled by the [`PhysicsLengthUnit`].
    ///
    /// Default: `0.005`
    pub contact_tolerance: Scalar,

    /// If `true`, the current contacts will be matched with the previous contacts
    /// based on feature IDs or contact positions, and the contact impulses from
    /// the previous frame will be copied over for the new contacts.
    ///
    /// Using these impulses as the initial guess is referred to as *warm starting*,
    /// and it can help the contact solver resolve overlap and stabilize much faster.
    ///
    /// Default: `true`
    pub match_contacts: bool,
}

impl Default for NarrowPhaseConfig {
    fn default() -> Self {
        Self {
            default_speculative_margin: Scalar::MAX,
            contact_tolerance: 0.005,
            match_contacts: true,
        }
    }
}

/// System sets for systems running in [`PhysicsStepSet::NarrowPhase`].
#[derive(SystemSet, Clone, Copy, Debug, PartialEq, Eq, Hash)]
pub enum NarrowPhaseSet {
    /// Runs at the start of the narrow phase. Empty by default.
    First,
    /// Updates contacts in the [`ContactGraph`] and processes contact state changes.
    Update,
    /// Runs at the end of the narrow phase. Empty by default.
    Last,
}

fn update_narrow_phase<C: AnyCollider, H: CollisionHooks + 'static>(
    mut narrow_phase: NarrowPhase<C>,
    mut collision_started_event_writer: EventWriter<CollisionStarted>,
    mut collision_ended_event_writer: EventWriter<CollisionEnded>,
    time: Res<Time>,
    hooks: StaticSystemParam<H>,
    context: StaticSystemParam<C::Context>,
    mut commands: ParallelCommands,
    mut diagnostics: ResMut<CollisionDiagnostics>,
    solver_diagnostics: Option<ResMut<SolverDiagnostics>>,
) where
    for<'w, 's> SystemParamItem<'w, 's, H>: CollisionHooks,
{
    let start = crate::utils::Instant::now();

    narrow_phase.update::<H>(
        &mut collision_started_event_writer,
        &mut collision_ended_event_writer,
        time.delta_seconds_adjusted(),
        &hooks,
        &context,
        &mut commands,
    );

    diagnostics.narrow_phase = start.elapsed();
    diagnostics.contact_count = narrow_phase.contact_graph.internal.edge_count() as u32;

    if let Some(mut solver_diagnostics) = solver_diagnostics {
        solver_diagnostics.contact_constraint_count = narrow_phase.contact_constraints.len() as u32;
    }
}

#[derive(SystemParam)]
struct TriggerCollisionEventsContext<'w, 's> {
    query: Query<'w, 's, Option<&'static ColliderOf>, With<CollisionEventsEnabled>>,
    started: EventReader<'w, 's, CollisionStarted>,
    ended: EventReader<'w, 's, CollisionEnded>,
}

/// Triggers [`OnCollisionStart`] and [`OnCollisionEnd`] events for colliders
/// that started or stopped touching and have the [`CollisionEventsEnabled`] component.
fn trigger_collision_events(
    // We use exclusive access here to avoid queuing a new command for each event.
    world: &mut World,
    state: &mut SystemState<TriggerCollisionEventsContext>,
    // Cache pairs in buffers to avoid reallocating every time.
    mut started_pairs: Local<Vec<(Entity, OnCollisionStart)>>,
    mut ended_pairs: Local<Vec<(Entity, OnCollisionEnd)>>,
) {
    let mut state = state.get_mut(world);

    // Collect `OnCollisionStart` and `OnCollisionEnd` events
    // for entities that have events enabled.
    for event in state.started.read() {
        if let Ok(collider_of) = state.query.get(event.0) {
            let collider = event.1;
            let body = collider_of.map(|c| c.body);
            started_pairs.push((event.0, OnCollisionStart { collider, body }));
        }
        if let Ok(collider_of) = state.query.get(event.1) {
            let collider = event.0;
            let body = collider_of.map(|c| c.body);
            started_pairs.push((event.1, OnCollisionStart { collider, body }));
        }
    }
    for event in state.ended.read() {
        if let Ok(collider_of) = state.query.get(event.0) {
            let collider = event.1;
            let body = collider_of.map(|c| c.body);
            ended_pairs.push((event.0, OnCollisionEnd { collider, body }));
        }
        if let Ok(collider_of) = state.query.get(event.1) {
            let collider = event.0;
            let body = collider_of.map(|c| c.body);
            ended_pairs.push((event.1, OnCollisionEnd { collider, body }));
        }
    }

    // Trigger the events, draining the buffers in the process.
    started_pairs.drain(..).for_each(|(entity, event)| {
        world.trigger_targets(event, entity);
    });
    ended_pairs.drain(..).for_each(|(entity, event)| {
        world.trigger_targets(event, entity);
    });
}

/// Removes colliders from the [`ContactGraph`] when the given trigger is activated.
///
/// Also removes the collider from the [`CollidingEntities`] of the other entity,
/// wakes up the other body, and sends a [`CollisionEnded`] event.
fn remove_collider_on<E: Event, B: Bundle>(
    trigger: Trigger<E, B>,
    mut contact_graph: ResMut<ContactGraph>,
    mut query: Query<&mut CollidingEntities>,
    mut event_writer: EventWriter<CollisionEnded>,
    mut commands: Commands,
) {
    let entity = trigger.target();

    // Remove the collider from the contact graph.
    contact_graph.remove_collider_with(entity, |contact_pair| {
        // If the contact pair was not touching, we don't need to do anything.
        if !contact_pair.flags.contains(ContactPairFlags::TOUCHING) {
            return;
        }

        // Send a collision ended event.
        if contact_pair
            .flags
            .contains(ContactPairFlags::CONTACT_EVENTS)
        {
            event_writer.write(CollisionEnded(
                contact_pair.collider1,
                contact_pair.collider2,
            ));
        }

        // Remove the entity from the `CollidingEntities` of the other entity.
        let other_entity = if contact_pair.collider1 == entity {
            contact_pair.collider2
        } else {
            contact_pair.collider1
        };
        if let Ok(mut colliding_entities) = query.get_mut(other_entity) {
            colliding_entities.remove(&entity);
        }

        // Wake up the other body.
        commands.queue(WakeUpBody(other_entity));
    });
}<|MERGE_RESOLUTION|>--- conflicted
+++ resolved
@@ -133,13 +133,6 @@
             CollisionEventSystems.in_set(PhysicsStepSet::Finalize),
         );
 
-<<<<<<< HEAD
-        // Remove collision pairs when colliders are disabled or removed.
-        app.add_observer(remove_collider_on::<OnAdd, (ColliderDisabled, Disabled)>);
-        app.add_observer(remove_collider_on::<OnRemove, Collider>);
-
-=======
->>>>>>> 2d279004
         // Perform narrow phase collision detection.
         app.add_systems(
             self.schedule,
@@ -152,8 +145,7 @@
 
         if !already_initialized {
             // Remove collision pairs when colliders are disabled or removed.
-            app.add_observer(remove_collider_on::<OnAdd, Disabled>);
-            app.add_observer(remove_collider_on::<OnAdd, ColliderDisabled>);
+            app.add_observer(remove_collider_on::<OnAdd, (Disabled, ColliderDisabled)>);
             app.add_observer(remove_collider_on::<OnRemove, ColliderMarker>);
 
             // Trigger collision events for colliders that started or stopped touching.
