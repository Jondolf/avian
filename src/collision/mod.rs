--- conflicted
+++ resolved
@@ -347,11 +347,7 @@
 }
 
 /// A contact manifold describing a contact surface between two colliders,
-<<<<<<< HEAD
-/// represented by a set of [contact points](ContactData) and surface properties.
-=======
 /// represented by a set of [contact points](ContactPoint) and surface properties.
->>>>>>> 8bf77e0a
 ///
 /// A manifold can typically be a single point, a line segment, or a polygon formed by its contact points.
 /// Each contact point in a manifold shares the same contact normal.
@@ -363,18 +359,20 @@
 #[derive(Clone, Debug, PartialEq)]
 #[cfg_attr(feature = "serialize", derive(serde::Serialize, serde::Deserialize))]
 pub struct ContactManifold {
-<<<<<<< HEAD
-    // TODO: This should be an `ArrayVec` or similar in 2D since it is limited to 2 contacts.
-    /// The contact points that belong to this manifold.
-    ///
-    /// Each contact point in the manifold shares the same contact normal.
-    pub contacts: Vec<ContactData>,
-    /// The contact normal shared by all points in this manifold,
-    /// expressed in the local space of the first entity.
-    pub normal1: Vector,
-    /// The contact normal shared by all points in this manifold,
-    /// expressed in the local space of the second entity.
-    pub normal2: Vector,
+    /// The contact points in this manifold. Limited to 2 points in 2D.
+    ///
+    /// Each point in a manifold shares the same `normal`.
+    #[cfg(feature = "2d")]
+    pub points: arrayvec::ArrayVec<ContactPoint, 2>,
+    /// The contact points in this manifold.
+    ///
+    /// Each point in a manifold shares the same `normal`.
+    #[cfg(feature = "3d")]
+    pub points: Vec<ContactPoint>,
+    /// The unit contact normal in world space, pointing from the first shape to the second.
+    ///
+    /// The same normal is shared by all `points` in a manifold,
+    pub normal: Vector,
     /// The effective coefficient of dynamic [friction](Friction) used for the contact surface.
     pub dynamic_friction: Scalar,
     /// The effective coefficient of [restitution](Restitution) used for the contact surface.
@@ -395,37 +393,26 @@
     /// such as conveyor belts.
     #[cfg(feature = "3d")]
     pub tangent_velocity: Vector,
-=======
-    /// The contact points in this manifold. Limited to 2 points in 2D.
-    ///
-    /// Each point in a manifold shares the same `normal`.
-    #[cfg(feature = "2d")]
-    pub points: arrayvec::ArrayVec<ContactPoint, 2>,
-    /// The contact points in this manifold.
-    ///
-    /// Each point in a manifold shares the same `normal`.
-    #[cfg(feature = "3d")]
-    pub points: Vec<ContactPoint>,
-    /// The unit contact normal in world space, pointing from the first shape to the second.
-    ///
-    /// The same normal is shared by all `points` in a manifold,
-    pub normal: Vector,
->>>>>>> 8bf77e0a
     /// The index of the manifold in the collision.
     pub index: usize,
 }
 
 impl ContactManifold {
-<<<<<<< HEAD
     /// Creates a new [`ContactManifold`] with the given contact points and surface normals,
     /// expressed in local space.
     ///
     /// `index` represents the index of the manifold in the collision.
-    pub fn new(contacts: Vec<ContactData>, normal1: Vector, normal2: Vector, index: usize) -> Self {
+    pub fn new(
+        points: impl IntoIterator<Item = ContactPoint>,
+        normal: Vector,
+        index: usize,
+    ) -> Self {
         Self {
-            contacts,
-            normal1,
-            normal2,
+            #[cfg(feature = "2d")]
+            points: arrayvec::ArrayVec::from_iter(points),
+            #[cfg(feature = "3d")]
+            points: points.into_iter().collect(),
+            normal,
             dynamic_friction: 0.0,
             restitution: 0.0,
             #[cfg(feature = "2d")]
@@ -436,16 +423,11 @@
         }
     }
 
-    /// Returns the world-space contact normal pointing towards the exterior of the first entity.
-    pub fn global_normal1(&self, rotation: &Rotation) -> Vector {
-        rotation * self.normal1
-=======
     /// The sum of the impulses applied at the contact points in the manifold along the contact normal.
     fn total_normal_impulse(&self) -> Scalar {
         self.points
             .iter()
             .fold(0.0, |acc, contact| acc + contact.normal_impulse)
->>>>>>> 8bf77e0a
     }
 
     /// The magnitude of the largest impulse applied at a contact point in the manifold along the contact normal.
