//! Collision detection for [`Collider`]s.
//!
//! Collision detection involves determining pairs of objects that may currently be in contact
//! (or are expected to come into contact), and computing contact data for each intersection.
//! These contacts are then used by the [solver](dynamics::solver) to generate [`ContactConstraint`]s
//! and finally resolve overlap.
//!
//! [`ContactConstraint`]: dynamics::solver::contact::ContactConstraint
//!
//! # Plugins
//!
//! In Avian, collision detection is split into two plugins:
//!
//! - [`BroadPhasePlugin`]: Finds pairs of entities with overlapping [AABBs](ColliderAabb) to reduce the number of potential contacts for the [narrow phase](narrow_phase).
<<<<<<< HEAD
//! - [`NarrowPhasePlugin`]: Manages and computes contacts between colliders, adding them to [`Collisions`]. Also generates [`ContactConstraint`]s for the solver.
=======
//! - [`NarrowPhasePlugin`]: Updates and manages contact pairs in the [`ContactGraph`], and generates [`ContactConstraint`]s for the solver.
>>>>>>> 2ab588d7
//!
//! Spatial queries are handled separately by the [`SpatialQueryPlugin`].
//!
//! You can also find several utility methods for computing contacts in the [`contact_query`] module.
//!
//! # Accessing Collisions
//!
<<<<<<< HEAD
//! The [`Collisions`] resource stores all contact pairs in the physics world.
//! It can be used to query and read information about collisions between entities.
=======
//! Contact pairs found by Avian are stored in the [`ContactGraph`] resource.
//! It contains all contacs between entities with overlapping [`ColliderAabb`]s,
//! including contacts where the colliders themselves may not be touching.
//!
//! To make it easier to access relevant collision data, Avian provides a [`Collisions`]
//! system parameter that only provides touching contacts. This is a light wrapper
//! around the [`ContactGraph`] that can often be more convenient to use.
>>>>>>> 2ab588d7
//!
//! See the documentation of [`Collisions`] for more information and usage examples.
//!
//! # Collision Events
//!
//! The following events are sent whenever two colliders start or stop touching:
//!
//! - [`CollisionStarted`]
//! - [`CollisionEnded`]
//!
//! Collision events are only sent if one of the entities has the [`CollisionEventsEnabled`] component.
//!
//! You can listen to these events with normal event readers:
//!
//! ```no_run
#![cfg_attr(feature = "2d", doc = "use avian2d::prelude::*;")]
#![cfg_attr(feature = "3d", doc = "use avian3d::prelude::*;")]
//! use bevy::prelude::*;
//!
//! fn main() {
//!     App::new()
//!         .add_plugins((DefaultPlugins, PhysicsPlugins::default()))
//!         // ...
//!         .add_systems(Update, print_collisions)
//!         .run();
//! }
//!
//! fn print_collisions(mut collision_event_reader: EventReader<CollisionStarted>) {
//!     for CollisionStarted(entity1, entity2) in collision_event_reader.read() {
//!         println!("Entities {entity1} and {entity2} are colliding");
//!     }
//! }
//! ```
//!
//! Collision events that use observers are not yet supported.
//!
//! # Contact Filtering and Modification
//!
//! Some advanced contact scenarios may need to filter or modify contacts
//! with user-defined logic. This can include:
//!
//! - One-way platforms
//! - Conveyor belts
//! - Non-uniform friction and restitution
//!
//! In Avian, this can be done by defining [`CollisionHooks`]. They let you hook into
//! the collision pipeline, and filter or modify contacts with (almost) full ECS access.
//!
//! See the documentation of [`CollisionHooks`] for more information and usage examples.

pub mod broad_phase;
pub mod collision_events;
#[cfg(all(
    feature = "default-collider",
    any(feature = "parry-f32", feature = "parry-f64")
))]
pub mod contact_query;
<<<<<<< HEAD
=======
pub mod contact_types;
>>>>>>> 2ab588d7
pub mod hooks;
pub mod narrow_phase;

pub mod collider;
pub use collider::*;

mod layers;
pub use layers::*;

mod feature_id;
pub use feature_id::PackedFeatureId;

mod diagnostics;
pub use diagnostics::CollisionDiagnostics;

<<<<<<< HEAD
use crate::{
    data_structures::{
        entity_data_index::EntityDataIndex,
        graph::{EdgeWeightsMut, NodeIndex, UnGraph},
        pair_key::PairKey,
    },
    prelude::*,
};
use bevy::{prelude::*, utils::HashSet};

/// A resource that stores all contact pairs in the physics world.
///
/// Contact pairs exist between [colliders](Collider) that have intersecting [AABBs](ColliderAabb),
/// even if the shapes themselves are not yet touching.
///
/// # Usage
///
/// The following methods can be used for querying collisions:
///
/// - [`get`](Self::get) and [`get_mut`](Self::get_mut)
/// - [`iter`](Self::iter) and [`iter_mut`](Self::iter_mut)
/// - [`contains`](Self::contains)
/// - [`collisions_with`](Self::collisions_with) and
///   [`collisions_with_mut`](Self::collisions_with_mut)
/// - [`entities_colliding_with`](Self::entities_colliding_with)
///
/// For example, to iterate over all collisions with a given entity:
///
/// ```
#[cfg_attr(feature = "2d", doc = "use avian2d::prelude::*;")]
#[cfg_attr(feature = "3d", doc = "use avian3d::prelude::*;")]
/// use bevy::prelude::*;
///
/// #[derive(Component)]
/// struct PressurePlate;
///
/// fn activate_pressure_plates(mut query: Query<Entity, With<PressurePlate>>, collisions: Res<Collisions>) {
///     for pressure_plate in &query {
///         // Compute the total impulse applied to the pressure plate.
///         let mut total_impulse = 0.0;
///
///         for contact_pair in collisions.collisions_with(pressure_plate) {
///             total_impulse += contact_pair.total_normal_impulse_magnitude();
///         }
///
///         if total_impulse > 5.0 {
///             println!("Pressure plate activated!");
///         }
///     }
/// }
/// ```
///
/// While mutable access is allowed, contact modification and filtering should typically
/// be done using [`CollisionHooks`]. See its documentation for more information.
///
/// # Implementation
///
/// Internally, contact pairs are stored in an [undirected graph](UnGraph) where nodes are entities
/// and edges are the contacts between them. This allows for efficient iteration, both over all contacts
/// and over contacts with a given entity.
///
/// A map from entities to their corresponding node indices in the contact graph is also maintained
/// for quick lookups by entity.
///
/// # Warning
///
/// For users, this resource is primarily for querying and reading collision data.
///
/// Directly adding, modifying, or removing contact pairs using this resource will *not* trigger any collision events,
/// wake up the entities involved, or perform any other cleanup. Only make structural modifications if you know what you are doing.
///
/// For filtering and modifying collisions, consider using [`CollisionHooks`] instead.
#[derive(Resource, Clone, Debug, Default)]
pub struct Collisions {
    // TODO: We could have a separate intersection graph for sensors.
    /// The contact graph where nodes are entities and edges are contact pairs.
    pub graph: UnGraph<Entity, Contacts>,

    /// A set of all contact pairs for fast lookup.
    ///
    /// The [`PairKey`] is a unique pair of entity indices, sorted in ascending order,
    /// concatenated into a single `u64` key.
    ///
    /// Two entities have a contact pair if they have intersecting AABBs.
    pub(crate) pair_set: HashSet<PairKey>,

    /// A map from entities to their corresponding node indices in the contact graph.
    entity_graph_index: EntityDataIndex<NodeIndex>,
}

impl Collisions {
    /// Returns a reference to the internal `IndexMap`.
    #[inline]
    #[deprecated(since = "0.3.0", note = "Access `graph` instead.")]
    pub fn get_internal(&self) -> &UnGraph<Entity, Contacts> {
        &self.graph
    }

    /// Returns a mutable reference to the internal `IndexMap`.
    #[inline]
    #[deprecated(since = "0.3.0", note = "Access `graph` instead.")]
    pub fn get_internal_mut(&mut self) -> &mut UnGraph<Entity, Contacts> {
        &mut self.graph
    }

    /// Returns the contact pair between two entities.
    /// If the pair does not exist, `None` is returned.
    ///
    /// A contact pair exists between two entities if their [`ColliderAabb`]s intersect.
    /// Use [`Contacts::is_touching`] to determine if the actual collider shapes are touching.
    #[inline]
    pub fn get(&self, entity1: Entity, entity2: Entity) -> Option<&Contacts> {
        let (Some(&index1), Some(&index2)) = (
            self.entity_graph_index.get(entity1),
            self.entity_graph_index.get(entity2),
        ) else {
            return None;
        };

        self.graph
            .find_edge(index1, index2)
            .and_then(|edge| self.graph.edge_weight(edge))
    }

    /// Returns a mutable reference to the contact pair between two entities.
    /// If the pair does not exist, `None` is returned.
    ///
    /// A contact pair exists between two entities if their [`ColliderAabb`]s intersect.
    /// Use [`Contacts::is_touching`] to determine if the actual collider shapes are touching.
    #[inline]
    pub fn get_mut(&mut self, entity1: Entity, entity2: Entity) -> Option<&mut Contacts> {
        let (Some(&index1), Some(&index2)) = (
            self.entity_graph_index.get(entity1),
            self.entity_graph_index.get(entity2),
        ) else {
            return None;
        };

        self.graph
            .find_edge(index1, index2)
            .and_then(|edge| self.graph.edge_weight_mut(edge))
    }

    /// Returns `true` if the given entities have a contact pair.
    ///
    /// A contact pair exists between two entities if their [`ColliderAabb`]s intersect,
    /// even if the shapes themselves are not yet touching.
    #[inline]
    pub fn contains(&self, entity1: Entity, entity2: Entity) -> bool {
        self.contains_key(&PairKey::new(entity1.index(), entity2.index()))
    }

    /// Returns `true` if the given pair key is in the contact graph.
    ///
    /// The pair key should be equivalent to `PairKey::new(entity1.index(), entity2.index())`.
    ///
    /// This method can be useful to avoid constructing a new `PairKey` when the key is already known.
    /// If the key is not available, consider using [`contains`](Self::contains) instead.
    #[inline]
    pub fn contains_key(&self, pair_key: &PairKey) -> bool {
        self.pair_set.contains(pair_key)
    }

    /// Returns an iterator yielding immutable access to all contact pairs.
    ///
    /// A contact pair exists between two entities if their [`ColliderAabb`]s intersect,
    /// even if the shapes themselves are not yet touching.
    ///
    /// If you only want touching contacts, use [`iter_touching`](Self::iter_touching) instead.
    #[inline]
    pub fn iter(&self) -> impl Iterator<Item = &Contacts> {
        self.graph.all_edge_weights()
    }

    /// Returns an iterator yielding immutable access to all contact pairs that are currently touching.
    ///
    /// This is a subset of [`iter`](Self::iter) that only includes pairs where the colliders are touching.
    #[inline]
    pub fn iter_touching(&self) -> impl Iterator<Item = &Contacts> {
        self.graph
            .all_edge_weights()
            .filter(|contacts| contacts.flags.contains(ContactPairFlags::TOUCHING))
    }

    /// Returns a iterator yielding mutable access to all contact pairs.
    ///
    /// A contact pair exists between two entities if their [`ColliderAabb`]s intersect,
    /// even if the shapes themselves are not yet touching.
    ///
    /// If you only want touching contacts, use [`iter_touching_mut`](Self::iter_touching_mut) instead.
    #[inline]
    pub fn iter_mut(&mut self) -> impl Iterator<Item = &mut Contacts> {
        self.graph.all_edge_weights_mut()
    }

    /// Returns a iterator yielding mutable access to all contact pairs that are currently touching.
    ///
    /// This is a subset of [`iter_mut`](Self::iter_mut) that only includes pairs where the colliders are touching.
    #[inline]
    pub fn iter_touching_mut(&mut self) -> impl Iterator<Item = &mut Contacts> {
        self.graph
            .all_edge_weights_mut()
            .filter(|contacts| contacts.flags.contains(ContactPairFlags::TOUCHING))
    }

    /// Returns an iterator yielding immutable access to all contact pairs involving the given entity.
    ///
    /// A contact pair exists between two entities if their [`ColliderAabb`]s intersect,
    /// even if the shapes themselves are not yet touching.
    ///
    /// Use [`Contacts::is_touching`](Contacts::is_touching) to determine if the actual collider shapes are touching.
    #[inline]
    pub fn collisions_with(&self, entity: Entity) -> impl Iterator<Item = &Contacts> {
        self.entity_graph_index
            .get(entity)
            .into_iter()
            .flat_map(move |&index| self.graph.edge_weights(index))
    }

    /// Returns an iterator yielding mutable access to all contact pairs involving the given entity.
    ///
    /// A contact pair exists between two entities if their [`ColliderAabb`]s intersect,
    /// even if the shapes themselves are not yet touching.
    ///
    /// Use [`Contacts::is_touching`](Contacts::is_touching) to determine if the actual collider shapes are touching.
    #[inline]
    pub fn collisions_with_mut(&mut self, entity: Entity) -> impl Iterator<Item = &mut Contacts> {
        if let Some(&index) = self.entity_graph_index.get(entity) {
            self.graph.edge_weights_mut(index)
        } else {
            EdgeWeightsMut {
                graph: &mut self.graph,
                incoming_edge: None,
                outgoing_edge: None,
            }
        }
    }

    /// Returns an iterator yielding immutable access to all entities that have a contact pair with the given entity.
    ///
    /// A contact pair exists between two entities if their [`ColliderAabb`]s intersect,
    /// even if the shapes themselves are not yet touching.
    #[inline]
    pub fn entities_colliding_with(&self, entity: Entity) -> impl Iterator<Item = Entity> + '_ {
        self.entity_graph_index
            .get(entity)
            .into_iter()
            .flat_map(move |&index| {
                self.graph
                    .neighbors(index)
                    .map(|index| *self.graph.node_weight(index).unwrap())
            })
    }

    /// Creates a contact pair between two entities.
    ///
    /// If a pair with the same entities already exists, this will do nothing.
    ///
    /// # Warning
    ///
    /// Creating a collision pair with this method will *not* trigger any collision events
    /// or wake up the entities involved. Only use this method if you know what you are doing.
    #[inline]
    pub fn add_pair(&mut self, contacts: Contacts) {
        let pair_key = PairKey::new(contacts.entity1.index(), contacts.entity2.index());
        self.add_pair_with_key(contacts, pair_key);
    }

    /// Creates a contact pair between two entities with the given pair key.
    ///
    /// The key must be equivalent to `PairKey::new(contacts.entity1.index(), contacts.entity2.index())`.
    ///
    /// If a pair with the same entities already exists, this will do nothing.
    ///
    /// This method can be useful to avoid constructing a new `PairKey` when the key is already known.
    /// If the key is not available, consider using [`add_pair`] instead.
    ///
    /// # Warning
    ///
    /// Creating a collision pair with this method will *not* trigger any collision events
    /// or wake up the entities involved. Only use this method if you know what you are doing.
    #[inline]
    pub fn add_pair_with_key(&mut self, contacts: Contacts, pair_key: PairKey) {
        // Add the pair to the pair set for fast lookup.
        if !self.pair_set.insert(pair_key) {
            // The pair already exists.
            return;
        }

        // Ensure that the pair exists in the entity graph index.
        let (index1, index2) = self.entity_graph_index.ensure_pair_exists(
            contacts.entity1,
            contacts.entity2,
            NodeIndex::END,
        );

        // Add the nodes if they don't exist, and add the edge.
        if index1.is_end() {
            *index1 = self.graph.add_node(contacts.entity1);
        }
        if index2.is_end() {
            *index2 = self.graph.add_node(contacts.entity2);
        }
        self.graph.add_edge(*index1, *index2, contacts);
    }

    /// Inserts a contact pair between two entities.
    ///
    /// If a pair with the same entities already exists, it will be overwritten.
    ///
    /// # Warning
    ///
    /// Inserting a collision pair with this method will *not* trigger any collision events
    /// or wake up the entities involved. Only use this method if you know what you are doing.
    #[inline]
    pub fn insert_pair(&mut self, contacts: Contacts) {
        let pair_key = PairKey::new(contacts.entity1.index(), contacts.entity2.index());
        self.insert_pair_with_key(contacts, pair_key);
    }

    /// Inserts a contact pair between two entities with the given pair key.
    ///
    /// The key must be equivalent to `PairKey::new(contacts.entity1.index(), contacts.entity2.index())`.
    ///
    /// If a pair with the same entities already exists, it will be overwritten.
    ///
    /// This method can be useful to avoid constructing a new `PairKey` when the key is already known.
    /// If the key is not available, consider using [`insert_pair`] instead.
    ///
    /// # Warning
    ///
    /// Inserting a collision pair with this method will *not* trigger any collision events
    /// or wake up the entities involved. Only use this method if you know what you are doing.
    #[inline]
    pub fn insert_pair_with_key(&mut self, contacts: Contacts, pair_key: PairKey) {
        // Add the pair to the pair set for fast lookup.
        self.pair_set.insert(pair_key);

        // Ensure that the pair exists in the entity graph index.
        let (index1, index2) = self.entity_graph_index.ensure_pair_exists(
            contacts.entity1,
            contacts.entity2,
            NodeIndex::END,
        );

        // Add the nodes if they don't exist, and update the edge.
        if index1.is_end() {
            *index1 = self.graph.add_node(contacts.entity1);
        }
        if index2.is_end() {
            *index2 = self.graph.add_node(contacts.entity2);
        }
        self.graph.update_edge(*index1, *index2, contacts);
    }

    /// Removes a contact pair between two entites and returns its value.
    ///
    /// # Warning
    ///
    /// Removing a collision pair with this method will *not* trigger any collision events
    /// or wake up the entities involved. Only use this method if you know what you are doing.
    ///
    /// For filtering and modifying collisions, consider using [`CollisionHooks`] instead.
    #[inline]
    pub fn remove_pair(&mut self, entity1: Entity, entity2: Entity) -> Option<Contacts> {
        let (Some(&index1), Some(&index2)) = (
            self.entity_graph_index.get(entity1),
            self.entity_graph_index.get(entity2),
        ) else {
            return None;
        };

        // Remove the pair from the pair set.
        self.pair_set
            .remove(&PairKey::new(entity1.index(), entity2.index()));

        // Remove the edge from the graph.
        self.graph
            .find_edge(index1, index2)
            .and_then(|edge| self.graph.remove_edge(edge))
    }

    /// Removes the collider of the given entity from the contact graph,
    /// calling the given callback for each contact pair that is removed in the process.
    ///
    /// # Warning
    ///
    /// Removing a collider with this method will *not* trigger any collision events
    /// or wake up the entities involved. Only use this method if you know what you are doing.
    #[inline]
    pub fn remove_collider_with<F>(&mut self, entity: Entity, mut pair_callback: F)
    where
        F: FnMut(Contacts),
    {
        let Some(&index) = self.entity_graph_index.get(entity) else {
            return;
        };

        // Remove the entity from the graph.
        self.graph.remove_node_with(index, |contacts| {
            let pair_key = PairKey::new(contacts.entity1.index(), contacts.entity2.index());

            pair_callback(contacts);

            // Remove the pair from the pair set.
            self.pair_set.remove(&pair_key);
        });

        // Removing the node swapped the last node to its place,
        // so we need to remap the entity graph index of the swapped node.
        if let Some(swapped) = self.graph.node_weight(index).copied() {
            let swapped_index = self
                .entity_graph_index
                .get_mut(swapped)
                // This should never panic.
                .expect("swapped entity has no entity graph index mapping");
            *swapped_index = index;
        }
    }
}

/// Flags indicating the status and type of a contact pair.
#[repr(transparent)]
#[cfg_attr(feature = "serialize", derive(serde::Serialize, serde::Deserialize))]
#[derive(Hash, Clone, Copy, PartialEq, Eq, Debug, Reflect)]
#[reflect(opaque, Hash, PartialEq, Debug)]
pub struct ContactPairFlags(u8);

bitflags::bitflags! {
    impl ContactPairFlags: u8 {
        /// Set if the colliders are touching, including sensors.
        const TOUCHING = 0b0000_0001;
        /// Set if the AABBs of the colliders are no longer overlapping.
        const DISJOINT_AABB = 0b0000_0010;
        /// Set if the colliders are touching and were not touching previously.
        const STARTED_TOUCHING = 0b0000_0100;
        /// Set if the colliders are not touching and were touching previously.
        const STOPPED_TOUCHING = 0b0000_1000;
        /// Set if at least one of the colliders is a sensor.
        const SENSOR = 0b0001_0000;
        /// Set if the contact pair should emit contact events or sensor events.
        const CONTACT_EVENTS = 0b0010_0000;
        /// Set if the contact pair should have a custom contact modification hook applied.
        const MODIFY_CONTACTS = 0b0100_0000;
    }
}

// TODO: Rename to `ContactPair`.
/// All contacts between two colliders.
///
/// The contacts are stored in contact manifolds.
/// Each manifold contains one or more contact points, and each contact
/// in a given manifold shares the same contact normal.
#[derive(Clone, Debug, PartialEq)]
#[cfg_attr(feature = "serialize", derive(serde::Serialize, serde::Deserialize))]
pub struct Contacts {
    /// The first collider entity in the contact.
    pub entity1: Entity,
    /// The second collider entity in the contact.
    pub entity2: Entity,
    /// The entity of the first body involved in the contact.
    pub body_entity1: Option<Entity>,
    /// The entity of the second body involved in the contact.
    pub body_entity2: Option<Entity>,
    /// A list of contact manifolds between two colliders.
    /// Each manifold contains one or more contact points, but each contact
    /// in a given manifold shares the same contact normal.
    pub manifolds: Vec<ContactManifold>,
    /// Flag indicating the status and type of the contact pair.
    pub flags: ContactPairFlags,
}

impl Contacts {
    /// Creates new [`Contacts`] with the given entities.
    #[inline]
    pub fn new(entity1: Entity, entity2: Entity) -> Self {
        Self {
            entity1,
            entity2,
            body_entity1: None,
            body_entity2: None,
            manifolds: Vec::new(),
            flags: ContactPairFlags::empty(),
        }
    }

    /// Computes the sum of all impulses applied along contact normals between the contact pair.
    ///
    /// To get the corresponding force, divide the impulse by `Time::<Substeps>::delta_secs()`.
    pub fn total_normal_impulse(&self) -> Vector {
        self.manifolds.iter().fold(Vector::ZERO, |acc, manifold| {
            acc + manifold.normal * manifold.total_normal_impulse()
        })
    }

    /// Computes the sum of the magnitudes of all impulses applied along contact normals between the contact pair.
    ///
    /// This is the sum of impulse magnitudes, *not* the magnitude of the [`total_normal_impulse`](Self::total_normal_impulse).
    ///
    /// To get the corresponding force, divide the impulse by `Time::<Substeps>::delta_secs()`.
    pub fn total_normal_impulse_magnitude(&self) -> Scalar {
        self.manifolds
            .iter()
            .fold(0.0, |acc, manifold| acc + manifold.total_normal_impulse())
    }

    // TODO: We could also return a reference to the whole manifold. Would that be useful?
    /// Finds the largest impulse between the contact pair, and the associated world-space contact normal,
    /// pointing from the first shape to the second.
    ///
    /// To get the corresponding force, divide the impulse by `Time::<Substeps>::delta_secs()`.
    pub fn max_normal_impulse(&self) -> (Scalar, Vector) {
        let mut magnitude: Scalar = 0.0;
        let mut normal = Vector::ZERO;

        for manifold in &self.manifolds {
            let impulse = manifold.max_normal_impulse();
            if impulse.abs() > magnitude.abs() {
                magnitude = impulse;
                normal = manifold.normal;
            }
        }

        (magnitude, normal)
    }

    /// The force corresponding to the total normal impulse applied over `delta_time`.
    ///
    /// Because contacts are solved over several substeps, `delta_time` should
    /// typically use `Time<Substeps>::delta_secs()`.
    #[deprecated(
        note = "Use `total_normal_impulse` instead, and divide it by `Time<Substeps>::delta_secs()`",
        since = "0.3.0"
    )]
    pub fn total_normal_force(&self, delta_time: Scalar) -> Scalar {
        self.total_normal_impulse_magnitude() / delta_time
    }

    /// Returns `true` if the colliders are touching, including sensors.
    pub fn is_touching(&self) -> bool {
        self.flags.contains(ContactPairFlags::TOUCHING)
    }

    /// Returns `true` if the AABBs of the colliders are no longer overlapping.
    pub fn aabbs_disjoint(&self) -> bool {
        self.flags.contains(ContactPairFlags::DISJOINT_AABB)
    }

    /// Returns `true` if a collision started during the current frame.
    pub fn collision_started(&self) -> bool {
        self.flags.contains(ContactPairFlags::STARTED_TOUCHING)
    }

    /// Returns `true` if a collision ended during the current frame.
    pub fn collision_ended(&self) -> bool {
        self.flags.contains(ContactPairFlags::STOPPED_TOUCHING)
    }

    /// Returns `true` if collision events are enabled for the contact pair.
    pub fn events_enabled(&self) -> bool {
        self.flags.contains(ContactPairFlags::CONTACT_EVENTS)
    }

    /// Returns `true` if either of the colliders is a sensor.
    pub fn is_sensor(&self) -> bool {
        self.flags.contains(ContactPairFlags::SENSOR)
    }

    /// Returns the contact with the largest penetration depth.
    ///
    /// If the objects are separated but there is still a speculative contact,
    /// the penetration depth will be negative.
    ///
    /// If there are no contacts, `None` is returned.
    pub fn find_deepest_contact(&self) -> Option<&ContactPoint> {
        self.manifolds
            .iter()
            .filter_map(|manifold| manifold.find_deepest_contact())
            .max_by(|a, b| {
                a.penetration
                    .partial_cmp(&b.penetration)
                    .unwrap_or(std::cmp::Ordering::Equal)
            })
    }
}

/// A contact manifold describing a contact surface between two colliders,
/// represented by a set of [contact points](ContactPoint) and surface properties.
///
/// A manifold can typically be a single point, a line segment, or a polygon formed by its contact points.
/// Each contact point in a manifold shares the same contact normal.
#[cfg_attr(
    feature = "2d",
    doc = "
In 2D, contact manifolds are limited to 2 points."
)]
#[derive(Clone, Debug, PartialEq)]
#[cfg_attr(feature = "serialize", derive(serde::Serialize, serde::Deserialize))]
pub struct ContactManifold {
    /// The contact points in this manifold. Limited to 2 points in 2D.
    ///
    /// Each point in a manifold shares the same `normal`.
    #[cfg(feature = "2d")]
    pub points: arrayvec::ArrayVec<ContactPoint, 2>,
    /// The contact points in this manifold.
    ///
    /// Each point in a manifold shares the same `normal`.
    #[cfg(feature = "3d")]
    pub points: Vec<ContactPoint>,
    /// The unit contact normal in world space, pointing from the first shape to the second.
    ///
    /// The same normal is shared by all `points` in a manifold.
    pub normal: Vector,
    /// The effective coefficient of dynamic [friction](Friction) used for the contact surface.
    pub friction: Scalar,
    /// The effective coefficient of [restitution](Restitution) used for the contact surface.
    pub restitution: Scalar,
    /// The desired relative linear speed of the bodies along the surface,
    /// expressed in world space as `tangent_speed2 - tangent_speed1`.
    ///
    /// Defaults to zero. If set to a non-zero value, this can be used to simulate effects
    /// such as conveyor belts.
    #[cfg(feature = "2d")]
    pub tangent_speed: Scalar,
    // TODO: Jolt also supports a relative angular surface velocity, which can be used for making
    //       objects rotate on platforms. Would that be useful enough to warrant the extra memory usage?
    /// The desired relative linear velocity of the bodies along the surface,
    /// expressed in world space as `tangent_velocity2 - tangent_velocity1`.
    ///
    /// Defaults to zero. If set to a non-zero value, this can be used to simulate effects
    /// such as conveyor belts.
    #[cfg(feature = "3d")]
    pub tangent_velocity: Vector,
    /// The index of the manifold in the collision.
    pub index: usize,
}

impl ContactManifold {
    /// Creates a new [`ContactManifold`] with the given contact points and surface normals,
    /// expressed in local space.
    ///
    /// `index` represents the index of the manifold in the collision.
    pub fn new(
        points: impl IntoIterator<Item = ContactPoint>,
        normal: Vector,
        index: usize,
    ) -> Self {
        Self {
            #[cfg(feature = "2d")]
            points: arrayvec::ArrayVec::from_iter(points),
            #[cfg(feature = "3d")]
            points: points.into_iter().collect(),
            normal,
            friction: 0.0,
            restitution: 0.0,
            #[cfg(feature = "2d")]
            tangent_speed: 0.0,
            #[cfg(feature = "3d")]
            tangent_velocity: Vector::ZERO,
            index,
        }
    }

    /// The sum of the impulses applied at the contact points in the manifold along the contact normal.
    fn total_normal_impulse(&self) -> Scalar {
        self.points
            .iter()
            .fold(0.0, |acc, contact| acc + contact.normal_impulse)
    }

    /// The magnitude of the largest impulse applied at a contact point in the manifold along the contact normal.
    fn max_normal_impulse(&self) -> Scalar {
        self.points
            .iter()
            .map(|contact| contact.normal_impulse)
            .max_by(|a, b| a.partial_cmp(b).unwrap_or(std::cmp::Ordering::Equal))
            .unwrap_or(0.0)
    }

    /// Copies impulses from previous contacts to matching contacts in `self`.
    ///
    /// Contacts are first matched based on their [feature IDs](PackedFeatureId), and if they are unknown,
    /// matching is done based on contact positions using the given `distance_threshold`
    /// for determining if points are too far away from each other to be considered matching.
    pub fn match_contacts(
        &mut self,
        previous_contacts: &[ContactPoint],
        distance_threshold: Scalar,
    ) {
        // The squared maximum distance for two contact points to be considered matching.
        let distance_threshold_squared = distance_threshold.powi(2);

        for contact in self.points.iter_mut() {
            for previous_contact in previous_contacts.iter() {
                // If the feature IDs match, copy the contact impulses over for warm starting.
                if (contact.feature_id1 == previous_contact.feature_id1
                    && contact.feature_id2 == previous_contact.feature_id2) ||
                    // we have to check both directions because the entities are sorted in order
                    // of aabb.min.x, which could have changed even the two objects in contact are the same
                    (contact.feature_id2 == previous_contact.feature_id1
                    && contact.feature_id1 == previous_contact.feature_id2)
                {
                    contact.normal_impulse = previous_contact.normal_impulse;
                    contact.tangent_impulse = previous_contact.tangent_impulse;
                    break;
                }

                let unknown_features = contact.feature_id1 == PackedFeatureId::UNKNOWN
                    || contact.feature_id2 == PackedFeatureId::UNKNOWN;

                // If the feature IDs are unknown and the contact positions match closely enough,
                // copy the contact impulses over for warm starting.
                if unknown_features
                    && (contact
                        .local_point1
                        .distance_squared(previous_contact.local_point1)
                        < distance_threshold_squared
                        && contact
                            .local_point2
                            .distance_squared(previous_contact.local_point2)
                            < distance_threshold_squared)
                    || (contact
                        .local_point1
                        .distance_squared(previous_contact.local_point2)
                        < distance_threshold_squared
                        && contact
                            .local_point2
                            .distance_squared(previous_contact.local_point1)
                            < distance_threshold_squared)
                {
                    contact.normal_impulse = previous_contact.normal_impulse;
                    contact.tangent_impulse = previous_contact.tangent_impulse;
                    break;
                }
            }
        }
    }

    /// Returns the contact point with the largest penetration depth.
    ///
    /// If the objects are separated but there is still a speculative contact,
    /// the penetration depth will be negative.
    ///
    /// If there are no contacts, `None` is returned.
    pub fn find_deepest_contact(&self) -> Option<&ContactPoint> {
        self.points.iter().max_by(|a, b| {
            a.penetration
                .partial_cmp(&b.penetration)
                .unwrap_or(std::cmp::Ordering::Equal)
        })
    }
}

/// Data related to a single contact between two bodies.
///
/// If you want a contact that belongs to a [contact manifold](ContactManifold) and has more data,
/// see [`ContactPoint`].
#[derive(Clone, Copy, Debug, PartialEq)]
#[cfg_attr(feature = "serialize", derive(serde::Serialize, serde::Deserialize))]
pub struct SingleContact {
    /// The contact point on the first shape in local space.
    pub local_point1: Vector,
    /// The contact point on the second shape in local space.
    pub local_point2: Vector,
    /// The contact normal expressed in the local space of the first shape.
    pub local_normal1: Vector,
    /// The contact normal expressed in the local space of the second shape.
    pub local_normal2: Vector,
    /// Penetration depth.
    pub penetration: Scalar,
}

impl SingleContact {
    /// Creates a new [`SingleContact`]. The contact points and normals should be given in local space.
    pub fn new(
        local_point1: Vector,
        local_point2: Vector,
        local_normal1: Vector,
        local_normal2: Vector,
        penetration: Scalar,
    ) -> Self {
        Self {
            local_point1,
            local_point2,
            local_normal1,
            local_normal2,
            penetration,
        }
    }

    /// Returns the global contact point on the first shape,
    /// transforming the local point by the given position and rotation.
    pub fn global_point1(&self, position: &Position, rotation: &Rotation) -> Vector {
        position.0 + rotation * self.local_point1
    }

    /// Returns the global contact point on the second shape,
    /// transforming the local point by the given position and rotation.
    pub fn global_point2(&self, position: &Position, rotation: &Rotation) -> Vector {
        position.0 + rotation * self.local_point2
    }

    /// Returns the world-space contact normal pointing from the first shape to the second.
    pub fn global_normal1(&self, rotation: &Rotation) -> Vector {
        rotation * self.local_normal1
    }

    /// Returns the world-space contact normal pointing from the second shape to the first.
    pub fn global_normal2(&self, rotation: &Rotation) -> Vector {
        rotation * self.local_normal2
    }

    /// Flips the contact data, swapping the points and normals.
    pub fn flip(&mut self) {
        std::mem::swap(&mut self.local_point1, &mut self.local_point2);
        std::mem::swap(&mut self.local_normal1, &mut self.local_normal2);
    }

    /// Returns a flipped copy of the contact data, swapping the points and normals.
    pub fn flipped(&self) -> Self {
        Self {
            local_point1: self.local_point2,
            local_point2: self.local_point1,
            local_normal1: self.local_normal2,
            local_normal2: self.local_normal1,
            penetration: self.penetration,
        }
    }
}

/// Data associated with a contact point in a [`ContactManifold`].
#[derive(Clone, Copy, Debug, PartialEq)]
#[cfg_attr(feature = "serialize", derive(serde::Serialize, serde::Deserialize))]
pub struct ContactPoint {
    /// The contact point on the first shape in local space.
    pub local_point1: Vector,
    /// The contact point on the second shape in local space.
    pub local_point2: Vector,
    /// The penetration depth.
    ///
    /// Can be negative if the objects are separated and [speculative collision] is enabled.
    ///
    /// [speculative collision]: crate::dynamics::ccd#speculative-collision
    pub penetration: Scalar,
    /// The impulse applied to the first body along the contact normal.
    ///
    /// To get the corresponding force, divide the impulse by `Time<Substeps>::delta_secs()`.
    pub normal_impulse: Scalar,
    /// The impulse applied to the first body along the contact tangent. This corresponds to the impulse caused by friction.
    ///
    /// To get the corresponding force, divide the impulse by `Time<Substeps>::delta_secs()`.
    #[cfg(feature = "2d")]
    #[doc(alias = "friction_impulse")]
    pub tangent_impulse: Scalar,
    /// The impulse applied to the first body along the contact tangent. This corresponds to the impulse caused by friction.
    ///
    /// To get the corresponding force, divide the impulse by `Time<Substeps>::delta_secs()`.
    #[cfg(feature = "3d")]
    #[doc(alias = "friction_impulse")]
    pub tangent_impulse: Vector2,
    /// The contact feature ID on the first shape. This indicates the ID of
    /// the vertex, edge, or face of the contact, if one can be determined.
    pub feature_id1: PackedFeatureId,
    /// The contact feature ID on the second shape. This indicates the ID of
    /// the vertex, edge, or face of the contact, if one can be determined.
    pub feature_id2: PackedFeatureId,
}

impl ContactPoint {
    /// Creates a new [`ContactPoint`] with the given points expressed in the local space
    /// of the first and second shape respectively.
    ///
    /// [Feature IDs](PackedFeatureId) can be specified for the contact points using [`with_feature_ids`](Self::with_feature_ids).
    #[allow(clippy::too_many_arguments)]
    pub fn new(local_point1: Vector, local_point2: Vector, penetration: Scalar) -> Self {
        Self {
            local_point1,
            local_point2,
            penetration,
            normal_impulse: 0.0,
            tangent_impulse: default(),
            feature_id1: PackedFeatureId::UNKNOWN,
            feature_id2: PackedFeatureId::UNKNOWN,
        }
    }

    /// Sets the [feature IDs](PackedFeatureId) of the contact points.
    pub fn with_feature_ids(mut self, id1: PackedFeatureId, id2: PackedFeatureId) -> Self {
        self.feature_id1 = id1;
        self.feature_id2 = id2;
        self
    }

    /// The force corresponding to the normal impulse applied over `delta_time`.
    ///
    /// Because contacts are solved over several substeps, `delta_time` should
    /// typically use `Time<Substeps>::delta_secs()`.
    pub fn normal_force(&self, delta_time: Scalar) -> Scalar {
        self.normal_impulse / delta_time
    }

    /// The force corresponding to the tangent impulse applied over `delta_time`.
    ///
    /// Because contacts are solved over several substeps, `delta_time` should
    /// typically use `Time<Substeps>::delta_secs()`.
    #[cfg(feature = "2d")]
    #[doc(alias = "friction_force")]
    pub fn tangent_force(&self, delta_time: Scalar) -> Scalar {
        self.tangent_impulse / delta_time
    }

    /// The force corresponding to the tangent impulse applied over `delta_time`.
    ///
    /// Because contacts are solved over several substeps, `delta_time` should
    /// typically use `Time<Substeps>::delta_secs()`.
    #[cfg(feature = "3d")]
    #[doc(alias = "friction_force")]
    pub fn tangent_force(&self, delta_time: Scalar) -> Vector2 {
        self.tangent_impulse / delta_time
    }

    /// Returns the global contact point on the first shape,
    /// transforming the local point by the given position and rotation.
    pub fn global_point1(&self, position: &Position, rotation: &Rotation) -> Vector {
        position.0 + rotation * self.local_point1
    }

    /// Returns the global contact point on the second shape,
    /// transforming the local point by the given position and rotation.
    pub fn global_point2(&self, position: &Position, rotation: &Rotation) -> Vector {
        position.0 + rotation * self.local_point2
    }

    /// Flips the contact data, swapping the points and feature IDs,
    /// and negating the impulses.
    pub fn flip(&mut self) {
        std::mem::swap(&mut self.local_point1, &mut self.local_point2);
        std::mem::swap(&mut self.feature_id1, &mut self.feature_id2);
        self.normal_impulse = -self.normal_impulse;
        self.tangent_impulse = -self.tangent_impulse;
    }

    /// Returns a flipped copy of the contact data, swapping the points and feature IDs,
    /// and negating the impulses.
    pub fn flipped(&self) -> Self {
        Self {
            local_point1: self.local_point2,
            local_point2: self.local_point1,
            penetration: self.penetration,
            normal_impulse: -self.normal_impulse,
            tangent_impulse: -self.tangent_impulse,
            feature_id1: self.feature_id2,
            feature_id2: self.feature_id1,
        }
    }
}
=======
#[expect(unused_imports)]
use crate::prelude::*;
>>>>>>> 2ab588d7
<|MERGE_RESOLUTION|>--- conflicted
+++ resolved
@@ -12,11 +12,7 @@
 //! In Avian, collision detection is split into two plugins:
 //!
 //! - [`BroadPhasePlugin`]: Finds pairs of entities with overlapping [AABBs](ColliderAabb) to reduce the number of potential contacts for the [narrow phase](narrow_phase).
-<<<<<<< HEAD
-//! - [`NarrowPhasePlugin`]: Manages and computes contacts between colliders, adding them to [`Collisions`]. Also generates [`ContactConstraint`]s for the solver.
-=======
 //! - [`NarrowPhasePlugin`]: Updates and manages contact pairs in the [`ContactGraph`], and generates [`ContactConstraint`]s for the solver.
->>>>>>> 2ab588d7
 //!
 //! Spatial queries are handled separately by the [`SpatialQueryPlugin`].
 //!
@@ -24,10 +20,6 @@
 //!
 //! # Accessing Collisions
 //!
-<<<<<<< HEAD
-//! The [`Collisions`] resource stores all contact pairs in the physics world.
-//! It can be used to query and read information about collisions between entities.
-=======
 //! Contact pairs found by Avian are stored in the [`ContactGraph`] resource.
 //! It contains all contacs between entities with overlapping [`ColliderAabb`]s,
 //! including contacts where the colliders themselves may not be touching.
@@ -35,7 +27,6 @@
 //! To make it easier to access relevant collision data, Avian provides a [`Collisions`]
 //! system parameter that only provides touching contacts. This is a light wrapper
 //! around the [`ContactGraph`] that can often be more convenient to use.
->>>>>>> 2ab588d7
 //!
 //! See the documentation of [`Collisions`] for more information and usage examples.
 //!
@@ -93,10 +84,7 @@
     any(feature = "parry-f32", feature = "parry-f64")
 ))]
 pub mod contact_query;
-<<<<<<< HEAD
-=======
 pub mod contact_types;
->>>>>>> 2ab588d7
 pub mod hooks;
 pub mod narrow_phase;
 
@@ -112,964 +100,5 @@
 mod diagnostics;
 pub use diagnostics::CollisionDiagnostics;
 
-<<<<<<< HEAD
-use crate::{
-    data_structures::{
-        entity_data_index::EntityDataIndex,
-        graph::{EdgeWeightsMut, NodeIndex, UnGraph},
-        pair_key::PairKey,
-    },
-    prelude::*,
-};
-use bevy::{prelude::*, utils::HashSet};
-
-/// A resource that stores all contact pairs in the physics world.
-///
-/// Contact pairs exist between [colliders](Collider) that have intersecting [AABBs](ColliderAabb),
-/// even if the shapes themselves are not yet touching.
-///
-/// # Usage
-///
-/// The following methods can be used for querying collisions:
-///
-/// - [`get`](Self::get) and [`get_mut`](Self::get_mut)
-/// - [`iter`](Self::iter) and [`iter_mut`](Self::iter_mut)
-/// - [`contains`](Self::contains)
-/// - [`collisions_with`](Self::collisions_with) and
-///   [`collisions_with_mut`](Self::collisions_with_mut)
-/// - [`entities_colliding_with`](Self::entities_colliding_with)
-///
-/// For example, to iterate over all collisions with a given entity:
-///
-/// ```
-#[cfg_attr(feature = "2d", doc = "use avian2d::prelude::*;")]
-#[cfg_attr(feature = "3d", doc = "use avian3d::prelude::*;")]
-/// use bevy::prelude::*;
-///
-/// #[derive(Component)]
-/// struct PressurePlate;
-///
-/// fn activate_pressure_plates(mut query: Query<Entity, With<PressurePlate>>, collisions: Res<Collisions>) {
-///     for pressure_plate in &query {
-///         // Compute the total impulse applied to the pressure plate.
-///         let mut total_impulse = 0.0;
-///
-///         for contact_pair in collisions.collisions_with(pressure_plate) {
-///             total_impulse += contact_pair.total_normal_impulse_magnitude();
-///         }
-///
-///         if total_impulse > 5.0 {
-///             println!("Pressure plate activated!");
-///         }
-///     }
-/// }
-/// ```
-///
-/// While mutable access is allowed, contact modification and filtering should typically
-/// be done using [`CollisionHooks`]. See its documentation for more information.
-///
-/// # Implementation
-///
-/// Internally, contact pairs are stored in an [undirected graph](UnGraph) where nodes are entities
-/// and edges are the contacts between them. This allows for efficient iteration, both over all contacts
-/// and over contacts with a given entity.
-///
-/// A map from entities to their corresponding node indices in the contact graph is also maintained
-/// for quick lookups by entity.
-///
-/// # Warning
-///
-/// For users, this resource is primarily for querying and reading collision data.
-///
-/// Directly adding, modifying, or removing contact pairs using this resource will *not* trigger any collision events,
-/// wake up the entities involved, or perform any other cleanup. Only make structural modifications if you know what you are doing.
-///
-/// For filtering and modifying collisions, consider using [`CollisionHooks`] instead.
-#[derive(Resource, Clone, Debug, Default)]
-pub struct Collisions {
-    // TODO: We could have a separate intersection graph for sensors.
-    /// The contact graph where nodes are entities and edges are contact pairs.
-    pub graph: UnGraph<Entity, Contacts>,
-
-    /// A set of all contact pairs for fast lookup.
-    ///
-    /// The [`PairKey`] is a unique pair of entity indices, sorted in ascending order,
-    /// concatenated into a single `u64` key.
-    ///
-    /// Two entities have a contact pair if they have intersecting AABBs.
-    pub(crate) pair_set: HashSet<PairKey>,
-
-    /// A map from entities to their corresponding node indices in the contact graph.
-    entity_graph_index: EntityDataIndex<NodeIndex>,
-}
-
-impl Collisions {
-    /// Returns a reference to the internal `IndexMap`.
-    #[inline]
-    #[deprecated(since = "0.3.0", note = "Access `graph` instead.")]
-    pub fn get_internal(&self) -> &UnGraph<Entity, Contacts> {
-        &self.graph
-    }
-
-    /// Returns a mutable reference to the internal `IndexMap`.
-    #[inline]
-    #[deprecated(since = "0.3.0", note = "Access `graph` instead.")]
-    pub fn get_internal_mut(&mut self) -> &mut UnGraph<Entity, Contacts> {
-        &mut self.graph
-    }
-
-    /// Returns the contact pair between two entities.
-    /// If the pair does not exist, `None` is returned.
-    ///
-    /// A contact pair exists between two entities if their [`ColliderAabb`]s intersect.
-    /// Use [`Contacts::is_touching`] to determine if the actual collider shapes are touching.
-    #[inline]
-    pub fn get(&self, entity1: Entity, entity2: Entity) -> Option<&Contacts> {
-        let (Some(&index1), Some(&index2)) = (
-            self.entity_graph_index.get(entity1),
-            self.entity_graph_index.get(entity2),
-        ) else {
-            return None;
-        };
-
-        self.graph
-            .find_edge(index1, index2)
-            .and_then(|edge| self.graph.edge_weight(edge))
-    }
-
-    /// Returns a mutable reference to the contact pair between two entities.
-    /// If the pair does not exist, `None` is returned.
-    ///
-    /// A contact pair exists between two entities if their [`ColliderAabb`]s intersect.
-    /// Use [`Contacts::is_touching`] to determine if the actual collider shapes are touching.
-    #[inline]
-    pub fn get_mut(&mut self, entity1: Entity, entity2: Entity) -> Option<&mut Contacts> {
-        let (Some(&index1), Some(&index2)) = (
-            self.entity_graph_index.get(entity1),
-            self.entity_graph_index.get(entity2),
-        ) else {
-            return None;
-        };
-
-        self.graph
-            .find_edge(index1, index2)
-            .and_then(|edge| self.graph.edge_weight_mut(edge))
-    }
-
-    /// Returns `true` if the given entities have a contact pair.
-    ///
-    /// A contact pair exists between two entities if their [`ColliderAabb`]s intersect,
-    /// even if the shapes themselves are not yet touching.
-    #[inline]
-    pub fn contains(&self, entity1: Entity, entity2: Entity) -> bool {
-        self.contains_key(&PairKey::new(entity1.index(), entity2.index()))
-    }
-
-    /// Returns `true` if the given pair key is in the contact graph.
-    ///
-    /// The pair key should be equivalent to `PairKey::new(entity1.index(), entity2.index())`.
-    ///
-    /// This method can be useful to avoid constructing a new `PairKey` when the key is already known.
-    /// If the key is not available, consider using [`contains`](Self::contains) instead.
-    #[inline]
-    pub fn contains_key(&self, pair_key: &PairKey) -> bool {
-        self.pair_set.contains(pair_key)
-    }
-
-    /// Returns an iterator yielding immutable access to all contact pairs.
-    ///
-    /// A contact pair exists between two entities if their [`ColliderAabb`]s intersect,
-    /// even if the shapes themselves are not yet touching.
-    ///
-    /// If you only want touching contacts, use [`iter_touching`](Self::iter_touching) instead.
-    #[inline]
-    pub fn iter(&self) -> impl Iterator<Item = &Contacts> {
-        self.graph.all_edge_weights()
-    }
-
-    /// Returns an iterator yielding immutable access to all contact pairs that are currently touching.
-    ///
-    /// This is a subset of [`iter`](Self::iter) that only includes pairs where the colliders are touching.
-    #[inline]
-    pub fn iter_touching(&self) -> impl Iterator<Item = &Contacts> {
-        self.graph
-            .all_edge_weights()
-            .filter(|contacts| contacts.flags.contains(ContactPairFlags::TOUCHING))
-    }
-
-    /// Returns a iterator yielding mutable access to all contact pairs.
-    ///
-    /// A contact pair exists between two entities if their [`ColliderAabb`]s intersect,
-    /// even if the shapes themselves are not yet touching.
-    ///
-    /// If you only want touching contacts, use [`iter_touching_mut`](Self::iter_touching_mut) instead.
-    #[inline]
-    pub fn iter_mut(&mut self) -> impl Iterator<Item = &mut Contacts> {
-        self.graph.all_edge_weights_mut()
-    }
-
-    /// Returns a iterator yielding mutable access to all contact pairs that are currently touching.
-    ///
-    /// This is a subset of [`iter_mut`](Self::iter_mut) that only includes pairs where the colliders are touching.
-    #[inline]
-    pub fn iter_touching_mut(&mut self) -> impl Iterator<Item = &mut Contacts> {
-        self.graph
-            .all_edge_weights_mut()
-            .filter(|contacts| contacts.flags.contains(ContactPairFlags::TOUCHING))
-    }
-
-    /// Returns an iterator yielding immutable access to all contact pairs involving the given entity.
-    ///
-    /// A contact pair exists between two entities if their [`ColliderAabb`]s intersect,
-    /// even if the shapes themselves are not yet touching.
-    ///
-    /// Use [`Contacts::is_touching`](Contacts::is_touching) to determine if the actual collider shapes are touching.
-    #[inline]
-    pub fn collisions_with(&self, entity: Entity) -> impl Iterator<Item = &Contacts> {
-        self.entity_graph_index
-            .get(entity)
-            .into_iter()
-            .flat_map(move |&index| self.graph.edge_weights(index))
-    }
-
-    /// Returns an iterator yielding mutable access to all contact pairs involving the given entity.
-    ///
-    /// A contact pair exists between two entities if their [`ColliderAabb`]s intersect,
-    /// even if the shapes themselves are not yet touching.
-    ///
-    /// Use [`Contacts::is_touching`](Contacts::is_touching) to determine if the actual collider shapes are touching.
-    #[inline]
-    pub fn collisions_with_mut(&mut self, entity: Entity) -> impl Iterator<Item = &mut Contacts> {
-        if let Some(&index) = self.entity_graph_index.get(entity) {
-            self.graph.edge_weights_mut(index)
-        } else {
-            EdgeWeightsMut {
-                graph: &mut self.graph,
-                incoming_edge: None,
-                outgoing_edge: None,
-            }
-        }
-    }
-
-    /// Returns an iterator yielding immutable access to all entities that have a contact pair with the given entity.
-    ///
-    /// A contact pair exists between two entities if their [`ColliderAabb`]s intersect,
-    /// even if the shapes themselves are not yet touching.
-    #[inline]
-    pub fn entities_colliding_with(&self, entity: Entity) -> impl Iterator<Item = Entity> + '_ {
-        self.entity_graph_index
-            .get(entity)
-            .into_iter()
-            .flat_map(move |&index| {
-                self.graph
-                    .neighbors(index)
-                    .map(|index| *self.graph.node_weight(index).unwrap())
-            })
-    }
-
-    /// Creates a contact pair between two entities.
-    ///
-    /// If a pair with the same entities already exists, this will do nothing.
-    ///
-    /// # Warning
-    ///
-    /// Creating a collision pair with this method will *not* trigger any collision events
-    /// or wake up the entities involved. Only use this method if you know what you are doing.
-    #[inline]
-    pub fn add_pair(&mut self, contacts: Contacts) {
-        let pair_key = PairKey::new(contacts.entity1.index(), contacts.entity2.index());
-        self.add_pair_with_key(contacts, pair_key);
-    }
-
-    /// Creates a contact pair between two entities with the given pair key.
-    ///
-    /// The key must be equivalent to `PairKey::new(contacts.entity1.index(), contacts.entity2.index())`.
-    ///
-    /// If a pair with the same entities already exists, this will do nothing.
-    ///
-    /// This method can be useful to avoid constructing a new `PairKey` when the key is already known.
-    /// If the key is not available, consider using [`add_pair`] instead.
-    ///
-    /// # Warning
-    ///
-    /// Creating a collision pair with this method will *not* trigger any collision events
-    /// or wake up the entities involved. Only use this method if you know what you are doing.
-    #[inline]
-    pub fn add_pair_with_key(&mut self, contacts: Contacts, pair_key: PairKey) {
-        // Add the pair to the pair set for fast lookup.
-        if !self.pair_set.insert(pair_key) {
-            // The pair already exists.
-            return;
-        }
-
-        // Ensure that the pair exists in the entity graph index.
-        let (index1, index2) = self.entity_graph_index.ensure_pair_exists(
-            contacts.entity1,
-            contacts.entity2,
-            NodeIndex::END,
-        );
-
-        // Add the nodes if they don't exist, and add the edge.
-        if index1.is_end() {
-            *index1 = self.graph.add_node(contacts.entity1);
-        }
-        if index2.is_end() {
-            *index2 = self.graph.add_node(contacts.entity2);
-        }
-        self.graph.add_edge(*index1, *index2, contacts);
-    }
-
-    /// Inserts a contact pair between two entities.
-    ///
-    /// If a pair with the same entities already exists, it will be overwritten.
-    ///
-    /// # Warning
-    ///
-    /// Inserting a collision pair with this method will *not* trigger any collision events
-    /// or wake up the entities involved. Only use this method if you know what you are doing.
-    #[inline]
-    pub fn insert_pair(&mut self, contacts: Contacts) {
-        let pair_key = PairKey::new(contacts.entity1.index(), contacts.entity2.index());
-        self.insert_pair_with_key(contacts, pair_key);
-    }
-
-    /// Inserts a contact pair between two entities with the given pair key.
-    ///
-    /// The key must be equivalent to `PairKey::new(contacts.entity1.index(), contacts.entity2.index())`.
-    ///
-    /// If a pair with the same entities already exists, it will be overwritten.
-    ///
-    /// This method can be useful to avoid constructing a new `PairKey` when the key is already known.
-    /// If the key is not available, consider using [`insert_pair`] instead.
-    ///
-    /// # Warning
-    ///
-    /// Inserting a collision pair with this method will *not* trigger any collision events
-    /// or wake up the entities involved. Only use this method if you know what you are doing.
-    #[inline]
-    pub fn insert_pair_with_key(&mut self, contacts: Contacts, pair_key: PairKey) {
-        // Add the pair to the pair set for fast lookup.
-        self.pair_set.insert(pair_key);
-
-        // Ensure that the pair exists in the entity graph index.
-        let (index1, index2) = self.entity_graph_index.ensure_pair_exists(
-            contacts.entity1,
-            contacts.entity2,
-            NodeIndex::END,
-        );
-
-        // Add the nodes if they don't exist, and update the edge.
-        if index1.is_end() {
-            *index1 = self.graph.add_node(contacts.entity1);
-        }
-        if index2.is_end() {
-            *index2 = self.graph.add_node(contacts.entity2);
-        }
-        self.graph.update_edge(*index1, *index2, contacts);
-    }
-
-    /// Removes a contact pair between two entites and returns its value.
-    ///
-    /// # Warning
-    ///
-    /// Removing a collision pair with this method will *not* trigger any collision events
-    /// or wake up the entities involved. Only use this method if you know what you are doing.
-    ///
-    /// For filtering and modifying collisions, consider using [`CollisionHooks`] instead.
-    #[inline]
-    pub fn remove_pair(&mut self, entity1: Entity, entity2: Entity) -> Option<Contacts> {
-        let (Some(&index1), Some(&index2)) = (
-            self.entity_graph_index.get(entity1),
-            self.entity_graph_index.get(entity2),
-        ) else {
-            return None;
-        };
-
-        // Remove the pair from the pair set.
-        self.pair_set
-            .remove(&PairKey::new(entity1.index(), entity2.index()));
-
-        // Remove the edge from the graph.
-        self.graph
-            .find_edge(index1, index2)
-            .and_then(|edge| self.graph.remove_edge(edge))
-    }
-
-    /// Removes the collider of the given entity from the contact graph,
-    /// calling the given callback for each contact pair that is removed in the process.
-    ///
-    /// # Warning
-    ///
-    /// Removing a collider with this method will *not* trigger any collision events
-    /// or wake up the entities involved. Only use this method if you know what you are doing.
-    #[inline]
-    pub fn remove_collider_with<F>(&mut self, entity: Entity, mut pair_callback: F)
-    where
-        F: FnMut(Contacts),
-    {
-        let Some(&index) = self.entity_graph_index.get(entity) else {
-            return;
-        };
-
-        // Remove the entity from the graph.
-        self.graph.remove_node_with(index, |contacts| {
-            let pair_key = PairKey::new(contacts.entity1.index(), contacts.entity2.index());
-
-            pair_callback(contacts);
-
-            // Remove the pair from the pair set.
-            self.pair_set.remove(&pair_key);
-        });
-
-        // Removing the node swapped the last node to its place,
-        // so we need to remap the entity graph index of the swapped node.
-        if let Some(swapped) = self.graph.node_weight(index).copied() {
-            let swapped_index = self
-                .entity_graph_index
-                .get_mut(swapped)
-                // This should never panic.
-                .expect("swapped entity has no entity graph index mapping");
-            *swapped_index = index;
-        }
-    }
-}
-
-/// Flags indicating the status and type of a contact pair.
-#[repr(transparent)]
-#[cfg_attr(feature = "serialize", derive(serde::Serialize, serde::Deserialize))]
-#[derive(Hash, Clone, Copy, PartialEq, Eq, Debug, Reflect)]
-#[reflect(opaque, Hash, PartialEq, Debug)]
-pub struct ContactPairFlags(u8);
-
-bitflags::bitflags! {
-    impl ContactPairFlags: u8 {
-        /// Set if the colliders are touching, including sensors.
-        const TOUCHING = 0b0000_0001;
-        /// Set if the AABBs of the colliders are no longer overlapping.
-        const DISJOINT_AABB = 0b0000_0010;
-        /// Set if the colliders are touching and were not touching previously.
-        const STARTED_TOUCHING = 0b0000_0100;
-        /// Set if the colliders are not touching and were touching previously.
-        const STOPPED_TOUCHING = 0b0000_1000;
-        /// Set if at least one of the colliders is a sensor.
-        const SENSOR = 0b0001_0000;
-        /// Set if the contact pair should emit contact events or sensor events.
-        const CONTACT_EVENTS = 0b0010_0000;
-        /// Set if the contact pair should have a custom contact modification hook applied.
-        const MODIFY_CONTACTS = 0b0100_0000;
-    }
-}
-
-// TODO: Rename to `ContactPair`.
-/// All contacts between two colliders.
-///
-/// The contacts are stored in contact manifolds.
-/// Each manifold contains one or more contact points, and each contact
-/// in a given manifold shares the same contact normal.
-#[derive(Clone, Debug, PartialEq)]
-#[cfg_attr(feature = "serialize", derive(serde::Serialize, serde::Deserialize))]
-pub struct Contacts {
-    /// The first collider entity in the contact.
-    pub entity1: Entity,
-    /// The second collider entity in the contact.
-    pub entity2: Entity,
-    /// The entity of the first body involved in the contact.
-    pub body_entity1: Option<Entity>,
-    /// The entity of the second body involved in the contact.
-    pub body_entity2: Option<Entity>,
-    /// A list of contact manifolds between two colliders.
-    /// Each manifold contains one or more contact points, but each contact
-    /// in a given manifold shares the same contact normal.
-    pub manifolds: Vec<ContactManifold>,
-    /// Flag indicating the status and type of the contact pair.
-    pub flags: ContactPairFlags,
-}
-
-impl Contacts {
-    /// Creates new [`Contacts`] with the given entities.
-    #[inline]
-    pub fn new(entity1: Entity, entity2: Entity) -> Self {
-        Self {
-            entity1,
-            entity2,
-            body_entity1: None,
-            body_entity2: None,
-            manifolds: Vec::new(),
-            flags: ContactPairFlags::empty(),
-        }
-    }
-
-    /// Computes the sum of all impulses applied along contact normals between the contact pair.
-    ///
-    /// To get the corresponding force, divide the impulse by `Time::<Substeps>::delta_secs()`.
-    pub fn total_normal_impulse(&self) -> Vector {
-        self.manifolds.iter().fold(Vector::ZERO, |acc, manifold| {
-            acc + manifold.normal * manifold.total_normal_impulse()
-        })
-    }
-
-    /// Computes the sum of the magnitudes of all impulses applied along contact normals between the contact pair.
-    ///
-    /// This is the sum of impulse magnitudes, *not* the magnitude of the [`total_normal_impulse`](Self::total_normal_impulse).
-    ///
-    /// To get the corresponding force, divide the impulse by `Time::<Substeps>::delta_secs()`.
-    pub fn total_normal_impulse_magnitude(&self) -> Scalar {
-        self.manifolds
-            .iter()
-            .fold(0.0, |acc, manifold| acc + manifold.total_normal_impulse())
-    }
-
-    // TODO: We could also return a reference to the whole manifold. Would that be useful?
-    /// Finds the largest impulse between the contact pair, and the associated world-space contact normal,
-    /// pointing from the first shape to the second.
-    ///
-    /// To get the corresponding force, divide the impulse by `Time::<Substeps>::delta_secs()`.
-    pub fn max_normal_impulse(&self) -> (Scalar, Vector) {
-        let mut magnitude: Scalar = 0.0;
-        let mut normal = Vector::ZERO;
-
-        for manifold in &self.manifolds {
-            let impulse = manifold.max_normal_impulse();
-            if impulse.abs() > magnitude.abs() {
-                magnitude = impulse;
-                normal = manifold.normal;
-            }
-        }
-
-        (magnitude, normal)
-    }
-
-    /// The force corresponding to the total normal impulse applied over `delta_time`.
-    ///
-    /// Because contacts are solved over several substeps, `delta_time` should
-    /// typically use `Time<Substeps>::delta_secs()`.
-    #[deprecated(
-        note = "Use `total_normal_impulse` instead, and divide it by `Time<Substeps>::delta_secs()`",
-        since = "0.3.0"
-    )]
-    pub fn total_normal_force(&self, delta_time: Scalar) -> Scalar {
-        self.total_normal_impulse_magnitude() / delta_time
-    }
-
-    /// Returns `true` if the colliders are touching, including sensors.
-    pub fn is_touching(&self) -> bool {
-        self.flags.contains(ContactPairFlags::TOUCHING)
-    }
-
-    /// Returns `true` if the AABBs of the colliders are no longer overlapping.
-    pub fn aabbs_disjoint(&self) -> bool {
-        self.flags.contains(ContactPairFlags::DISJOINT_AABB)
-    }
-
-    /// Returns `true` if a collision started during the current frame.
-    pub fn collision_started(&self) -> bool {
-        self.flags.contains(ContactPairFlags::STARTED_TOUCHING)
-    }
-
-    /// Returns `true` if a collision ended during the current frame.
-    pub fn collision_ended(&self) -> bool {
-        self.flags.contains(ContactPairFlags::STOPPED_TOUCHING)
-    }
-
-    /// Returns `true` if collision events are enabled for the contact pair.
-    pub fn events_enabled(&self) -> bool {
-        self.flags.contains(ContactPairFlags::CONTACT_EVENTS)
-    }
-
-    /// Returns `true` if either of the colliders is a sensor.
-    pub fn is_sensor(&self) -> bool {
-        self.flags.contains(ContactPairFlags::SENSOR)
-    }
-
-    /// Returns the contact with the largest penetration depth.
-    ///
-    /// If the objects are separated but there is still a speculative contact,
-    /// the penetration depth will be negative.
-    ///
-    /// If there are no contacts, `None` is returned.
-    pub fn find_deepest_contact(&self) -> Option<&ContactPoint> {
-        self.manifolds
-            .iter()
-            .filter_map(|manifold| manifold.find_deepest_contact())
-            .max_by(|a, b| {
-                a.penetration
-                    .partial_cmp(&b.penetration)
-                    .unwrap_or(std::cmp::Ordering::Equal)
-            })
-    }
-}
-
-/// A contact manifold describing a contact surface between two colliders,
-/// represented by a set of [contact points](ContactPoint) and surface properties.
-///
-/// A manifold can typically be a single point, a line segment, or a polygon formed by its contact points.
-/// Each contact point in a manifold shares the same contact normal.
-#[cfg_attr(
-    feature = "2d",
-    doc = "
-In 2D, contact manifolds are limited to 2 points."
-)]
-#[derive(Clone, Debug, PartialEq)]
-#[cfg_attr(feature = "serialize", derive(serde::Serialize, serde::Deserialize))]
-pub struct ContactManifold {
-    /// The contact points in this manifold. Limited to 2 points in 2D.
-    ///
-    /// Each point in a manifold shares the same `normal`.
-    #[cfg(feature = "2d")]
-    pub points: arrayvec::ArrayVec<ContactPoint, 2>,
-    /// The contact points in this manifold.
-    ///
-    /// Each point in a manifold shares the same `normal`.
-    #[cfg(feature = "3d")]
-    pub points: Vec<ContactPoint>,
-    /// The unit contact normal in world space, pointing from the first shape to the second.
-    ///
-    /// The same normal is shared by all `points` in a manifold.
-    pub normal: Vector,
-    /// The effective coefficient of dynamic [friction](Friction) used for the contact surface.
-    pub friction: Scalar,
-    /// The effective coefficient of [restitution](Restitution) used for the contact surface.
-    pub restitution: Scalar,
-    /// The desired relative linear speed of the bodies along the surface,
-    /// expressed in world space as `tangent_speed2 - tangent_speed1`.
-    ///
-    /// Defaults to zero. If set to a non-zero value, this can be used to simulate effects
-    /// such as conveyor belts.
-    #[cfg(feature = "2d")]
-    pub tangent_speed: Scalar,
-    // TODO: Jolt also supports a relative angular surface velocity, which can be used for making
-    //       objects rotate on platforms. Would that be useful enough to warrant the extra memory usage?
-    /// The desired relative linear velocity of the bodies along the surface,
-    /// expressed in world space as `tangent_velocity2 - tangent_velocity1`.
-    ///
-    /// Defaults to zero. If set to a non-zero value, this can be used to simulate effects
-    /// such as conveyor belts.
-    #[cfg(feature = "3d")]
-    pub tangent_velocity: Vector,
-    /// The index of the manifold in the collision.
-    pub index: usize,
-}
-
-impl ContactManifold {
-    /// Creates a new [`ContactManifold`] with the given contact points and surface normals,
-    /// expressed in local space.
-    ///
-    /// `index` represents the index of the manifold in the collision.
-    pub fn new(
-        points: impl IntoIterator<Item = ContactPoint>,
-        normal: Vector,
-        index: usize,
-    ) -> Self {
-        Self {
-            #[cfg(feature = "2d")]
-            points: arrayvec::ArrayVec::from_iter(points),
-            #[cfg(feature = "3d")]
-            points: points.into_iter().collect(),
-            normal,
-            friction: 0.0,
-            restitution: 0.0,
-            #[cfg(feature = "2d")]
-            tangent_speed: 0.0,
-            #[cfg(feature = "3d")]
-            tangent_velocity: Vector::ZERO,
-            index,
-        }
-    }
-
-    /// The sum of the impulses applied at the contact points in the manifold along the contact normal.
-    fn total_normal_impulse(&self) -> Scalar {
-        self.points
-            .iter()
-            .fold(0.0, |acc, contact| acc + contact.normal_impulse)
-    }
-
-    /// The magnitude of the largest impulse applied at a contact point in the manifold along the contact normal.
-    fn max_normal_impulse(&self) -> Scalar {
-        self.points
-            .iter()
-            .map(|contact| contact.normal_impulse)
-            .max_by(|a, b| a.partial_cmp(b).unwrap_or(std::cmp::Ordering::Equal))
-            .unwrap_or(0.0)
-    }
-
-    /// Copies impulses from previous contacts to matching contacts in `self`.
-    ///
-    /// Contacts are first matched based on their [feature IDs](PackedFeatureId), and if they are unknown,
-    /// matching is done based on contact positions using the given `distance_threshold`
-    /// for determining if points are too far away from each other to be considered matching.
-    pub fn match_contacts(
-        &mut self,
-        previous_contacts: &[ContactPoint],
-        distance_threshold: Scalar,
-    ) {
-        // The squared maximum distance for two contact points to be considered matching.
-        let distance_threshold_squared = distance_threshold.powi(2);
-
-        for contact in self.points.iter_mut() {
-            for previous_contact in previous_contacts.iter() {
-                // If the feature IDs match, copy the contact impulses over for warm starting.
-                if (contact.feature_id1 == previous_contact.feature_id1
-                    && contact.feature_id2 == previous_contact.feature_id2) ||
-                    // we have to check both directions because the entities are sorted in order
-                    // of aabb.min.x, which could have changed even the two objects in contact are the same
-                    (contact.feature_id2 == previous_contact.feature_id1
-                    && contact.feature_id1 == previous_contact.feature_id2)
-                {
-                    contact.normal_impulse = previous_contact.normal_impulse;
-                    contact.tangent_impulse = previous_contact.tangent_impulse;
-                    break;
-                }
-
-                let unknown_features = contact.feature_id1 == PackedFeatureId::UNKNOWN
-                    || contact.feature_id2 == PackedFeatureId::UNKNOWN;
-
-                // If the feature IDs are unknown and the contact positions match closely enough,
-                // copy the contact impulses over for warm starting.
-                if unknown_features
-                    && (contact
-                        .local_point1
-                        .distance_squared(previous_contact.local_point1)
-                        < distance_threshold_squared
-                        && contact
-                            .local_point2
-                            .distance_squared(previous_contact.local_point2)
-                            < distance_threshold_squared)
-                    || (contact
-                        .local_point1
-                        .distance_squared(previous_contact.local_point2)
-                        < distance_threshold_squared
-                        && contact
-                            .local_point2
-                            .distance_squared(previous_contact.local_point1)
-                            < distance_threshold_squared)
-                {
-                    contact.normal_impulse = previous_contact.normal_impulse;
-                    contact.tangent_impulse = previous_contact.tangent_impulse;
-                    break;
-                }
-            }
-        }
-    }
-
-    /// Returns the contact point with the largest penetration depth.
-    ///
-    /// If the objects are separated but there is still a speculative contact,
-    /// the penetration depth will be negative.
-    ///
-    /// If there are no contacts, `None` is returned.
-    pub fn find_deepest_contact(&self) -> Option<&ContactPoint> {
-        self.points.iter().max_by(|a, b| {
-            a.penetration
-                .partial_cmp(&b.penetration)
-                .unwrap_or(std::cmp::Ordering::Equal)
-        })
-    }
-}
-
-/// Data related to a single contact between two bodies.
-///
-/// If you want a contact that belongs to a [contact manifold](ContactManifold) and has more data,
-/// see [`ContactPoint`].
-#[derive(Clone, Copy, Debug, PartialEq)]
-#[cfg_attr(feature = "serialize", derive(serde::Serialize, serde::Deserialize))]
-pub struct SingleContact {
-    /// The contact point on the first shape in local space.
-    pub local_point1: Vector,
-    /// The contact point on the second shape in local space.
-    pub local_point2: Vector,
-    /// The contact normal expressed in the local space of the first shape.
-    pub local_normal1: Vector,
-    /// The contact normal expressed in the local space of the second shape.
-    pub local_normal2: Vector,
-    /// Penetration depth.
-    pub penetration: Scalar,
-}
-
-impl SingleContact {
-    /// Creates a new [`SingleContact`]. The contact points and normals should be given in local space.
-    pub fn new(
-        local_point1: Vector,
-        local_point2: Vector,
-        local_normal1: Vector,
-        local_normal2: Vector,
-        penetration: Scalar,
-    ) -> Self {
-        Self {
-            local_point1,
-            local_point2,
-            local_normal1,
-            local_normal2,
-            penetration,
-        }
-    }
-
-    /// Returns the global contact point on the first shape,
-    /// transforming the local point by the given position and rotation.
-    pub fn global_point1(&self, position: &Position, rotation: &Rotation) -> Vector {
-        position.0 + rotation * self.local_point1
-    }
-
-    /// Returns the global contact point on the second shape,
-    /// transforming the local point by the given position and rotation.
-    pub fn global_point2(&self, position: &Position, rotation: &Rotation) -> Vector {
-        position.0 + rotation * self.local_point2
-    }
-
-    /// Returns the world-space contact normal pointing from the first shape to the second.
-    pub fn global_normal1(&self, rotation: &Rotation) -> Vector {
-        rotation * self.local_normal1
-    }
-
-    /// Returns the world-space contact normal pointing from the second shape to the first.
-    pub fn global_normal2(&self, rotation: &Rotation) -> Vector {
-        rotation * self.local_normal2
-    }
-
-    /// Flips the contact data, swapping the points and normals.
-    pub fn flip(&mut self) {
-        std::mem::swap(&mut self.local_point1, &mut self.local_point2);
-        std::mem::swap(&mut self.local_normal1, &mut self.local_normal2);
-    }
-
-    /// Returns a flipped copy of the contact data, swapping the points and normals.
-    pub fn flipped(&self) -> Self {
-        Self {
-            local_point1: self.local_point2,
-            local_point2: self.local_point1,
-            local_normal1: self.local_normal2,
-            local_normal2: self.local_normal1,
-            penetration: self.penetration,
-        }
-    }
-}
-
-/// Data associated with a contact point in a [`ContactManifold`].
-#[derive(Clone, Copy, Debug, PartialEq)]
-#[cfg_attr(feature = "serialize", derive(serde::Serialize, serde::Deserialize))]
-pub struct ContactPoint {
-    /// The contact point on the first shape in local space.
-    pub local_point1: Vector,
-    /// The contact point on the second shape in local space.
-    pub local_point2: Vector,
-    /// The penetration depth.
-    ///
-    /// Can be negative if the objects are separated and [speculative collision] is enabled.
-    ///
-    /// [speculative collision]: crate::dynamics::ccd#speculative-collision
-    pub penetration: Scalar,
-    /// The impulse applied to the first body along the contact normal.
-    ///
-    /// To get the corresponding force, divide the impulse by `Time<Substeps>::delta_secs()`.
-    pub normal_impulse: Scalar,
-    /// The impulse applied to the first body along the contact tangent. This corresponds to the impulse caused by friction.
-    ///
-    /// To get the corresponding force, divide the impulse by `Time<Substeps>::delta_secs()`.
-    #[cfg(feature = "2d")]
-    #[doc(alias = "friction_impulse")]
-    pub tangent_impulse: Scalar,
-    /// The impulse applied to the first body along the contact tangent. This corresponds to the impulse caused by friction.
-    ///
-    /// To get the corresponding force, divide the impulse by `Time<Substeps>::delta_secs()`.
-    #[cfg(feature = "3d")]
-    #[doc(alias = "friction_impulse")]
-    pub tangent_impulse: Vector2,
-    /// The contact feature ID on the first shape. This indicates the ID of
-    /// the vertex, edge, or face of the contact, if one can be determined.
-    pub feature_id1: PackedFeatureId,
-    /// The contact feature ID on the second shape. This indicates the ID of
-    /// the vertex, edge, or face of the contact, if one can be determined.
-    pub feature_id2: PackedFeatureId,
-}
-
-impl ContactPoint {
-    /// Creates a new [`ContactPoint`] with the given points expressed in the local space
-    /// of the first and second shape respectively.
-    ///
-    /// [Feature IDs](PackedFeatureId) can be specified for the contact points using [`with_feature_ids`](Self::with_feature_ids).
-    #[allow(clippy::too_many_arguments)]
-    pub fn new(local_point1: Vector, local_point2: Vector, penetration: Scalar) -> Self {
-        Self {
-            local_point1,
-            local_point2,
-            penetration,
-            normal_impulse: 0.0,
-            tangent_impulse: default(),
-            feature_id1: PackedFeatureId::UNKNOWN,
-            feature_id2: PackedFeatureId::UNKNOWN,
-        }
-    }
-
-    /// Sets the [feature IDs](PackedFeatureId) of the contact points.
-    pub fn with_feature_ids(mut self, id1: PackedFeatureId, id2: PackedFeatureId) -> Self {
-        self.feature_id1 = id1;
-        self.feature_id2 = id2;
-        self
-    }
-
-    /// The force corresponding to the normal impulse applied over `delta_time`.
-    ///
-    /// Because contacts are solved over several substeps, `delta_time` should
-    /// typically use `Time<Substeps>::delta_secs()`.
-    pub fn normal_force(&self, delta_time: Scalar) -> Scalar {
-        self.normal_impulse / delta_time
-    }
-
-    /// The force corresponding to the tangent impulse applied over `delta_time`.
-    ///
-    /// Because contacts are solved over several substeps, `delta_time` should
-    /// typically use `Time<Substeps>::delta_secs()`.
-    #[cfg(feature = "2d")]
-    #[doc(alias = "friction_force")]
-    pub fn tangent_force(&self, delta_time: Scalar) -> Scalar {
-        self.tangent_impulse / delta_time
-    }
-
-    /// The force corresponding to the tangent impulse applied over `delta_time`.
-    ///
-    /// Because contacts are solved over several substeps, `delta_time` should
-    /// typically use `Time<Substeps>::delta_secs()`.
-    #[cfg(feature = "3d")]
-    #[doc(alias = "friction_force")]
-    pub fn tangent_force(&self, delta_time: Scalar) -> Vector2 {
-        self.tangent_impulse / delta_time
-    }
-
-    /// Returns the global contact point on the first shape,
-    /// transforming the local point by the given position and rotation.
-    pub fn global_point1(&self, position: &Position, rotation: &Rotation) -> Vector {
-        position.0 + rotation * self.local_point1
-    }
-
-    /// Returns the global contact point on the second shape,
-    /// transforming the local point by the given position and rotation.
-    pub fn global_point2(&self, position: &Position, rotation: &Rotation) -> Vector {
-        position.0 + rotation * self.local_point2
-    }
-
-    /// Flips the contact data, swapping the points and feature IDs,
-    /// and negating the impulses.
-    pub fn flip(&mut self) {
-        std::mem::swap(&mut self.local_point1, &mut self.local_point2);
-        std::mem::swap(&mut self.feature_id1, &mut self.feature_id2);
-        self.normal_impulse = -self.normal_impulse;
-        self.tangent_impulse = -self.tangent_impulse;
-    }
-
-    /// Returns a flipped copy of the contact data, swapping the points and feature IDs,
-    /// and negating the impulses.
-    pub fn flipped(&self) -> Self {
-        Self {
-            local_point1: self.local_point2,
-            local_point2: self.local_point1,
-            penetration: self.penetration,
-            normal_impulse: -self.normal_impulse,
-            tangent_impulse: -self.tangent_impulse,
-            feature_id1: self.feature_id2,
-            feature_id2: self.feature_id1,
-        }
-    }
-}
-=======
 #[expect(unused_imports)]
-use crate::prelude::*;
->>>>>>> 2ab588d7
+use crate::prelude::*;