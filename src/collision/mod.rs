--- conflicted
+++ resolved
@@ -35,7 +35,9 @@
 mod feature_id;
 pub use feature_id::PackedFeatureId;
 
-<<<<<<< HEAD
+mod diagnostics;
+pub use diagnostics::CollisionDiagnostics;
+
 use crate::{
     data_structures::{
         entity_data_index::EntityDataIndex,
@@ -43,12 +45,6 @@
     },
     prelude::*,
 };
-=======
-mod diagnostics;
-pub use diagnostics::CollisionDiagnostics;
-
-use crate::prelude::*;
->>>>>>> 8bf77e0a
 use bevy::prelude::*;
 
 // TODO: Add `retain` method.
@@ -311,29 +307,12 @@
     /// Each manifold contains one or more contact points, but each contact
     /// in a given manifold shares the same contact normal.
     pub manifolds: Vec<ContactManifold>,
-<<<<<<< HEAD
-    // TODO: Remove these?
-    /// The total normal impulse applied to the first body in a collision.
-    ///
-    /// To get the corresponding force, divide the impulse by `Time<Substeps>::delta_seconds()`.
-    pub total_normal_impulse: Scalar,
-    /// The total tangent impulse applied to the first body in a collision.
-    ///
-    /// To get the corresponding force, divide the impulse by `Time<Substeps>::delta_seconds()`.
-    #[cfg(feature = "2d")]
-    #[doc(alias = "total_friction_impulse")]
-    pub total_tangent_impulse: Scalar,
-    /// The total tangent impulse applied to the first body in a collision.
-    ///
-    /// To get the corresponding force, divide the impulse by `Time<Substeps>::delta_seconds()`.
-    #[cfg(feature = "3d")]
-    #[doc(alias = "total_friction_impulse")]
-    pub total_tangent_impulse: Vector2,
     /// Flag indicating the status and type of the contact pair.
     pub flags: ContactPairFlags,
 }
 
 impl Contacts {
+    /// Creates new [`Contacts`] with the given entities.
     #[inline]
     pub fn new(entity1: Entity, entity2: Entity) -> Self {
         Self {
@@ -342,25 +321,11 @@
             body_entity1: None,
             body_entity2: None,
             manifolds: Vec::new(),
-            total_normal_impulse: 0.0,
-            total_tangent_impulse: default(),
             flags: ContactPairFlags::empty(),
         }
     }
 
-    /// The force corresponding to the total normal impulse applied over `delta_time`.
-=======
-    /// True if either of the colliders involved is a sensor.
-    pub is_sensor: bool,
-    /// True if the bodies have been in contact during this frame.
-    pub during_current_frame: bool,
-    /// True if the bodies were in contact during the previous frame.
-    pub during_previous_frame: bool,
-}
-
-impl Contacts {
     /// Computes the sum of all impulses applied along contact normals between the contact pair.
->>>>>>> 8bf77e0a
     ///
     /// To get the corresponding force, divide the impulse by `Time::<Substeps>::delta_secs()`.
     pub fn total_normal_impulse(&self) -> Vector {
@@ -440,44 +405,6 @@
     }
 }
 
-<<<<<<< HEAD
-/// A contact manifold between two colliders, containing a set of [contact points](ContactPoint)
-/// and surface properties.
-///
-/// Each contact in a manifold shares the same contact normal.
-#[derive(Clone, Debug, PartialEq)]
-#[cfg_attr(feature = "serialize", derive(serde::Serialize, serde::Deserialize))]
-pub struct ContactManifold {
-    // TODO: This should be an `ArrayVec` or similar in 2D since it is limited to 2 contacts.
-    /// The contact points that belong to this manifold.
-    ///
-    /// Each contact point in the manifold shares the same contact normal.
-    pub points: Vec<ContactPoint>,
-    /// The contact normal shared by all contacts in this manifold,
-    /// expressed in the local space of the first entity.
-    pub local_normal1: Vector,
-    /// The contact normal shared by all contacts in this manifold,
-    /// expressed in the local space of the second entity.
-    pub local_normal2: Vector,
-    /// The effective coefficient of dynamic [friction](Friction) used for the contact surface.
-    pub dynamic_friction: Scalar,
-    /// The effective coefficient of [restitution](Restitution) used for the contact surface.
-    pub restitution: Scalar,
-    /// The desired relative linear speed of the bodies along the surface,
-    /// expressed in world space as `tangent_speed2 - tangent_speed1`.
-    ///
-    /// Defaults to zero. If set to a non-zero value, this can be used to simulate effects
-    /// such as conveyor belts.
-    #[cfg(feature = "2d")]
-    pub tangent_speed: Scalar,
-    /// The desired relative linear velocity of the bodies along the surface,
-    /// expressed in world space as `tangent_velocity2 - tangent_velocity1`.
-    ///
-    /// Defaults to zero. If set to a non-zero value, this can be used to simulate effects
-    /// such as conveyor belts.
-    #[cfg(feature = "3d")]
-    pub tangent_velocity: Vector,
-=======
 /// A contact manifold describing a contact surface between two colliders,
 /// represented by a set of [contact points](ContactPoint) and surface properties.
 ///
@@ -505,27 +432,37 @@
     ///
     /// The same normal is shared by all `points` in a manifold,
     pub normal: Vector,
->>>>>>> 8bf77e0a
+    /// The effective coefficient of dynamic [friction](Friction) used for the contact surface.
+    pub dynamic_friction: Scalar,
+    /// The effective coefficient of [restitution](Restitution) used for the contact surface.
+    pub restitution: Scalar,
+    /// The desired relative linear speed of the bodies along the surface,
+    /// expressed in world space as `tangent_speed2 - tangent_speed1`.
+    ///
+    /// Defaults to zero. If set to a non-zero value, this can be used to simulate effects
+    /// such as conveyor belts.
+    #[cfg(feature = "2d")]
+    pub tangent_speed: Scalar,
+    /// The desired relative linear velocity of the bodies along the surface,
+    /// expressed in world space as `tangent_velocity2 - tangent_velocity1`.
+    ///
+    /// Defaults to zero. If set to a non-zero value, this can be used to simulate effects
+    /// such as conveyor belts.
+    #[cfg(feature = "3d")]
+    pub tangent_velocity: Vector,
     /// The index of the manifold in the collision.
     pub index: usize,
 }
 
 impl ContactManifold {
-<<<<<<< HEAD
     /// Creates a new [`ContactManifold`] with the given contact points and surface normals,
     /// expressed in local space.
     ///
     /// `index` represents the index of the manifold in the collision.
-    pub fn new(
-        points: Vec<ContactPoint>,
-        local_normal1: Vector,
-        local_normal2: Vector,
-        index: usize,
-    ) -> Self {
+    pub fn new(points: Vec<ContactPoint>, normal: Vector, index: usize) -> Self {
         Self {
             points,
-            local_normal1,
-            local_normal2,
+            normal,
             dynamic_friction: 0.0,
             restitution: 0.0,
             #[cfg(feature = "2d")]
@@ -536,15 +473,6 @@
         }
     }
 
-    /// Returns the world-space contact normal pointing towards the exterior of the first entity.
-    pub fn global_normal1(&self, rotation: &Rotation) -> Vector {
-        rotation * self.local_normal1
-    }
-
-    /// Returns the world-space contact normal pointing towards the exterior of the second entity.
-    pub fn global_normal2(&self, rotation: &Rotation) -> Vector {
-        rotation * self.local_normal2
-=======
     /// The sum of the impulses applied at the contact points in the manifold along the contact normal.
     fn total_normal_impulse(&self) -> Scalar {
         self.points
@@ -559,7 +487,6 @@
             .map(|contact| contact.normal_impulse)
             .max_by(|a, b| a.partial_cmp(b).unwrap_or(std::cmp::Ordering::Equal))
             .unwrap_or(0.0)
->>>>>>> 8bf77e0a
     }
 
     /// Copies impulses from previous contacts to matching contacts in `self`.
@@ -717,13 +644,6 @@
 #[derive(Clone, Copy, Debug, PartialEq)]
 #[cfg_attr(feature = "serialize", derive(serde::Serialize, serde::Deserialize))]
 pub struct ContactPoint {
-<<<<<<< HEAD
-    /// Contact point on the first entity in local coordinates.
-    pub local_point1: Vector,
-    /// Contact point on the second entity in local coordinates.
-    pub local_point2: Vector,
-    /// Penetration depth.
-=======
     /// The contact point on the first shape in local space.
     pub local_point1: Vector,
     /// The contact point on the second shape in local space.
@@ -733,7 +653,6 @@
     /// Can be negative if the objects are separated and [speculative collision] is enabled.
     ///
     /// [speculative collision]: crate::dynamics::ccd#speculative-collision
->>>>>>> 8bf77e0a
     pub penetration: Scalar,
     /// The impulse applied to the first body along the contact normal.
     ///
@@ -760,11 +679,8 @@
 }
 
 impl ContactPoint {
-<<<<<<< HEAD
-    /// Creates a new [`ContactData`]. The contact points and normals should be given in local space.
-=======
-    /// Creates a new [`ContactPoint`]. The points should be given in local space.
->>>>>>> 8bf77e0a
+    /// Creates a new [`ContactPoint`] with the given points expressed in the local space
+    /// of the first and second shape respectively.
     ///
     /// [Feature IDs](PackedFeatureId) can be specified for the contact points using [`with_feature_ids`](Self::with_feature_ids).
     #[allow(clippy::too_many_arguments)]
