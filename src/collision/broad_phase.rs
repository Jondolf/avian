//! Collects pairs of potentially colliding entities into [`BroadCollisionPairs`] using
//! [AABB](ColliderAabb) intersection checks.
//!
//! See [`BroadPhasePlugin`].

use std::marker::PhantomData;

use crate::prelude::*;
use bevy::{
<<<<<<< HEAD
    ecs::system::{lifetimeless::Read, StaticSystemParam, SystemParamItem},
=======
    ecs::{
        entity::{EntityMapper, MapEntities},
        system::{lifetimeless::Read, StaticSystemParam, SystemParamItem},
    },
>>>>>>> 8bf77e0a
    prelude::*,
    utils::HashSet,
};

/// Collects pairs of potentially colliding entities into [`BroadCollisionPairs`] using
/// [AABB](ColliderAabb) intersection checks. This speeds up narrow phase collision detection,
/// as the number of precise collision checks required is greatly reduced.
///
/// Currently, the broad phase uses the [sweep and prune](https://en.wikipedia.org/wiki/Sweep_and_prune) algorithm.
///
/// The broad phase systems run in [`PhysicsStepSet::BroadPhase`].
<<<<<<< HEAD
=======
///
/// [`CollisionHooks`] can be provided with generics to apply custom filtering for collision pairs.
>>>>>>> 8bf77e0a
pub struct BroadPhasePlugin<H: CollisionHooks = ()>(PhantomData<H>);

impl<H: CollisionHooks> Default for BroadPhasePlugin<H> {
    fn default() -> Self {
        Self(PhantomData)
    }
}

impl<H: CollisionHooks + 'static> Plugin for BroadPhasePlugin<H>
where
    for<'w, 's> SystemParamItem<'w, 's, H>: CollisionHooks,
{
    fn build(&self, app: &mut App) {
        app.init_resource::<BroadCollisionPairs>()
            .init_resource::<NewBroadCollisionPairs>()
            .init_resource::<AabbIntervals>();

        app.configure_sets(
            PhysicsSchedule,
            (
                BroadPhaseSet::First,
                BroadPhaseSet::UpdateStructures,
                BroadPhaseSet::CollectCollisions,
                BroadPhaseSet::Last,
            )
                .chain()
                .in_set(PhysicsStepSet::BroadPhase),
        );

        let physics_schedule = app
            .get_schedule_mut(PhysicsSchedule)
            .expect("add PhysicsSchedule first");

        physics_schedule.add_systems(
            (update_aabb_intervals, add_new_aabb_intervals)
                .chain()
                .in_set(BroadPhaseSet::UpdateStructures),
        );

        physics_schedule
            .add_systems(collect_collision_pairs::<H>.in_set(BroadPhaseSet::CollectCollisions));
<<<<<<< HEAD
=======
    }

    fn finish(&self, app: &mut App) {
        // Register timer and counter diagnostics for collision detection.
        app.register_physics_diagnostics::<CollisionDiagnostics>();
>>>>>>> 8bf77e0a
    }
}

/// System sets for systems running in [`PhysicsStepSet::BroadPhase`].
#[derive(SystemSet, Clone, Copy, Debug, PartialEq, Eq, Hash)]
pub enum BroadPhaseSet {
    /// Runs at the start of the broad phase. Empty by default.
    First,
    /// Updates acceleration structures and other data needed for broad phase collision detection.
    UpdateStructures,
    /// Detects potential intersections between entities and adds them to the [`BroadCollisionPairs`] resource.
    CollectCollisions,
    /// Runs at the end of the broad phase. Empty by default.
    Last,
}

/// A list of entity pairs for potential collisions collected during the broad phase.
#[derive(Reflect, Resource, Debug, Default, Deref, DerefMut)]
#[cfg_attr(feature = "serialize", derive(serde::Serialize, serde::Deserialize))]
#[cfg_attr(feature = "serialize", reflect(Serialize, Deserialize))]
#[reflect(Resource)]
pub struct BroadCollisionPairs(pub HashSet<(Entity, Entity)>);

#[derive(Reflect, Resource, Debug, Default, Deref, DerefMut)]
#[cfg_attr(feature = "serialize", derive(serde::Serialize, serde::Deserialize))]
#[cfg_attr(feature = "serialize", reflect(Serialize, Deserialize))]
#[reflect(Resource)]
pub struct NewBroadCollisionPairs(pub Vec<(Entity, Entity)>);

/// Contains the entities whose AABBs intersect the AABB of this entity.
/// Updated automatically during broad phase collision detection.
///
/// Note that this component is only added to bodies with [`SweptCcd`] by default,
/// but can be added to any entity.
#[derive(Component, Clone, Debug, Default, Deref, DerefMut, Reflect)]
#[reflect(Component)]
pub struct AabbIntersections(pub Vec<Entity>);

/// Entities with [`ColliderAabb`]s sorted along an axis by their extents.
#[derive(Resource, Default)]
struct AabbIntervals(
    Vec<(
        Entity,
        ColliderParent,
        ColliderAabb,
        CollisionLayers,
        AabbIntervalFlags,
    )>,
);

bitflags::bitflags! {
    /// Flags for AABB intervals in the broad phase.
    #[derive(Clone, Copy, Debug, Default, PartialEq, Eq)]
    pub struct AabbIntervalFlags: u8 {
        /// Set if [`AabbIntersections`] should be stored for this entity.
        const STORE_INTERSECTIONS = 1 << 0;
        /// Set if the body is sleeping or static.
        const IS_INACTIVE = 1 << 1;
        /// Set if [`CollisionHooks::filter_pairs`] should be called for this entity.
        const CUSTOM_FILTER = 1 << 2;
<<<<<<< HEAD
=======
    }
}

impl MapEntities for AabbIntervals {
    fn map_entities<M: EntityMapper>(&mut self, entity_mapper: &mut M) {
        for interval in self.0.iter_mut() {
            interval.0 = entity_mapper.map_entity(interval.0);
        }
>>>>>>> 8bf77e0a
    }
}

/// Updates [`AabbIntervals`] to keep them in sync with the [`ColliderAabb`]s.
#[allow(clippy::type_complexity)]
fn update_aabb_intervals(
    aabbs: Query<
        (
            &ColliderAabb,
            Option<&ColliderParent>,
            Option<&CollisionLayers>,
            Option<&ActiveCollisionHooks>,
            Has<AabbIntersections>,
            Has<Sleeping>,
        ),
        Without<ColliderDisabled>,
    >,
    rbs: Query<&RigidBody>,
    mut intervals: ResMut<AabbIntervals>,
) {
    intervals
        .0
        .retain_mut(|(collider_entity, collider_parent, aabb, layers, flags)| {
            if let Ok((
                new_aabb,
                new_parent,
                new_layers,
                hooks,
                new_store_intersections,
                is_sleeping,
            )) = aabbs.get(*collider_entity)
            {
                if !new_aabb.min.is_finite() || !new_aabb.max.is_finite() {
                    return false;
                }

                *aabb = *new_aabb;
                *collider_parent = new_parent.map_or(ColliderParent(*collider_entity), |p| *p);
                *layers = new_layers.map_or(CollisionLayers::default(), |layers| *layers);

                let is_static =
                    new_parent.is_some_and(|p| rbs.get(p.get()).is_ok_and(RigidBody::is_static));

                flags.set(AabbIntervalFlags::IS_INACTIVE, is_static || is_sleeping);
                flags.set(
                    AabbIntervalFlags::STORE_INTERSECTIONS,
                    new_store_intersections,
                );
                flags.set(
                    AabbIntervalFlags::CUSTOM_FILTER,
                    hooks.is_some_and(|h| h.contains(ActiveCollisionHooks::FILTER_PAIRS)),
                );

                true
            } else {
                false
            }
        });
}

type AabbIntervalQueryData = (
    Entity,
    Option<Read<ColliderParent>>,
    Read<ColliderAabb>,
    Option<Read<RigidBody>>,
    Option<Read<CollisionLayers>>,
    Option<Read<ActiveCollisionHooks>>,
    Has<AabbIntersections>,
);

/// Adds new [`ColliderAabb`]s to [`AabbIntervals`].
#[allow(clippy::type_complexity)]
fn add_new_aabb_intervals(
    added_aabbs: Query<AabbIntervalQueryData, (Added<ColliderAabb>, Without<ColliderDisabled>)>,
    aabbs: Query<AabbIntervalQueryData>,
    mut intervals: ResMut<AabbIntervals>,
    mut re_enabled_colliders: RemovedComponents<ColliderDisabled>,
) {
    let re_enabled_aabbs = aabbs.iter_many(re_enabled_colliders.read());
    let aabbs = added_aabbs.iter().chain(re_enabled_aabbs).map(
        |(entity, parent, aabb, rb, layers, hooks, store_intersections)| {
            let mut flags = AabbIntervalFlags::empty();
            flags.set(AabbIntervalFlags::STORE_INTERSECTIONS, store_intersections);
            flags.set(
                AabbIntervalFlags::IS_INACTIVE,
                rb.is_some_and(|rb| rb.is_static()),
            );
            flags.set(
                AabbIntervalFlags::CUSTOM_FILTER,
                hooks.is_some_and(|h| h.contains(ActiveCollisionHooks::FILTER_PAIRS)),
            );
            (
                entity,
                parent.map_or(ColliderParent(entity), |p| *p),
                *aabb,
                layers.map_or(CollisionLayers::default(), |layers| *layers),
                flags,
            )
        },
    );
    intervals.0.extend(aabbs);
}

/// Collects bodies that are potentially colliding.
fn collect_collision_pairs<H: CollisionHooks>(
    intervals: ResMut<AabbIntervals>,
    mut broad_collision_pairs: ResMut<BroadCollisionPairs>,
    mut new_broad_collision_pairs: ResMut<NewBroadCollisionPairs>,
    mut aabb_intersection_query: Query<&mut AabbIntersections>,
    hooks: StaticSystemParam<H>,
<<<<<<< HEAD
=======
    mut commands: Commands,
    mut diagnostics: ResMut<CollisionDiagnostics>,
>>>>>>> 8bf77e0a
) where
    for<'w, 's> SystemParamItem<'w, 's, H>: CollisionHooks,
{
    for mut intersections in &mut aabb_intersection_query {
        intersections.clear();
    }

<<<<<<< HEAD
=======
    let start = bevy::utils::Instant::now();

>>>>>>> 8bf77e0a
    sweep_and_prune::<H>(
        intervals,
        &mut broad_collision_pairs.0,
        &mut new_broad_collision_pairs.0,
        &mut aabb_intersection_query,
        &mut hooks.into_inner(),
<<<<<<< HEAD
=======
        &mut commands,
>>>>>>> 8bf77e0a
    );

    diagnostics.broad_phase = start.elapsed();
}

/// Sorts the entities by their minimum extents along an axis and collects the entity pairs that have intersecting AABBs.
///
/// Sweep and prune exploits temporal coherence, as bodies are unlikely to move significantly between two simulation steps. Insertion sort is used, as it is good at sorting nearly sorted lists efficiently.
fn sweep_and_prune<H: CollisionHooks>(
    mut intervals: ResMut<AabbIntervals>,
    broad_collision_pairs: &mut HashSet<(Entity, Entity)>,
    new_broad_collision_pairs: &mut Vec<(Entity, Entity)>,
    aabb_intersection_query: &mut Query<&mut AabbIntersections>,
    hooks: &mut H::Item<'_, '_>,
<<<<<<< HEAD
=======
    commands: &mut Commands,
>>>>>>> 8bf77e0a
) where
    for<'w, 's> SystemParamItem<'w, 's, H>: CollisionHooks,
{
    // Sort bodies along the x-axis using insertion sort, a sorting algorithm great for sorting nearly sorted lists.
    insertion_sort(&mut intervals.0, |a, b| a.2.min.x > b.2.min.x);

    // Clear broad phase collisions from previous iteration.
    new_broad_collision_pairs.clear();

    // Find potential collisions by checking for AABB intersections along all axes.
    for (i, (entity1, parent1, aabb1, layers1, flags1)) in intervals.0.iter().enumerate() {
        for (entity2, parent2, aabb2, layers2, flags2) in intervals.0.iter().skip(i + 1) {
<<<<<<< HEAD
            // x doesn't intersect; check this first so we can discard as soon as possible
=======
            // x doesn't intersect; check this first so we can discard as soon as possible.
>>>>>>> 8bf77e0a
            if aabb2.min.x > aabb1.max.x {
                break;
            }

<<<<<<< HEAD
            // No collisions between bodies that haven't moved or colliders with incompatible layers or colliders with the same parent
=======
            // No collisions between bodies that haven't moved or colliders with incompatible layers
            // or colliders with the same parent.
>>>>>>> 8bf77e0a
            if flags1
                .intersection(*flags2)
                .contains(AabbIntervalFlags::IS_INACTIVE)
                || !layers1.interacts_with(*layers2)
                || parent1 == parent2
            {
                continue;
            }

            // y doesn't intersect.
            if aabb1.min.y > aabb2.max.y || aabb1.max.y < aabb2.min.y {
                continue;
            }

            #[cfg(feature = "3d")]
            // z doesn't intersect.
            if aabb1.min.z > aabb2.max.z || aabb1.max.z < aabb2.min.z {
                continue;
            }

<<<<<<< HEAD
            let key = if *entity1 < *entity2 {
                (*entity1, *entity2)
            } else {
                (*entity2, *entity1)
            };

            // Avoid duplicate pairs.
            if broad_collision_pairs.contains(&key) {
                continue;
            }

=======
>>>>>>> 8bf77e0a
            // Apply user-defined filter.
            if flags1
                .union(*flags2)
                .contains(AabbIntervalFlags::CUSTOM_FILTER)
            {
<<<<<<< HEAD
                let should_collide = hooks.filter_pairs(*entity1, *entity2);
=======
                let should_collide = hooks.filter_pairs(*entity1, *entity2, commands);
>>>>>>> 8bf77e0a
                if !should_collide {
                    continue;
                }
            }

<<<<<<< HEAD
            // Create a new collision pair.
            broad_collision_pairs.insert(key);
            new_broad_collision_pairs.push(key);
=======
            // Create a collision pair.
            broad_collision_pairs.push((*entity1, *entity2));
>>>>>>> 8bf77e0a

            // TODO: Handle this more efficiently.
            if flags1.contains(AabbIntervalFlags::STORE_INTERSECTIONS) {
                if let Ok(mut intersections) = aabb_intersection_query.get_mut(*entity1) {
                    intersections.push(*entity2);
                }
            }
            if flags2.contains(AabbIntervalFlags::STORE_INTERSECTIONS) {
                if let Ok(mut intersections) = aabb_intersection_query.get_mut(*entity2) {
                    intersections.push(*entity1);
                }
            }
        }
    }
}

/// Sorts a list iteratively using comparisons. In an ascending sort order, when a smaller value is encountered, it is moved lower in the list until it is larger than the item before it.
///
/// This is relatively slow for large lists, but very efficient in cases where the list is already mostly sorted.
fn insertion_sort<T>(items: &mut [T], comparison: fn(&T, &T) -> bool) {
    for i in 1..items.len() {
        let mut j = i;
        while j > 0 && comparison(&items[j - 1], &items[j]) {
            items.swap(j - 1, j);
            j -= 1;
        }
    }
}<|MERGE_RESOLUTION|>--- conflicted
+++ resolved
@@ -7,14 +7,10 @@
 
 use crate::prelude::*;
 use bevy::{
-<<<<<<< HEAD
-    ecs::system::{lifetimeless::Read, StaticSystemParam, SystemParamItem},
-=======
     ecs::{
         entity::{EntityMapper, MapEntities},
         system::{lifetimeless::Read, StaticSystemParam, SystemParamItem},
     },
->>>>>>> 8bf77e0a
     prelude::*,
     utils::HashSet,
 };
@@ -26,11 +22,8 @@
 /// Currently, the broad phase uses the [sweep and prune](https://en.wikipedia.org/wiki/Sweep_and_prune) algorithm.
 ///
 /// The broad phase systems run in [`PhysicsStepSet::BroadPhase`].
-<<<<<<< HEAD
-=======
 ///
 /// [`CollisionHooks`] can be provided with generics to apply custom filtering for collision pairs.
->>>>>>> 8bf77e0a
 pub struct BroadPhasePlugin<H: CollisionHooks = ()>(PhantomData<H>);
 
 impl<H: CollisionHooks> Default for BroadPhasePlugin<H> {
@@ -72,14 +65,11 @@
 
         physics_schedule
             .add_systems(collect_collision_pairs::<H>.in_set(BroadPhaseSet::CollectCollisions));
-<<<<<<< HEAD
-=======
     }
 
     fn finish(&self, app: &mut App) {
         // Register timer and counter diagnostics for collision detection.
         app.register_physics_diagnostics::<CollisionDiagnostics>();
->>>>>>> 8bf77e0a
     }
 }
 
@@ -140,8 +130,6 @@
         const IS_INACTIVE = 1 << 1;
         /// Set if [`CollisionHooks::filter_pairs`] should be called for this entity.
         const CUSTOM_FILTER = 1 << 2;
-<<<<<<< HEAD
-=======
     }
 }
 
@@ -150,7 +138,6 @@
         for interval in self.0.iter_mut() {
             interval.0 = entity_mapper.map_entity(interval.0);
         }
->>>>>>> 8bf77e0a
     }
 }
 
@@ -261,11 +248,8 @@
     mut new_broad_collision_pairs: ResMut<NewBroadCollisionPairs>,
     mut aabb_intersection_query: Query<&mut AabbIntersections>,
     hooks: StaticSystemParam<H>,
-<<<<<<< HEAD
-=======
     mut commands: Commands,
     mut diagnostics: ResMut<CollisionDiagnostics>,
->>>>>>> 8bf77e0a
 ) where
     for<'w, 's> SystemParamItem<'w, 's, H>: CollisionHooks,
 {
@@ -273,21 +257,15 @@
         intersections.clear();
     }
 
-<<<<<<< HEAD
-=======
     let start = bevy::utils::Instant::now();
 
->>>>>>> 8bf77e0a
     sweep_and_prune::<H>(
         intervals,
         &mut broad_collision_pairs.0,
         &mut new_broad_collision_pairs.0,
         &mut aabb_intersection_query,
         &mut hooks.into_inner(),
-<<<<<<< HEAD
-=======
         &mut commands,
->>>>>>> 8bf77e0a
     );
 
     diagnostics.broad_phase = start.elapsed();
@@ -302,10 +280,7 @@
     new_broad_collision_pairs: &mut Vec<(Entity, Entity)>,
     aabb_intersection_query: &mut Query<&mut AabbIntersections>,
     hooks: &mut H::Item<'_, '_>,
-<<<<<<< HEAD
-=======
     commands: &mut Commands,
->>>>>>> 8bf77e0a
 ) where
     for<'w, 's> SystemParamItem<'w, 's, H>: CollisionHooks,
 {
@@ -318,21 +293,13 @@
     // Find potential collisions by checking for AABB intersections along all axes.
     for (i, (entity1, parent1, aabb1, layers1, flags1)) in intervals.0.iter().enumerate() {
         for (entity2, parent2, aabb2, layers2, flags2) in intervals.0.iter().skip(i + 1) {
-<<<<<<< HEAD
-            // x doesn't intersect; check this first so we can discard as soon as possible
-=======
             // x doesn't intersect; check this first so we can discard as soon as possible.
->>>>>>> 8bf77e0a
             if aabb2.min.x > aabb1.max.x {
                 break;
             }
 
-<<<<<<< HEAD
-            // No collisions between bodies that haven't moved or colliders with incompatible layers or colliders with the same parent
-=======
             // No collisions between bodies that haven't moved or colliders with incompatible layers
             // or colliders with the same parent.
->>>>>>> 8bf77e0a
             if flags1
                 .intersection(*flags2)
                 .contains(AabbIntervalFlags::IS_INACTIVE)
@@ -353,7 +320,6 @@
                 continue;
             }
 
-<<<<<<< HEAD
             let key = if *entity1 < *entity2 {
                 (*entity1, *entity2)
             } else {
@@ -365,31 +331,20 @@
                 continue;
             }
 
-=======
->>>>>>> 8bf77e0a
             // Apply user-defined filter.
             if flags1
                 .union(*flags2)
                 .contains(AabbIntervalFlags::CUSTOM_FILTER)
             {
-<<<<<<< HEAD
-                let should_collide = hooks.filter_pairs(*entity1, *entity2);
-=======
                 let should_collide = hooks.filter_pairs(*entity1, *entity2, commands);
->>>>>>> 8bf77e0a
                 if !should_collide {
                     continue;
                 }
             }
 
-<<<<<<< HEAD
             // Create a new collision pair.
             broad_collision_pairs.insert(key);
             new_broad_collision_pairs.push(key);
-=======
-            // Create a collision pair.
-            broad_collision_pairs.push((*entity1, *entity2));
->>>>>>> 8bf77e0a
 
             // TODO: Handle this more efficiently.
             if flags1.contains(AabbIntervalFlags::STORE_INTERSECTIONS) {
