--- conflicted
+++ resolved
@@ -221,12 +221,7 @@
                 parent.map_or(ColliderParent(entity), |p| *p),
                 *aabb,
                 layers.map_or(CollisionLayers::default(), |layers| *layers),
-<<<<<<< HEAD
-                rb.is_some_and(|rb| rb.is_static()),
-                store_intersections,
-=======
                 flags,
->>>>>>> be9ebc5e
             )
         },
     );
@@ -238,21 +233,17 @@
     intervals: ResMut<AabbIntervals>,
     mut broad_collision_pairs: ResMut<BroadCollisionPairs>,
     mut aabb_intersection_query: Query<&mut AabbIntersections>,
-<<<<<<< HEAD
-    mut diagnostics: ResMut<CollisionDiagnostics>,
-) {
-    let start = bevy::utils::Instant::now();
-
-=======
     hooks: StaticSystemParam<H>,
     mut commands: Commands,
+    mut diagnostics: ResMut<CollisionDiagnostics>,
 ) where
     for<'w, 's> SystemParamItem<'w, 's, H>: CollisionHooks,
 {
->>>>>>> be9ebc5e
     for mut intersections in &mut aabb_intersection_query {
         intersections.clear();
     }
+
+    let start = bevy::utils::Instant::now();
 
     sweep_and_prune::<H>(
         intervals,
