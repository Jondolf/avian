--- conflicted
+++ resolved
@@ -17,11 +17,7 @@
 /// Finds pairs of entities with overlapping [`ColliderAabb`]s to reduce
 /// the number of potential contacts for the [narrow phase](crate::narrow_phase).
 ///
-<<<<<<< HEAD
-/// A contact pair is created in the [`Collisions`] resource for each pair found.
-=======
 /// A contact pair is created in the [`ContactGraph`] resource for each pair found.
->>>>>>> 2ab588d7
 /// Removing and updating these pairs is left to the [narrow phase](crate::narrow_phase).
 ///
 /// Currently, the broad phase uses the [sweep and prune](https://en.wikipedia.org/wiki/Sweep_and_prune) algorithm.
@@ -84,11 +80,7 @@
     /// Updates acceleration structures and other data needed for broad phase collision detection.
     UpdateStructures,
     /// Finds pairs of entities with overlapping [`ColliderAabb`]s
-<<<<<<< HEAD
-    /// and creates contact pairs for them in [`Collisions`].
-=======
     /// and creates contact pairs for them in the [`ContactGraph`].
->>>>>>> 2ab588d7
     CollectCollisions,
     /// Runs at the end of the broad phase. Empty by default.
     Last,
@@ -220,11 +212,7 @@
 ) {
     let re_enabled_aabbs = aabbs.iter_many(re_enabled_colliders.read());
     let aabbs = added_aabbs.iter().chain(re_enabled_aabbs).map(
-<<<<<<< HEAD
-        |(entity, parent, aabb, rb, layers, is_sensor, events_enabled, hooks)| {
-=======
         |(entity, collider_of, aabb, rb, layers, is_sensor, events_enabled, hooks)| {
->>>>>>> 2ab588d7
             let mut flags = AabbIntervalFlags::empty();
             flags.set(
                 AabbIntervalFlags::IS_INACTIVE,
@@ -253,36 +241,21 @@
 }
 
 /// Finds pairs of entities with overlapping [`ColliderAabb`]s
-<<<<<<< HEAD
-/// and creates contact pairs for them in [`Collisions`].
-fn collect_collision_pairs<H: CollisionHooks>(
-    intervals: ResMut<AabbIntervals>,
-    mut collisions: ResMut<Collisions>,
-=======
 /// and creates contact pairs for them in the [`ContactGraph`].
 fn collect_collision_pairs<H: CollisionHooks>(
     intervals: ResMut<AabbIntervals>,
     mut contact_graph: ResMut<ContactGraph>,
->>>>>>> 2ab588d7
     hooks: StaticSystemParam<H>,
     mut commands: Commands,
     mut diagnostics: ResMut<CollisionDiagnostics>,
 ) where
     for<'w, 's> SystemParamItem<'w, 's, H>: CollisionHooks,
 {
-<<<<<<< HEAD
-    let start = bevy::utils::Instant::now();
-
-    sweep_and_prune::<H>(
-        intervals,
-        &mut collisions,
-=======
     let start = crate::utils::Instant::now();
 
     sweep_and_prune::<H>(
         intervals,
         &mut contact_graph,
->>>>>>> 2ab588d7
         &mut hooks.into_inner(),
         &mut commands,
     );
@@ -295,11 +268,7 @@
 /// Sweep and prune exploits temporal coherence, as bodies are unlikely to move significantly between two simulation steps. Insertion sort is used, as it is good at sorting nearly sorted lists efficiently.
 fn sweep_and_prune<H: CollisionHooks>(
     mut intervals: ResMut<AabbIntervals>,
-<<<<<<< HEAD
-    collisions: &mut Collisions,
-=======
     contact_graph: &mut ContactGraph,
->>>>>>> 2ab588d7
     hooks: &mut H::Item<'_, '_>,
     commands: &mut Commands,
 ) where
@@ -310,13 +279,8 @@
 
     // Find potential collisions by checking for AABB intersections along all axes.
     // TODO: Find pairs in parallel, but create contact pairs serially for determinism.
-<<<<<<< HEAD
-    for (i, (entity1, parent1, aabb1, layers1, flags1)) in intervals.0.iter().enumerate() {
-        for (entity2, parent2, aabb2, layers2, flags2) in intervals.0.iter().skip(i + 1) {
-=======
     for (i, (entity1, collider_of1, aabb1, layers1, flags1)) in intervals.0.iter().enumerate() {
         for (entity2, collider_of2, aabb2, layers2, flags2) in intervals.0.iter().skip(i + 1) {
->>>>>>> 2ab588d7
             // x doesn't intersect; check this first so we can discard as soon as possible.
             if aabb2.min.x > aabb1.max.x {
                 break;
@@ -346,11 +310,7 @@
 
             // Avoid duplicate pairs.
             let pair_key = PairKey::new(entity1.index(), entity2.index());
-<<<<<<< HEAD
-            if collisions.contains_key(&pair_key) {
-=======
             if contact_graph.contains_key(&pair_key) {
->>>>>>> 2ab588d7
                 continue;
             }
 
@@ -367,19 +327,11 @@
 
             // Create a new contact pair as non-touching.
             // The narrow phase will determine if the entities are touching and compute contact data.
-<<<<<<< HEAD
-            let mut contacts = Contacts::new(*entity1, *entity2);
-
-            // Initialize flags and other data for the contact pair.
-            contacts.body_entity1 = Some(parent1.get());
-            contacts.body_entity2 = Some(parent2.get());
-=======
             let mut contacts = ContactPair::new(*entity1, *entity2);
 
             // Initialize flags and other data for the contact pair.
             contacts.body_entity1 = Some(collider_of1.rigid_body);
             contacts.body_entity2 = Some(collider_of2.rigid_body);
->>>>>>> 2ab588d7
             contacts.flags.set(
                 ContactPairFlags::SENSOR,
                 flags1.union(*flags2).contains(AabbIntervalFlags::IS_SENSOR),
@@ -398,11 +350,7 @@
             );
 
             // Add the contact pair to the contact graph.
-<<<<<<< HEAD
-            collisions.add_pair_with_key(contacts, pair_key);
-=======
             contact_graph.add_pair_with_key(contacts, pair_key);
->>>>>>> 2ab588d7
         }
     }
 }
