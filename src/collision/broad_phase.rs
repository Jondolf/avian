--- conflicted
+++ resolved
@@ -212,11 +212,7 @@
 ) {
     let re_enabled_aabbs = aabbs.iter_many(re_enabled_colliders.read());
     let aabbs = added_aabbs.iter().chain(re_enabled_aabbs).map(
-<<<<<<< HEAD
-        |(entity, parent, aabb, rb, layers, is_sensor, events_enabled, hooks)| {
-=======
-        |(entity, collider_of, aabb, rb, layers, hooks, store_intersections)| {
->>>>>>> 072ec52b
+        |(entity, collider_of, aabb, rb, layers, is_sensor, events_enabled, hooks)| {
             let mut flags = AabbIntervalFlags::empty();
             flags.set(
                 AabbIntervalFlags::IS_INACTIVE,
@@ -255,15 +251,7 @@
 ) where
     for<'w, 's> SystemParamItem<'w, 's, H>: CollisionHooks,
 {
-<<<<<<< HEAD
-    let start = bevy::utils::Instant::now();
-=======
-    for mut intersections in &mut aabb_intersection_query {
-        intersections.clear();
-    }
-
     let start = crate::utils::Instant::now();
->>>>>>> 072ec52b
 
     sweep_and_prune::<H>(
         intervals,
@@ -290,14 +278,9 @@
     insertion_sort(&mut intervals.0, |a, b| a.2.min.x > b.2.min.x);
 
     // Find potential collisions by checking for AABB intersections along all axes.
-<<<<<<< HEAD
     // TODO: Find pairs in parallel, but create contact pairs serially for determinism.
-    for (i, (entity1, parent1, aabb1, layers1, flags1)) in intervals.0.iter().enumerate() {
-        for (entity2, parent2, aabb2, layers2, flags2) in intervals.0.iter().skip(i + 1) {
-=======
     for (i, (entity1, collider_of1, aabb1, layers1, flags1)) in intervals.0.iter().enumerate() {
         for (entity2, collider_of2, aabb2, layers2, flags2) in intervals.0.iter().skip(i + 1) {
->>>>>>> 072ec52b
             // x doesn't intersect; check this first so we can discard as soon as possible.
             if aabb2.min.x > aabb1.max.x {
                 break;
@@ -347,8 +330,8 @@
             let mut contacts = Contacts::new(*entity1, *entity2);
 
             // Initialize flags and other data for the contact pair.
-            contacts.body_entity1 = Some(parent1.get());
-            contacts.body_entity2 = Some(parent2.get());
+            contacts.body_entity1 = Some(collider_of1.rigid_body);
+            contacts.body_entity2 = Some(collider_of2.rigid_body);
             contacts.flags.set(
                 ContactPairFlags::SENSOR,
                 flags1.union(*flags2).contains(AabbIntervalFlags::IS_SENSOR),
