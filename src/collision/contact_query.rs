--- conflicted
+++ resolved
@@ -195,27 +195,13 @@
                     return vec![];
                 }
 
-<<<<<<< HEAD
                 return vec![ContactManifold::new(
-                    vec![ContactData::new(
-=======
-                return vec![ContactManifold {
-                    normal,
-                    #[cfg(feature = "2d")]
-                    points: arrayvec::ArrayVec::from_iter([ContactPoint::new(
-                        contact.point1.into(),
-                        contact.point2.into(),
-                        -contact.dist,
-                    )]),
-                    #[cfg(feature = "3d")]
-                    points: vec![ContactPoint::new(
->>>>>>> 8bf77e0a
+                    [ContactPoint::new(
                         contact.point1.into(),
                         contact.point2.into(),
                         -contact.dist,
                     )],
-                    normal1,
-                    normal2,
+                    normal,
                     0,
                 )];
             }
@@ -241,27 +227,16 @@
                 return None;
             }
 
-<<<<<<< HEAD
             let manifold = ContactManifold::new(
-                manifold
-=======
-            let manifold = ContactManifold {
+                manifold.contacts().iter().map(|contact| {
+                    ContactPoint::new(
+                        subpos1.transform_point(&contact.local_p1).into(),
+                        subpos2.transform_point(&contact.local_p2).into(),
+                        -contact.dist,
+                    )
+                    .with_feature_ids(contact.fid1.into(), contact.fid2.into())
+                }),
                 normal,
-                points: manifold
->>>>>>> 8bf77e0a
-                    .contacts()
-                    .iter()
-                    .map(|contact| {
-                        ContactPoint::new(
-                            subpos1.transform_point(&contact.local_p1).into(),
-                            subpos2.transform_point(&contact.local_p2).into(),
-                            -contact.dist,
-                        )
-                        .with_feature_ids(contact.fid1.into(), contact.fid2.into())
-                    })
-                    .collect(),
-                normal1,
-                normal2,
                 manifold_index,
             );
 
