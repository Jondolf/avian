--- conflicted
+++ resolved
@@ -50,25 +50,9 @@
     fn solve(&mut self, bodies: [&mut RigidBodyQueryItem; 2], dt: Scalar) {
         let [body1, body2] = bodies;
 
-<<<<<<< HEAD
-        // For convex-convex collider contacts, we can compute the penetration at the current state
-        // using the contact points like the XPBD paper suggests, which reduces explosiveness.
-        //
-        // However, non-convex colliders cause convex colliders to sink into them unless we use
-        // the penetration depth provided by Parry.
-        //
-        // Todo: Figure out why this is and use the method below for all collider types in order to fix
-        // explosions for all contacts.
-        if self.contact.convex {
-            let p1 = body1.current_position() + body1.rotation.rotate(self.contact.point1);
-            let p2 = body2.current_position() + body2.rotation.rotate(self.contact.point2);
-            self.contact.penetration = (p1 - p2).dot(self.contact.global_normal(&body1.rotation));
-        }
-=======
         let p1 = body1.current_position() + body1.rotation.rotate(self.contact.point1);
         let p2 = body2.current_position() + body2.rotation.rotate(self.contact.point2);
         self.contact.penetration = (p1 - p2).dot(self.contact.global_normal1(&body1.rotation));
->>>>>>> cbb043f7
 
         // If penetration depth is under 0, skip the collision
         if self.contact.penetration <= Scalar::EPSILON {
