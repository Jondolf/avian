//! Constraints and other types used for solving contacts.

mod normal_part;
mod tangent_part;

pub use normal_part::ContactNormalPart;
pub use tangent_part::ContactTangentPart;

use crate::{dynamics::solver::softness_parameters::SoftnessCoefficients, prelude::*};
use bevy::{
    ecs::entity::{Entity, EntityMapper, MapEntities},
    reflect::Reflect,
    utils::default,
};

// TODO: One-body constraint version
/// Data and logic for solving a single contact point for a [`ContactConstraint`].
#[derive(Clone, Debug, PartialEq, Reflect)]
pub struct ContactConstraintPoint {
    /// The normal part of the contact constraint.
    pub normal_part: ContactNormalPart,

    /// The tangential friction part of the contact constraint.
    ///
    /// `None` if the coefficient of friction is zero.
    pub tangent_part: Option<ContactTangentPart>,

    // TODO: This could probably just be a boolean?
    /// The largest incremental contact impulse magnitude along the contact normal during this frame.
    ///
    /// This is used for determining whether restitution should be applied.
    pub max_normal_impulse: Scalar,

    // TODO: If a rotation delta was used for bodies, these local anchors could be removed.
    /// The local contact point relative to the center of mass of the first body.
    pub local_anchor1: Vector,

    /// The local contact point relative to the center of mass of the second body.
    pub local_anchor2: Vector,

    /// The world-space contact point relative to the center of mass of the first body.
    pub anchor1: Vector,

    /// The world-space contact point relative to the center of mass of the second body.
    pub anchor2: Vector,

    /// The relative velocity of the bodies along the normal at the contact point.
    pub normal_speed: Scalar,

    /// The pre-solve separation distance between the bodies.
    ///
    /// A negative separation indicates penetration.
    pub initial_separation: Scalar,
}

/// A contact constraint used for resolving inter-penetration between two bodies.
///
/// Each constraint corresponds to a [`ContactManifold`] indicated by the `manifold_index`.
/// The contact points are stored in `points`, and they all share the same `normal`.
#[derive(Clone, Debug, PartialEq, Reflect)]
pub struct ContactConstraint {
    /// The first entity in the contact.
    pub entity1: Entity,
    /// The second entity in the contact.
    pub entity2: Entity,
    /// The entity of the first collider in the contact.
    pub collider_entity1: Entity,
    /// The entity of the first collider in the contact.
    pub collider_entity2: Entity,
    /// The combined coefficient of dynamic [friction](Friction) of the bodies.
    pub dynamic_friction: Scalar,
    /// The combined coefficient of [restitution](Restitution) of the bodies.
    pub restitution: Scalar,
    /// The desired relative linear speed of the bodies along the surface,
    /// expressed in world space as `tangent_speed2 - tangent_speed1`.
    ///
    /// Defaults to zero. If set to a non-zero value, this can be used to simulate effects
    /// such as conveyor belts.
    #[cfg(feature = "2d")]
    pub tangent_speed: Scalar,
    /// The desired relative linear velocity of the bodies along the surface,
    /// expressed in world space as `tangent_velocity2 - tangent_velocity1`.
    ///
    /// Defaults to zero. If set to a non-zero value, this can be used to simulate effects
    /// such as conveyor belts.
    #[cfg(feature = "3d")]
    pub tangent_velocity: Vector,
    /// The world-space contact normal shared by all points in the contact manifold.
    pub normal: Vector,
    /// The contact points in the manifold. Each point shares the same `normal`.
    pub points: Vec<ContactConstraintPoint>,
    /// The index of the [`ContactManifold`] in the [`Contacts`] stored for the two bodies.
    pub manifold_index: usize,
}

impl ContactConstraint {
    /// Generates a new [`ContactConstraint`] for the given bodies based on a [`ContactManifold`].
    #[allow(clippy::too_many_arguments)]
    pub fn generate(
        manifold_id: usize,
        manifold: &ContactManifold,
        body1: &RigidBodyQueryReadOnlyItem,
        body2: &RigidBodyQueryReadOnlyItem,
        collider_entity1: Entity,
        collider_entity2: Entity,
        collider_transform1: Option<ColliderTransform>,
        collider_transform2: Option<ColliderTransform>,
        collision_margin: impl Into<CollisionMargin>,
        speculative_margin: impl Into<SpeculativeMargin>,
        dynamic_friction: Scalar,
        restitution: Scalar,
        #[cfg(feature = "2d")] tangent_speed: Scalar,
        #[cfg(feature = "3d")] tangent_velocity: Vector,
        softness: SoftnessCoefficients,
        warm_start: bool,
        delta_secs: Scalar,
    ) -> Self {
        let collision_margin: Scalar = collision_margin.into().0;
        let speculative_margin: Scalar = speculative_margin.into().0;

        // TODO: Cache these?
        // TODO: How should we properly take the locked axes into account for the mass here?
        let inverse_mass_sum = body1.mass().inverse() + body2.mass().inverse();
        let i1 = body1.effective_global_angular_inertia();
        let i2 = body2.effective_global_angular_inertia();

        let mut constraint = Self {
            entity1: body1.entity,
            entity2: body2.entity,
            collider_entity1,
            collider_entity2,
            dynamic_friction,
            restitution,
<<<<<<< HEAD
            #[cfg(feature = "2d")]
            tangent_speed,
            #[cfg(feature = "3d")]
            tangent_velocity,
            normal,
            points: Vec::with_capacity(manifold.contacts.len()),
=======
            normal: manifold.normal,
            points: Vec::with_capacity(manifold.points.len()),
>>>>>>> 8bf77e0a
            manifold_index: manifold_id,
        };

        let tangents =
            constraint.tangent_directions(body1.linear_velocity.0, body2.linear_velocity.0);

        for mut contact in manifold.points.iter().copied() {
            // Transform contact points from collider-space to body-space.
            if let Some(transform) = collider_transform1 {
                contact.local_point1 =
                    transform.rotation * contact.local_point1 + transform.translation;
            }
            if let Some(transform) = collider_transform2 {
                contact.local_point2 =
                    transform.rotation * contact.local_point2 + transform.translation;
            }

            contact.penetration += collision_margin;

            let effective_distance = -contact.penetration;

            let local_anchor1 = contact.local_point1 - body1.center_of_mass.0;
            let local_anchor2 = contact.local_point2 - body2.center_of_mass.0;

            // Store fixed world-space anchors.
            // This improves rolling behavior for shapes like balls and capsules.
            let r1 = *body1.rotation * local_anchor1;
            let r2 = *body2.rotation * local_anchor2;

            // Relative velocity at the contact point.
            let relative_velocity = body2.velocity_at_point(r2) - body1.velocity_at_point(r1);

            // Keep the contact if (1) the separation distance is below the required threshold,
            // or if (2) the bodies are expected to come into contact within the next frame.
            let normal_speed = relative_velocity.dot(constraint.normal);
            let keep_contact = effective_distance < speculative_margin || {
                let delta_distance = normal_speed * delta_secs;
                effective_distance + delta_distance < speculative_margin
            };

            if !keep_contact {
                continue;
            }

            let point = ContactConstraintPoint {
                // TODO: Apply warm starting scale here instead of in `warm_start`?
                normal_part: ContactNormalPart::generate(
                    inverse_mass_sum,
                    i1,
                    i2,
                    r1,
                    r2,
                    constraint.normal,
                    warm_start.then_some(contact.normal_impulse),
                    softness,
                ),
                // There should only be a friction part if the coefficient of friction is non-negative.
                tangent_part: (dynamic_friction > 0.0).then_some(ContactTangentPart::generate(
                    inverse_mass_sum,
                    i1,
                    i2,
                    r1,
                    r2,
                    tangents,
                    warm_start.then_some(contact.tangent_impulse),
                )),
                max_normal_impulse: 0.0,
                local_anchor1,
                local_anchor2,
                anchor1: r1,
                anchor2: r2,
                normal_speed,
                initial_separation: -contact.penetration - (r2 - r1).dot(constraint.normal),
            };

            constraint.points.push(point);
        }

        constraint
    }

    /// Warm starts the contact constraint by applying the impulses from the previous frame or substep.
    pub fn warm_start(
        &self,
        body1: &mut RigidBodyQueryItem,
        body2: &mut RigidBodyQueryItem,
        normal: Vector,
        tangent_directions: [Vector; DIM - 1],
        warm_start_coefficient: Scalar,
    ) {
        let inv_mass1 = body1.effective_inverse_mass();
        let inv_mass2 = body2.effective_inverse_mass();
        let inv_inertia1 = body1.effective_global_angular_inertia().inverse();
        let inv_inertia2 = body2.effective_global_angular_inertia().inverse();

        for point in self.points.iter() {
            // Fixed anchors
            let r1 = point.anchor1;
            let r2 = point.anchor2;

            let tangent_impulse = point
                .tangent_part
                .as_ref()
                .map_or(default(), |part| part.impulse);

            #[cfg(feature = "2d")]
            let p = warm_start_coefficient
                * (point.normal_part.impulse * normal + tangent_impulse * tangent_directions[0]);
            #[cfg(feature = "3d")]
            let p = warm_start_coefficient
                * (point.normal_part.impulse * normal
                    + tangent_impulse.x * tangent_directions[0]
                    + tangent_impulse.y * tangent_directions[1]);

            if body1.rb.is_dynamic() && body1.dominance() <= body2.dominance() {
                body1.linear_velocity.0 -= p * inv_mass1;
                body1.angular_velocity.0 -= inv_inertia1 * cross(r1, p);
            }
            if body2.rb.is_dynamic() && body2.dominance() <= body1.dominance() {
                body2.linear_velocity.0 += p * inv_mass2;
                body2.angular_velocity.0 += inv_inertia2 * cross(r2, p);
            }
        }
    }

    /// Solves the [`ContactConstraint`], applying an impulse to the given bodies.
    pub fn solve(
        &mut self,
        body1: &mut RigidBodyQueryItem,
        body2: &mut RigidBodyQueryItem,
        delta_secs: Scalar,
        use_bias: bool,
        max_overlap_solve_speed: Scalar,
    ) {
        let inv_mass1 = body1.effective_inverse_mass();
        let inv_mass2 = body2.effective_inverse_mass();
        let inv_inertia1 = body1.effective_global_angular_inertia().inverse();
        let inv_inertia2 = body2.effective_global_angular_inertia().inverse();

        let delta_translation = body2.accumulated_translation.0 - body1.accumulated_translation.0;

        // Normal impulses
        for point in self.points.iter_mut() {
            let r1 = *body1.rotation * point.local_anchor1;
            let r2 = *body2.rotation * point.local_anchor2;

            // TODO: Consider rotation delta for anchors
            let delta_separation = delta_translation + (r2 - r1);
            let separation = delta_separation.dot(self.normal) + point.initial_separation;

            // Fixed anchors
            let r1 = point.anchor1;
            let r2 = point.anchor2;

            // Relative velocity at contact point
            let relative_velocity = body2.velocity_at_point(r2) - body1.velocity_at_point(r1);

            // Compute the incremental impulse. The clamping and impulse accumulation is handled by the method.
            let impulse_magnitude = point.normal_part.solve_impulse(
                separation,
                relative_velocity,
                self.normal,
                use_bias,
                max_overlap_solve_speed,
                delta_secs,
            );

            // Store the maximum impulse for restitution.
            point.max_normal_impulse = impulse_magnitude.max(point.max_normal_impulse);

            if impulse_magnitude == 0.0 {
                continue;
            }

            let impulse = impulse_magnitude * self.normal;

            // Apply the impulse.
            if body1.rb.is_dynamic() && body1.dominance() <= body2.dominance() {
                body1.linear_velocity.0 -= impulse * inv_mass1;
                body1.angular_velocity.0 -= inv_inertia1 * cross(r1, impulse);
            }
            if body2.rb.is_dynamic() && body2.dominance() <= body1.dominance() {
                body2.linear_velocity.0 += impulse * inv_mass2;
                body2.angular_velocity.0 += inv_inertia2 * cross(r2, impulse);
            }
        }

        let friction = self.dynamic_friction;
        let tangent_directions =
            self.tangent_directions(body1.linear_velocity.0, body2.linear_velocity.0);

        // Friction
        for point in self.points.iter_mut() {
            let Some(ref mut friction_part) = point.tangent_part else {
                continue;
            };

            // Fixed anchors
            let r1 = point.anchor1;
            let r2 = point.anchor2;

            // Relative velocity at contact point
            let relative_velocity = body2.velocity_at_point(r2) - body1.velocity_at_point(r1);

            // Compute the incremental impulse. The clamping and impulse accumulation is handled by the method.
            let impulse = friction_part.solve_impulse(
                tangent_directions,
                relative_velocity,
                #[cfg(feature = "2d")]
                self.tangent_speed,
                #[cfg(feature = "3d")]
                self.tangent_velocity,
                friction,
                point.normal_part.impulse,
            );

            // Apply the impulse.
            if body1.rb.is_dynamic() && body1.dominance() <= body2.dominance() {
                body1.linear_velocity.0 -= impulse * inv_mass1;
                body1.angular_velocity.0 -= inv_inertia1 * cross(r1, impulse);
            }
            if body2.rb.is_dynamic() && body2.dominance() <= body1.dominance() {
                body2.linear_velocity.0 += impulse * inv_mass2;
                body2.angular_velocity.0 += inv_inertia2 * cross(r2, impulse);
            }
        }
    }

    /// Applies [restitution](`Restitution`) for the given bodies if the relative speed
    /// along the contact normal exceeds the given `threshold`.
    pub fn apply_restitution(
        &mut self,
        body1: &mut RigidBodyQueryItem,
        body2: &mut RigidBodyQueryItem,
        threshold: Scalar,
    ) {
        for point in self.points.iter_mut() {
            // Skip restitution for speeds below the threshold.
            // We also skip contacts that don't apply an impulse to account for speculative contacts.
            if point.normal_speed > -threshold || point.max_normal_impulse == 0.0 {
                continue;
            }

            // Fixed anchors
            let r1 = point.anchor1;
            let r2 = point.anchor2;

            let inv_mass1 = body1.effective_inverse_mass();
            let inv_mass2 = body2.effective_inverse_mass();
            let inv_inertia1 = body1.effective_global_angular_inertia().inverse();
            let inv_inertia2 = body2.effective_global_angular_inertia().inverse();

            // Relative velocity at contact point
            let relative_velocity = body2.velocity_at_point(r2) - body1.velocity_at_point(r1);
            let normal_speed = relative_velocity.dot(self.normal);

            // Compute the incremental normal impulse to account for restitution.
            let mut impulse = -point.normal_part.effective_mass
                * (normal_speed + self.restitution * point.normal_speed);

            // Clamp the accumulated impulse.
            let new_impulse = (point.normal_part.impulse + impulse).max(0.0);
            impulse = new_impulse - point.normal_part.impulse;
            point.normal_part.impulse = new_impulse;
            point.max_normal_impulse = impulse.max(point.max_normal_impulse);

            // Apply the impulse.
            let impulse = impulse * self.normal;

            if body1.rb.is_dynamic() && body1.dominance() <= body2.dominance() {
                body1.linear_velocity.0 -= impulse * inv_mass1;
                body1.angular_velocity.0 -= inv_inertia1 * cross(r1, impulse);
            }
            if body2.rb.is_dynamic() && body2.dominance() <= body1.dominance() {
                body2.linear_velocity.0 += impulse * inv_mass2;
                body2.angular_velocity.0 += inv_inertia2 * cross(r2, impulse);
            }
        }
    }

    /// Computes `DIM - 1` tangent directions.
    #[allow(unused_variables)]
    pub fn tangent_directions(&self, velocity1: Vector, velocity2: Vector) -> [Vector; DIM - 1] {
        #[cfg(feature = "2d")]
        {
            [Vector::new(self.normal.y, -self.normal.x)]
        }
        #[cfg(feature = "3d")]
        {
            let force_direction = -self.normal;
            let relative_velocity = velocity1 - velocity2;
            let tangent_velocity =
                relative_velocity - force_direction * force_direction.dot(relative_velocity);

            let tangent = tangent_velocity
                .try_normalize()
                .unwrap_or(force_direction.any_orthonormal_vector());
            let bitangent = force_direction.cross(tangent);
            [tangent, bitangent]
        }
    }
}

impl MapEntities for ContactConstraint {
    fn map_entities<M: EntityMapper>(&mut self, entity_mapper: &mut M) {
        self.entity1 = entity_mapper.map_entity(self.entity1);
        self.entity2 = entity_mapper.map_entity(self.entity2);
    }
}<|MERGE_RESOLUTION|>--- conflicted
+++ resolved
@@ -131,17 +131,12 @@
             collider_entity2,
             dynamic_friction,
             restitution,
-<<<<<<< HEAD
             #[cfg(feature = "2d")]
             tangent_speed,
             #[cfg(feature = "3d")]
             tangent_velocity,
-            normal,
-            points: Vec::with_capacity(manifold.contacts.len()),
-=======
             normal: manifold.normal,
             points: Vec::with_capacity(manifold.points.len()),
->>>>>>> 8bf77e0a
             manifold_index: manifold_id,
         };
 
