--- conflicted
+++ resolved
@@ -118,18 +118,6 @@
         let collision_margin: Scalar = collision_margin.into().0;
         let speculative_margin: Scalar = speculative_margin.into().0;
 
-<<<<<<< HEAD
-        // Local-space outward contact normal on the first body.
-        // The normal is transformed from collider-space to body-space.
-        let local_normal1 = collider_transform1.map_or(manifold.local_normal1, |transform| {
-            transform.rotation * manifold.local_normal1
-        });
-
-        // The world-space normal used for the contact solve.
-        let normal = *body1.rotation * local_normal1;
-
-=======
->>>>>>> 8bf77e0a
         // TODO: Cache these?
         // TODO: How should we properly take the locked axes into account for the mass here?
         let inverse_mass_sum = body1.mass().inverse() + body2.mass().inverse();
@@ -143,15 +131,11 @@
             collider_entity2,
             dynamic_friction,
             restitution,
-<<<<<<< HEAD
             #[cfg(feature = "2d")]
             tangent_speed,
             #[cfg(feature = "3d")]
             tangent_velocity,
-            normal,
-=======
             normal: manifold.normal,
->>>>>>> 8bf77e0a
             points: Vec::with_capacity(manifold.points.len()),
             manifold_index: manifold_id,
         };
