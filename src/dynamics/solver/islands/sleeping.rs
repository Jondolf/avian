//! Sleeping and waking for [`PhysicsIsland`](super::PhysicsIsland)s.
//!
//! See [`IslandSleepingPlugin`].

use bevy::{
    app::{App, Plugin},
    ecs::{
        component::HookContext,
        entity::Entity,
        entity_disabling::Disabled,
        lifecycle::{Insert, Replace},
        observer::On,
        query::{Changed, Has, Or, With, Without},
        resource::Resource,
        schedule::{
            IntoScheduleConfigs,
            common_conditions::{resource_changed, resource_exists},
        },
        system::{
            Command, Commands, Local, ParamSet, Query, Res, ResMut, SystemChangeTick, SystemState,
            lifetimeless::{SQuery, SResMut},
        },
<<<<<<< HEAD
        world::{Mut, Ref, World},
=======
        world::{DeferredWorld, Mut, OnInsert, OnReplace, Ref, World},
>>>>>>> b8cb5bf6
    },
    log::warn,
    prelude::{Deref, DerefMut},
    time::Time,
};

use crate::{
    data_structures::bit_vec::BitVec,
    dynamics::solver::{
        constraint_graph::ConstraintGraph,
        islands::{BodyIslandNode, IslandId, PhysicsIslands},
        joint_graph::JointGraph,
        solver_body::SolverBody,
    },
    prelude::*,
    schedule::{LastPhysicsTick, is_changed_after_tick},
};

/// A plugin for managing sleeping and waking of [`PhysicsIsland`](super::PhysicsIsland)s.
pub struct IslandSleepingPlugin;

impl Plugin for IslandSleepingPlugin {
    fn build(&self, app: &mut App) {
        app.init_resource::<AwakeIslandBitVec>();
        app.init_resource::<TimeToSleep>();

        // Insert `SleepThreshold` and `SleepTimer` for each `SolverBody`.
        app.register_required_components::<SolverBody, SleepThreshold>();
        app.register_required_components::<SolverBody, SleepTimer>();

        // Set up cached system states for sleeping and waking bodies or islands.
        let cached_system_state1 = CachedBodySleepingSystemState(SystemState::new(app.world_mut()));
        let cached_system_state2 =
            CachedIslandSleepingSystemState(SystemState::new(app.world_mut()));
        let cached_system_state3 = CachedIslandWakingSystemState(SystemState::new(app.world_mut()));
        app.insert_resource(cached_system_state1);
        app.insert_resource(cached_system_state2);
        app.insert_resource(cached_system_state3);

        // Set up hooks to automatically sleep/wake islands when `Sleeping` is added/removed.
        app.world_mut()
            .register_component_hooks::<Sleeping>()
            .on_add(sleep_on_add_sleeping)
            .on_remove(wake_on_remove_sleeping);

        app.add_observer(wake_on_replace_rigid_body);
        app.add_observer(wake_on_enable_rigid_body);

        app.add_systems(
            PhysicsSchedule,
            (
                update_sleeping_states,
                wake_islands_with_sleeping_disabled,
                wake_on_changed,
                wake_all_islands.run_if(resource_changed::<Gravity>),
                sleep_islands,
            )
                .chain()
                .run_if(resource_exists::<PhysicsIslands>)
                .in_set(PhysicsStepSystems::Sleeping),
        );
    }
}

fn sleep_on_add_sleeping(mut world: DeferredWorld, ctx: HookContext) {
    let Some(body_island) = world.get::<BodyIslandNode>(ctx.entity) else {
        return;
    };

    let island_id = body_island.island_id;

    // Check if the island is already sleeping.
    if let Some(island) = world
        .get_resource::<PhysicsIslands>()
        .and_then(|islands| islands.get(island_id))
        && island.is_sleeping
    {
        return;
    }

    world.commands().queue(SleepBody(ctx.entity));
}

fn wake_on_remove_sleeping(mut world: DeferredWorld, ctx: HookContext) {
    let Some(body_island) = world.get::<BodyIslandNode>(ctx.entity) else {
        return;
    };

    let island_id = body_island.island_id;

    // Check if the island is already awake.
    if let Some(island) = world
        .get_resource::<PhysicsIslands>()
        .and_then(|islands| islands.get(island_id))
        && !island.is_sleeping
    {
        return;
    }

    world.commands().queue(WakeBody(ctx.entity));
}

fn wake_on_replace_rigid_body(
    trigger: On<Replace, RigidBody>,
    mut commands: Commands,
    query: Query<&BodyIslandNode>,
) {
    let Ok(body_island) = query.get(trigger.entity) else {
        return;
    };

    commands.queue(WakeIslands(vec![body_island.island_id]));
}

fn wake_on_enable_rigid_body(
    trigger: On<Insert, BodyIslandNode>,
    mut commands: Commands,
    mut query: Query<
        (&BodyIslandNode, &mut SleepTimer, Has<Sleeping>),
        Or<(With<Disabled>, Without<Disabled>)>,
    >,
) {
    let Ok((body_island, mut sleep_timer, is_sleeping)) = query.get_mut(trigger.entity) else {
        return;
    };

    if is_sleeping {
        commands.entity(trigger.entity).try_remove::<Sleeping>();
    }

    // Reset the sleep timer and wake up the island.
    if sleep_timer.0 > 0.0 {
        sleep_timer.0 = 0.0;
        commands.queue(WakeIslands(vec![body_island.island_id]));
    }
}

/// A bit vector that stores which islands are kept awake and which are allowed to sleep.
#[derive(Resource, Default, Deref, DerefMut)]
pub(crate) struct AwakeIslandBitVec(pub(crate) BitVec);

fn wake_islands_with_sleeping_disabled(
    mut awake_island_bit_vec: ResMut<AwakeIslandBitVec>,
    mut query: Query<
        (&BodyIslandNode, &mut SleepTimer),
        Or<(
            With<SleepingDisabled>,
            With<Disabled>,
            With<RigidBodyDisabled>,
        )>,
    >,
) {
    // Wake up all islands that have a body with `SleepingDisabled`.
    for (body_island, mut sleep_timer) in &mut query {
        awake_island_bit_vec.set_and_grow(body_island.island_id.0 as usize);

        // Reset the sleep timer.
        sleep_timer.0 = 0.0;
    }
}

fn update_sleeping_states(
    mut awake_island_bit_vec: ResMut<AwakeIslandBitVec>,
    mut islands: ResMut<PhysicsIslands>,
    mut query: Query<
        (
            &mut SleepTimer,
            &SleepThreshold,
            &SolverBody,
            &BodyIslandNode,
        ),
        (Without<Sleeping>, Without<SleepingDisabled>),
    >,
    length_unit: Res<PhysicsLengthUnit>,
    time_to_sleep: Res<TimeToSleep>,
    time: Res<Time>,
) {
    let length_unit_squared = length_unit.0 * length_unit.0;
    let delta_secs = time.delta_secs();

    islands.split_candidate_sleep_timer = 0.0;

    // TODO: This would be nice to do in parallel.
    for (mut sleep_timer, sleep_threshold, solver_body, island_data) in query.iter_mut() {
        let lin_vel_squared = solver_body.linear_velocity.length_squared();
        #[cfg(feature = "2d")]
        let ang_vel_squared = solver_body.angular_velocity * solver_body.angular_velocity;
        #[cfg(feature = "3d")]
        let ang_vel_squared = solver_body.angular_velocity.length_squared();

        // Keep signs.
        let lin_threshold_squared = sleep_threshold.linear * sleep_threshold.linear.abs();
        let ang_threshold_squared = sleep_threshold.angular * sleep_threshold.angular.abs();

        if lin_vel_squared < length_unit_squared * lin_threshold_squared as Scalar
            && ang_vel_squared < ang_threshold_squared as Scalar
        {
            // Increment the sleep timer.
            sleep_timer.0 += delta_secs;
        } else {
            // Reset the sleep timer if the body is moving.
            sleep_timer.0 = 0.0;
        }

        if sleep_timer.0 < time_to_sleep.0 {
            // Keep the island awake.
            awake_island_bit_vec.set_and_grow(island_data.island_id.0 as usize);
        } else if let Some(island) = islands.get(island_data.island_id)
            && island.constraints_removed > 0
        {
            // The body wants to sleep, but its island needs splitting first.
            if sleep_timer.0 > islands.split_candidate_sleep_timer {
                // This island is now the sleepiest candidate for splitting.
                islands.split_candidate = Some(island_data.island_id);
                islands.split_candidate_sleep_timer = sleep_timer.0;
            }
        }
    }
}

fn sleep_islands(
    mut awake_island_bit_vec: ResMut<AwakeIslandBitVec>,
    mut islands: ResMut<PhysicsIslands>,
    mut commands: Commands,
    mut sleep_buffer: Local<Vec<IslandId>>,
    mut wake_buffer: Local<Vec<IslandId>>,
) {
    // Clear the buffers.
    sleep_buffer.clear();
    wake_buffer.clear();

    // Sleep islands that are not in the awake bit vector.
    for island in islands.iter_mut() {
        if awake_island_bit_vec.get(island.id.0 as usize) {
            if island.is_sleeping {
                wake_buffer.push(island.id);
            }
        } else if !island.is_sleeping && island.constraints_removed == 0 {
            // The island does not have a pending split, so it can go to sleep.
            sleep_buffer.push(island.id);
        }
    }

    // Sleep islands.
    let sleep_buffer = sleep_buffer.clone();
    commands.queue(|world: &mut World| {
        SleepIslands(sleep_buffer).apply(world);
    });

    // Wake islands.
    let wake_buffer = wake_buffer.clone();
    commands.queue(|world: &mut World| {
        WakeIslands(wake_buffer).apply(world);
    });

    // Reset the awake island bit vector.
    awake_island_bit_vec.set_bit_count_and_clear(islands.len());
}

#[derive(Resource)]
struct CachedBodySleepingSystemState(
    SystemState<(
        SQuery<&'static mut BodyIslandNode, Or<(With<Disabled>, Without<Disabled>)>>,
        SQuery<&'static RigidBodyColliders>,
        SResMut<PhysicsIslands>,
        SResMut<ContactGraph>,
        SResMut<JointGraph>,
    )>,
);

/// A [`Command`] that forces a [`RigidBody`] and its [`PhysicsIsland`][super::PhysicsIsland] to be [`Sleeping`].
pub struct SleepBody(pub Entity);

impl Command for SleepBody {
    fn apply(self, world: &mut World) {
        if let Some(island_id) = world
            .get::<BodyIslandNode>(self.0)
            .map(|node| node.island_id)
        {
            world.try_resource_scope(|world, mut state: Mut<CachedBodySleepingSystemState>| {
                let (
                    mut body_islands,
                    body_colliders,
                    mut islands,
                    mut contact_graph,
                    mut joint_graph,
                ) = state.0.get_mut(world);

                let Some(island) = islands.get_mut(island_id) else {
                    return;
                };

                // The island must be split before it can be woken up.
                // Note that this is expensive.
                if island.constraints_removed > 0 {
                    islands.split_island(
                        island_id,
                        &mut body_islands,
                        &body_colliders,
                        &mut contact_graph,
                        &mut joint_graph,
                    );
                }

                // The ID of the body's island might have changed due to the split,
                // so we need to retrieve it again.
                let island_id = body_islands.get(self.0).map(|node| node.island_id).unwrap();

                // Sleep the island.
                SleepIslands(vec![island_id]).apply(world);
            });
        } else {
            warn!("Tried to sleep body {:?} that does not exist", self.0);
        }
    }
}

#[derive(Resource)]
struct CachedIslandSleepingSystemState(
    SystemState<(
        SQuery<(
            &'static BodyIslandNode,
            &'static mut SleepTimer,
            Option<&'static RigidBodyColliders>,
        )>,
        SResMut<PhysicsIslands>,
        SResMut<ContactGraph>,
        SResMut<ConstraintGraph>,
    )>,
);

/// A [`Command`] that makes the [`PhysicsIsland`](super::PhysicsIsland)s with the given IDs sleep if they are not already sleeping.
pub struct SleepIslands(pub Vec<IslandId>);

impl Command for SleepIslands {
    fn apply(self, world: &mut World) {
        world.try_resource_scope(|world, mut state: Mut<CachedIslandSleepingSystemState>| {
            let (bodies, mut islands, mut contact_graph, mut constraint_graph) =
                state.0.get_mut(world);

            let mut bodies_to_sleep = Vec::<(Entity, Sleeping)>::new();

            for island_id in self.0 {
                if let Some(island) = islands.get_mut(island_id) {
                    if island.is_sleeping {
                        // The island is already sleeping, no need to sleep it again.
                        return;
                    }

                    island.is_sleeping = true;

                    let mut body = island.head_body;

                    while let Some(entity) = body {
                        let Ok((body_island, _, colliders)) = bodies.get(entity) else {
                            body = None;
                            continue;
                        };

                        // Transfer the contact pairs to the sleeping set, and remove the body from the constraint graph.
                        if let Some(colliders) = colliders {
                            for collider in colliders {
                                contact_graph.sleep_entity_with(collider, |graph, contact_pair| {
                                    // Remove touching contacts from the constraint graph.
                                    if !contact_pair.is_touching()
                                        || !contact_pair.generates_constraints()
                                    {
                                        return;
                                    }
                                    let contact_edge = graph
                                    .get_edge_mut_by_id(contact_pair.contact_id)
                                    .unwrap_or_else(|| {
                                        panic!(
                                            "Contact edge with id {:?} not found in contact graph.",
                                            contact_pair.contact_id
                                        )
                                    });
                                    if let (Some(body1), Some(body2)) =
                                        (contact_pair.body1, contact_pair.body2)
                                    {
                                        for _ in 0..contact_edge.constraint_handles.len() {
                                            constraint_graph.pop_manifold(
                                                &mut graph.edges,
                                                contact_pair.contact_id,
                                                body1,
                                                body2,
                                            );
                                        }
                                    }
                                });
                            }
                        }

                        bodies_to_sleep.push((entity, Sleeping));
                        body = body_island.next;
                    }
                }
            }

            // Batch insert `Sleeping` to the bodies.
            world.insert_batch(bodies_to_sleep);
        });
    }
}

#[derive(Resource)]
struct CachedIslandWakingSystemState(
    SystemState<(
        SQuery<(
            &'static BodyIslandNode,
            &'static mut SleepTimer,
            Option<&'static RigidBodyColliders>,
        )>,
        SResMut<PhysicsIslands>,
        SResMut<ContactGraph>,
        SResMut<ConstraintGraph>,
    )>,
);

/// A [`Command`] that wakes up a [`RigidBody`] and its [`PhysicsIsland`](super::PhysicsIsland) if it is [`Sleeping`].
pub struct WakeBody(pub Entity);

impl Command for WakeBody {
    fn apply(self, world: &mut World) {
        if let Some(body_island) = world.get::<BodyIslandNode>(self.0) {
            WakeIslands(vec![body_island.island_id]).apply(world);
        } else {
            warn!("Tried to wake body {:?} that does not exist", self.0);
        }
    }
}

/// A deprecated alias for [`WakeBody`].
#[deprecated(since = "0.4.0", note = "Renamed to `WakeBody`.")]
pub struct WakeUpBody(pub Entity);

#[expect(deprecated)]
impl Command for WakeUpBody {
    fn apply(self, world: &mut World) {
        WakeBody(self.0).apply(world);
    }
}

/// A [`Command`] that wakes up the [`PhysicsIsland`](super::PhysicsIsland)s with the given IDs if they are sleeping.
pub struct WakeIslands(pub Vec<IslandId>);

impl Command for WakeIslands {
    fn apply(self, world: &mut World) {
        world.try_resource_scope(|world, mut state: Mut<CachedIslandWakingSystemState>| {
            let (mut bodies, mut islands, mut contact_graph, mut constraint_graph) =
                state.0.get_mut(world);

            let mut bodies_to_wake = Vec::<Entity>::new();

            for island_id in self.0 {
                if let Some(island) = islands.get_mut(island_id) {
                    if !island.is_sleeping {
                        // The island is not sleeping, no need to wake it up.
                        continue;
                    }

                    island.is_sleeping = false;

                    let mut body = island.head_body;

                    while let Some(entity) = body {
                        let Ok((body_island, mut sleep_timer, colliders)) = bodies.get_mut(entity)
                        else {
                            body = None;
                            continue;
                        };

                        // Transfer the contact pairs to the awake set, and add touching contacts to the constraint graph.
                        if let Some(colliders) = colliders {
                            for collider in colliders {
                                contact_graph.wake_entity_with(collider, |graph, contact_pair| {
                                    // Add touching contacts to the constraint graph.
                                    if !contact_pair.is_touching()
                                        || !contact_pair.generates_constraints()
                                    {
                                        return;
                                    }
                                    let contact_edge = graph
                                    .get_edge_mut_by_id(contact_pair.contact_id)
                                    .unwrap_or_else(|| {
                                        panic!(
                                            "Contact edge with id {:?} not found in contact graph.",
                                            contact_pair.contact_id
                                        )
                                    });
                                    for _ in contact_pair.manifolds.iter() {
                                        constraint_graph.push_manifold(contact_edge, contact_pair);
                                    }
                                });
                            }
                        }

                        bodies_to_wake.push(entity);
                        body = body_island.next;
                        sleep_timer.0 = 0.0;
                    }
                }
            }

            // Remove `Sleeping` from the bodies.
            bodies_to_wake.into_iter().for_each(|entity| {
                world.entity_mut(entity).remove::<Sleeping>();
            });
        });
    }
}

#[cfg(feature = "2d")]
type ConstantForceChanges = Or<(
    Changed<ConstantForce>,
    Changed<ConstantTorque>,
    Changed<ConstantLinearAcceleration>,
    Changed<ConstantAngularAcceleration>,
    Changed<ConstantLocalForce>,
    Changed<ConstantLocalLinearAcceleration>,
)>;
#[cfg(feature = "3d")]
type ConstantForceChanges = Or<(
    Changed<ConstantForce>,
    Changed<ConstantTorque>,
    Changed<ConstantLinearAcceleration>,
    Changed<ConstantAngularAcceleration>,
    Changed<ConstantLocalForce>,
    Changed<ConstantLocalTorque>,
    Changed<ConstantLocalLinearAcceleration>,
    Changed<ConstantLocalAngularAcceleration>,
)>;

/// Removes the [`Sleeping`] component from sleeping bodies when properties like
/// position, rotation, velocity and external forces are changed by the user.
fn wake_on_changed(
    mut query: ParamSet<(
        // These could've been changed by physics too.
        // We need to ignore non-user changes.
        Query<
            (
                Ref<Position>,
                Ref<Rotation>,
                Ref<LinearVelocity>,
                Ref<AngularVelocity>,
                Ref<SleepTimer>,
                &BodyIslandNode,
            ),
            (
                With<Sleeping>,
                Or<(
                    Changed<Position>,
                    Changed<Rotation>,
                    Changed<LinearVelocity>,
                    Changed<AngularVelocity>,
                    Changed<SleepTimer>,
                )>,
            ),
        >,
        // These are not modified by the physics engine
        // and don't need special handling.
        Query<&BodyIslandNode, Or<(ConstantForceChanges, Changed<GravityScale>)>>,
    )>,
    mut awake_island_bit_vec: ResMut<AwakeIslandBitVec>,
    last_physics_tick: Res<LastPhysicsTick>,
    system_tick: SystemChangeTick,
) {
    let this_run = system_tick.this_run();

    for (pos, rot, lin_vel, ang_vel, sleep_timer, body_island) in &query.p0() {
        if is_changed_after_tick(pos, last_physics_tick.0, this_run)
            || is_changed_after_tick(rot, last_physics_tick.0, this_run)
            || is_changed_after_tick(lin_vel, last_physics_tick.0, this_run)
            || is_changed_after_tick(ang_vel, last_physics_tick.0, this_run)
            || is_changed_after_tick(sleep_timer, last_physics_tick.0, this_run)
        {
            awake_island_bit_vec.set_and_grow(body_island.island_id.0 as usize);
        }
    }

    for body_island in &query.p1() {
        awake_island_bit_vec.set_and_grow(body_island.island_id.0 as usize);
    }
}

/// Wakes up all sleeping [`PhysicsIsland`](super::PhysicsIsland)s. Triggered automatically when [`Gravity`] is changed.
fn wake_all_islands(mut commands: Commands, islands: Res<PhysicsIslands>) {
    let sleeping_islands: Vec<IslandId> = islands
        .iter()
        .filter_map(|island| island.is_sleeping.then_some(island.id))
        .collect();

    if !sleeping_islands.is_empty() {
        commands.queue(WakeIslands(sleeping_islands));
    }
}<|MERGE_RESOLUTION|>--- conflicted
+++ resolved
@@ -20,11 +20,7 @@
             Command, Commands, Local, ParamSet, Query, Res, ResMut, SystemChangeTick, SystemState,
             lifetimeless::{SQuery, SResMut},
         },
-<<<<<<< HEAD
-        world::{Mut, Ref, World},
-=======
-        world::{DeferredWorld, Mut, OnInsert, OnReplace, Ref, World},
->>>>>>> b8cb5bf6
+        world::{DeferredWorld, Mut, Ref, World},
     },
     log::warn,
     prelude::{Deref, DerefMut},
