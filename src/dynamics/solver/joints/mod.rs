--- conflicted
+++ resolved
@@ -104,15 +104,9 @@
 mod point_constraint;
 mod point_constraint_part;
 
-<<<<<<< HEAD
 pub use debug_render::ConstraintDebugRender;
 
 pub use angular_hinge::AngularHinge;
-=======
-pub use fixed_angle_constraint::*;
-pub use point_constraint::*;
-
->>>>>>> c15d7607
 pub use distance::*;
 pub use fixed::*;
 #[cfg(feature = "2d")]
