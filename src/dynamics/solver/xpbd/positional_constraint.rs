use dynamics::solver::solver_body::SolverBody;

use super::XpbdConstraint;
use crate::{dynamics::solver::solver_body::SolverBodyInertia, prelude::*};

/// A positional constraint applies a positional correction
/// with a given direction and magnitude at the local contact points `r1` and  `r2`.
pub trait PositionConstraint: XpbdConstraint<2> {
    /// Applies a positional correction to two bodies.
    ///
    /// Returns the positional impulse that is applied proportional to the inverse masses of the bodies.
    #[allow(clippy::too_many_arguments)]
    fn apply_positional_lagrange_update(
        &self,
        body1: &mut SolverBody,
        body2: &mut SolverBody,
        inertia1: &SolverBodyInertia,
        inertia2: &SolverBodyInertia,
        delta_lagrange: Scalar,
        direction: Vector,
        r1: Vector,
        r2: Vector,
    ) -> Vector {
        if delta_lagrange.abs() <= Scalar::EPSILON {
            return Vector::ZERO;
        }

        let impulse = delta_lagrange * direction;

        self.apply_positional_impulse(body1, body2, inertia1, inertia2, impulse, r1, r2)
    }

    /// Applies a positional impulse to two bodies.
    ///
    /// Returns the impulse that is applied proportional to the inverse masses of the bodies.
    fn apply_positional_impulse(
        &self,
        body1: &mut SolverBody,
        body2: &mut SolverBody,
        inertia1: &SolverBodyInertia,
        inertia2: &SolverBodyInertia,
        impulse: Vector,
        r1: Vector,
        r2: Vector,
    ) -> Vector {
        let inv_mass1 = inertia1.effective_inv_mass();
        let inv_mass2 = inertia2.effective_inv_mass();
        let inv_angular_inertia1 = inertia1.effective_inv_angular_inertia();
        let inv_angular_inertia2 = inertia2.effective_inv_angular_inertia();

        body1.delta_position += impulse * inv_mass1;

        #[cfg(feature = "2d")]
        {
            let delta_angle = Self::get_delta_rot(inv_angular_inertia1, r1, impulse);
            body1.delta_rotation = body1.delta_rotation.add_angle_fast(delta_angle);
        }
        #[cfg(feature = "3d")]
        {
            let delta_quat = Self::get_delta_rot(inv_angular_inertia1, r1, impulse);
            body1.delta_rotation.0 = delta_quat * body1.delta_rotation.0;
        }

        body2.delta_position -= impulse * inv_mass2;

        #[cfg(feature = "2d")]
        {
            let delta_angle = Self::get_delta_rot(inv_angular_inertia2, r2, -impulse);
            body2.delta_rotation = body2.delta_rotation.add_angle_fast(delta_angle);
        }
        #[cfg(feature = "3d")]
        {
            let delta_quat = Self::get_delta_rot(inv_angular_inertia2, r2, -impulse);
            body2.delta_rotation.0 = delta_quat * body2.delta_rotation.0;
        }

        impulse
    }

    /// Computes the generalized inverse mass of a body when applying a positional correction
    /// at point `r` along the vector `n`.
    #[cfg(feature = "2d")]
    fn compute_generalized_inverse_mass(
        &self,
        inverse_mass: Scalar,
        inverse_angular_inertia: Scalar,
        r: Vector,
        n: Vector,
    ) -> Scalar {
        inverse_mass + inverse_angular_inertia * r.perp_dot(n).powi(2)
    }

    /// Computes the generalized inverse mass of a body when applying a positional correction
    /// at point `r` along the vector `n`.
    #[cfg(feature = "3d")]
    fn compute_generalized_inverse_mass(
        &self,
        inverse_mass: Scalar,
        inverse_angular_inertia: Matrix3,
        r: Vector,
        n: Vector,
    ) -> Scalar {
        let r_cross_n = r.cross(n); // Compute the cross product only once

        // The line below is equivalent to Eq (2) because the component-wise multiplication of a transposed vector and another vector is equal to the dot product of the two vectors.
        // a^T * b = a • b
        inverse_mass + r_cross_n.dot(inverse_angular_inertia * r_cross_n)
    }

    /// Computes the update in rotation when applying a positional correction `p` at point `r`.
    #[cfg(feature = "2d")]
    fn get_delta_rot(inverse_angular_inertia: Scalar, r: Vector, p: Vector) -> Scalar {
        // Equation 8/9 but in 2D
        inverse_angular_inertia * r.perp_dot(p)
    }

    /// Computes the update in rotation when applying a positional correction `p` at point `r`.
    #[cfg(feature = "3d")]
<<<<<<< HEAD
    fn get_delta_rot(inverse_inertia: SymmetricMatrix3, r: Vector, p: Vector) -> Quaternion {
=======
    fn get_delta_rot(inverse_angular_inertia: Matrix3, r: Vector, p: Vector) -> Quaternion {
>>>>>>> c15d7607
        // Equation 8/9
        Quaternion::from_scaled_axis(inverse_angular_inertia * r.cross(p))
    }

    /// Computes the force acting along the constraint using the equation f = lambda * n / h^2
    fn compute_force(&self, lagrange: Scalar, direction: Vector, dt: Scalar) -> Vector {
        lagrange * direction / dt.powi(2)
    }
}<|MERGE_RESOLUTION|>--- conflicted
+++ resolved
@@ -116,11 +116,7 @@
 
     /// Computes the update in rotation when applying a positional correction `p` at point `r`.
     #[cfg(feature = "3d")]
-<<<<<<< HEAD
     fn get_delta_rot(inverse_inertia: SymmetricMatrix3, r: Vector, p: Vector) -> Quaternion {
-=======
-    fn get_delta_rot(inverse_angular_inertia: Matrix3, r: Vector, p: Vector) -> Quaternion {
->>>>>>> c15d7607
         // Equation 8/9
         Quaternion::from_scaled_axis(inverse_angular_inertia * r.cross(p))
     }
