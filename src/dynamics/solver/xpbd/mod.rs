//! Extended Position-Based Dynamics (XPBD) constraint functionality.
//!
//! XPBD is a simulation method that solves constraints at the position-level.
//! Avian currently uses it for [joints](dynamics::joints),
//! while contacts use an impulse-based approach.
//!
//! This module contains traits and systems for XPBD functionality.
//! The actual XPBD joint implementations are in [`dynamics::solver::xpbd::joints`],
//! but it is also possible to create your own constraints.
//!
//! The following section has an overview of what exactly constraints are,
//! how they work with XPBD, and how you can define your own constraints.
//!
//! # Constraints
//!
//! **Constraints** are a way to model physical relationships between entities.
//! They are an integral part of physics simulation, and they can be used for things
//! like contact resolution, [joints](dynamics::joints), soft bodies, and much more.
//!
//! At its core, a constraint is just a rule that is enforced by moving the participating entities in a way that satisfies that rule.
//! For example, a distance constraint is satisfied when the distance between two entities is equal to the desired distance.
//!
//! Most constraints in Avian are modeled as seperate entities with a component that implements [`XpbdConstraint`].
//! They contain a `solve` method that receives the states of the participating entities as parameters.
//! You can find more details on how to use each constraint by taking a look at their documentation.
//!
//! Below are the currently implemented XPBD-based constraints.
//!
//! - [Joints](dynamics::joints)
//!     - [`FixedJoint`]
//!     - [`RevoluteJoint`]
//!     - [`DistanceJoint`]
#![cfg_attr(feature = "3d", doc = "    - [`SphericalJoint`]")]
//!     - [`PrismaticJoint`]
//!
//! Avian's [`ContactConstraint`](dynamics::solver::contact::ContactConstraint)
//! is impulse-based instead.
//!
//! ## Custom constraints
//!
//! <div class="warning">
//!
//! The constraint APIs are intended for advanced users, and prone to large sweeping changes and breakage.
//! Only use them if you know what you are doing and are willing to risk your code breaking in the future.
//!
//! </div>
//!
//! In Avian, you can create your own XPBD constraints using the same APIs that the engine uses for its own constraints.
//!
//! First, create a struct and implement the [`EntityConstraint`] and [`XpbdConstraint`] traits,
//! giving the number of participating entities using generics. You can additionally pass a `SolverData` component
//! implementing [`XpbdConstraintSolverData`] for storing additional solver-related data such as Lagrange multipliers
//! or world-space anchors from the beginning of the time step.
//!
//! ```
#![cfg_attr(
    feature = "2d",
    doc = "# use avian2d::{dynamics::{joints::EntityConstraint, solver::{solver_body::{SolverBody, SolverBodyInertia}, xpbd::{XpbdConstraint, XpbdConstraintSolverData}}}, math::{Scalar, Vector}, prelude::*};"
)]
#![cfg_attr(
    feature = "3d",
    doc = "# use avian3d::{dynamics::{joints::EntityConstraint, solver::{solver_body::{SolverBody, SolverBodyInertia}, xpbd::{XpbdConstraint, XpbdConstraintSolverData}}}, math::{Scalar, Vector}, prelude::*};"
)]
//! # use bevy::{ecs::entity::{EntityMapper, MapEntities}, prelude::*};
//! #
//! struct CustomConstraint {
//!     entity1: Entity,
//!     entity2: Entity,
//! }
//!
//! // Store additional internal solver data for the constraint.
//! struct CustomConstraintSolverData {
//!     // Accumulated Lagrange multipliers for the `JointForces` component.
//!     total_lagrange: Vector,
//! }
//!
//! impl XpbdConstraintSolverData for CustomConstraintSolverData {
//!     fn clear_lagrange_multipliers(&mut self) {
//!         self.total_lagrange = Vector::ZERO;
//!     }
//!
//!     fn total_position_lagrange(&self) -> Vector {
//!         self.total_lagrange
//!     }
//! }
//!
//! // This tells the solver how to get the entities from the constraint.
//! impl EntityConstraint<2> for CustomConstraint {
//!     fn entities(&self) -> [Entity; 2] {
//!         [self.entity1, self.entity2]
//!     }
//! }
//!
//! impl XpbdConstraint<2> for CustomConstraint {
//!     type SolverData = CustomConstraintSolverData;
//!
//!     fn prepare(
//!         &mut self,
//!         bodies: [&RigidBodyQueryReadOnlyItem; 2],
//!         solver_data: &mut CustomConstraintSolverData,
//!     ) {
//!          // Prepare the constraint solver data for `solve` (compute current anchor positions, offsets, and so on).
//!          // This runs before the substepping loop.
//!     }
//!
//!     fn solve(
//!         &mut self,
//!         bodies: [&mut SolverBody; 2],
//!         inertias: [&SolverBodyInertia; 2],
//!         solver_data: &mut CustomConstraintSolverData,
//!         dt: Scalar,
//!     ) {
//!         // Solve the constraint by applying corrections to the `delta_position`
//!         // and `delta_rotation` of the participating bodies.
//!         // This runs at each substep.
//!     }
//! }
//!
//! impl MapEntities for CustomConstraint {
//!     fn map_entities<M: EntityMapper>(&mut self, entity_mapper: &mut M) {
//!        self.entity1 = entity_mapper.get_mapped(self.entity1);
//!        self.entity2 = entity_mapper.get_mapped(self.entity2);
//!     }
//! }
//! ```
//!
//! Take a look at [`XpbdConstraint::solve`] and the constraint [theory](#theory) to learn more about what to put in `solve`.
//!
//! Next, we need to add a system that solves the constraint during each run of the [solver](dynamics::solver).
//! If your constraint is a component like Avian's joints, you can use the generic [`solve_xpbd_joint`]
//! system that handles some of the background work for you.
//!
//! Add the `solve_xpbd_joint::<YourConstraint>` system to the [substepping schedule's](SubstepSchedule)
//! [`XpbdSolverSet::SolveUserConstraints`] system set. It should look like this:
//!
//! ```ignore
//! // Prepare custom constraint
//! app.add_systems(
//!     PhysicsSchedule,
//!     prepare_xpbd_joint::<CustomConstraint>
//!         .in_set(SolverSet::PrepareJoints),
//! );
//!
//! // Solve custom constraint
//! app.add_systems(
//!     SubstepSchedule,
//!     solve_xpbd_joint::<CustomConstraint>
//!         .in_set(XpbdSolverSet::SolveUserConstraints),
//! );
//!
//! // Optional: Write back constraint forces to the `JointForces` component.
//! app.add_systems(
//!     PhysicsSchedule,
//!     write_back_joint_forces::<CustomConstraint>
//!         .in_set(SolverSet::Finalize)
//!         .ambiguous_with(SolverSet::Finalize),
//! );
//! ```
//!
//! Now, just spawn an instance of the constraint, give it the participating entities, and the constraint should be getting
//! solved automatically according to the `solve` method!
//!
//! If the constraint is a [joint](crate::dynamics::joints), it is recommended to also add an instance
//! of [`JointGraphPlugin`](crate::dynamics::solver::joint_graph::JointGraphPlugin) for the constraint type.
//! This is required for sleeping and the `JointCollisionDisabled` component to work.
//!
//! You can find a working example of a custom constraint
//! [here](https://github.com/Jondolf/avian/blob/main/crates/avian3d/examples/custom_constraint.rs).
//!
//! [`EntityConstraint`]: crate::dynamics::joints::EntityConstraint
//!
//! ## Theory
//!
//! In this section, you can learn some of the theory behind how position-based constraints work. Understanding the theory and maths isn't
//! important for using constraints, but it can be useful if you want to [create your own constraints](#custom-constraints).
//!
//! **Note**: In the following theory, primarily the word "particle" is used, but the same logic applies to normal
//! [rigid bodies](RigidBody) as well. However, unlike particles, rigid bodies can also have angular quantities such as
//! [rotation](Rotation) and [angular inertia](AngularInertia), so constraints can also affect their orientation. This is explained
//! in more detail [at the end](#rigid-body-constraints).
//!
//! ### Constraint functions
//!
//! At the mathematical level, each constraint has a *constraint function* `C(x)` that takes the state
//! of the particles as parameters and outputs a scalar value. The goal of the constraint is to move the particles
//! in a way that the output *satisfies* a constraint equation.
//!
//! For *equality constraints* the equation takes the form `C(x) = 0`. In other words, the constraint tries to
//! *minimize* the value of `C(x)` to be as close to zero as possible. When the equation is true, the constraint is *satisfied*.
//!
//! For a distance constraint, the constraint function would be `C(x) = distance - rest_distance`,
//! because this would be zero when the distance is equal to the desired rest distance.
//!
//! For *inequality constraints* the equation instead takes the form `C(x) >= 0`. These constraints are only applied
//! when `C(x) < 0`, which is useful for things like static friction and [joint limits](dynamics::joints#joint-limits).
//!
//! ### Constraint gradients
//!
//! To know what directions the particles should be moved towards, constraints compute a *constraint gradient* `▽C(x)`
//! for each particle. It is a vector that points in the direction in which the constraint function value `C` increases the most.
//! The length of the gradient indicates how much `C` changes when moving the particle by one unit. This is often equal to one.
//!
//! In a case where two particles are being constrained by a distance constraint, and the particles are outside of the
//! rest distance, the gradient vector would point away from the other particle, because it would increase the distance
//! even further.
//!
//! ### Lagrange multipliers
//!
//! In the context of constraints, a Lagrange multiplier `λ` corresponds to the signed magnitude of the constraint force.
//! It is a scalar value that is the same for all of the constraint's participating particles, and it is used for computing
//! the correction that the constraint should apply to the particles along the gradients.
//!
//! In XPBD, the Lagrange multiplier update `Δλ` during a substep is computed by dividing the opposite of `C`
//! by the sum of the products of the inverse masses and squared gradient lengths plus an additional compliance term:
//!
//! ```text
//! Δλ = -C / (sum(w_i * |▽C_i|^2) + α / h^2)
//! ```
//!
//! where `w_i` is the inverse mass of particle `i`, `|▽C_i|` is the length of the gradient vector for particle `i`,
//! `α` is the constraint's compliance (inverse of stiffness) and `h` is the substep size. Using `α = 0`
//! corresponds to infinite stiffness.
//!
//! The minus sign is there because the gradients point in the direction in which `C` increases the most,
//! and we instead want to minimize `C`.
//!
//! Note that if the gradients are normalized, as is often the case, the squared gradient lengths can be omitted from the
//! calculation.
//!
//! ### Solving constraints
//!
//! Once we have computed the Lagrange multiplier `λ`, we can compute the positional correction for a given particle
//! as the product of the Lagrange multiplier and the particle's inverse mass and gradient vector:
//!
//! ```text
//! Δx_i = Δλ * w_i * ▽C_i
//! ```
//!
//! In other words, we typically move the particle along the gradient by `Δλ` proportional to the particle's inverse mass.
//!
//! ### Rigid body constraints
//!
//! Unlike particles, [rigid bodies](RigidBody) also have angular quantities like [rotation](Rotation),
//! [angular velocity](AngularVelocity) and [angular inertia](AngularInertia). In addition, constraints can be applied at specific
//! points in the body, like contact positions or joint attachment positions, which also affects the orientation.
//!
//! When the constraint is not applied at the center of mass, the inverse mass in the computation of `Δλ` must
//! be replaced with a *generalized inverse mass* that is essentially the effective mass when applying the constraint
//! at some specified position.
//!
//! For a positional constraint applied at position `r_i`, the generalized inverse mass computation for body `i` looks like this:
//!
//! ```text
//! w_i = 1 / m_i + (r_i x ▽C_i)^T * I_i^-1 * (r_i x ▽C_i)
//! ```
//!
//! where `m_i` is the [mass](Mass) of body `i`, `I_i^-1` is the inverse [angular inertia tensor](AngularInertia), and `^T` refers to the
//! transpose of a vector. Note that the value of the inertia tensor depends on the orientation of the body, so it should be
//! recomputed each time the constraint is solved.
//!
//! For an angular constraint where the gradient vector is the rotation axis, the generalized inverse mass computation instead
//! looks like this:
//!
//! ```text
//! w_i = ▽C_i^T * I_i^-1 * ▽C_i
//! ```
//!
//! Once we have computed the Lagrange multiplier update, we can apply the positional correction as shown in the
//! [previous section](#solving-constraints).
//!
//! However, angular constraints are handled differently. If the constraint function's value is the rotation angle and
//! the gradient vector is the rotation axis, we can compute the angular correction for a given body like this:
//!
//! ```text
//! Δq_i = 0.5 * [I_i^-1 * (r_i x (Δλ * ▽C_i)), 0] * q_i
//! ```
//!
//! where `q_i` is the [rotation](Rotation) of body `i` and `r_i` is a vector pointing from the body's center of mass to some
//! attachment position.

mod plugin;
pub use plugin::{XpbdSolverPlugin, XpbdSolverSet, prepare_xpbd_joint, solve_xpbd_joint};

pub mod joints;

mod angular_constraint;
mod positional_constraint;

pub use angular_constraint::AngularConstraint;
pub use positional_constraint::PositionConstraint;

use crate::prelude::*;

use super::solver_body::{SolverBody, SolverBodyInertia};

/// A trait for additional data required for solving an XPBD constraint.
pub trait XpbdConstraintSolverData {
    /// Sets the constraint's [Lagrange multipliers](self#lagrange-multipliers) to 0.
    fn clear_lagrange_multipliers(&mut self) {}

    /// Returns the total Lagrange multiplier update applied to satisfy the position constraint.
    fn total_position_lagrange(&self) -> Vector {
        Vector::ZERO
    }

    /// Returns the total Lagrange multiplier update applied to satisfy the rotation constraint.
    fn total_rotation_lagrange(&self) -> AngularVector {
        AngularVector::ZERO
    }
}

/// A trait for all XPBD [constraints](self#constraints).
pub trait XpbdConstraint<const ENTITY_COUNT: usize> {
    /// A component that holds additional data required for solving the constraint.
    type SolverData: XpbdConstraintSolverData;

    /// Prepares the constraint for solving.
    fn prepare(
        &mut self,
        bodies: [&RigidBodyQueryReadOnlyItem; ENTITY_COUNT],
        solver_data: &mut Self::SolverData,
    );

    /// Solves the constraint.
    ///
    /// There are two main steps to solving a constraint:
    ///
    /// 1. Compute the generalized inverse masses, [gradients](self#constraint-gradients)
    ///    and the [Lagrange multiplier](self#lagrange-multipliers) update.
    /// 2. Apply corrections along the gradients using the Lagrange multiplier update.
    ///
    /// The [`compute_lagrange_update`] function is provided for all constraints.
    /// It requires the gradients and inverse masses of the participating entities.
    ///
    /// For constraints between two bodies, you can implement [`PositionConstraint`]. and [`AngularConstraint`]
    /// to get the associated `compute_generalized_inverse_mass`, `apply_positional_correction` and
    /// `apply_angular_correction` methods. Otherwise you must implement the generalized inverse mass
    /// computations and correction applying logic yourself.
    ///
    /// You can find a working example of a custom constraint
    /// [here](https://github.com/Jondolf/avian/blob/main/crates/avian3d/examples/custom_constraint.rs).
    fn solve(
        &mut self,
        bodies: [&mut SolverBody; ENTITY_COUNT],
        inertias: [&SolverBodyInertia; ENTITY_COUNT],
        solver_data: &mut Self::SolverData,
        dt: Scalar,
    );
}

<<<<<<< HEAD
/// Iterates through the XPBD joints of a given type and solves them.
pub fn prepare_xpbd_joint<
    C: Joint + EntityConstraint<2> + XpbdConstraint<2> + Component<Mutability = Mutable>,
>(
    bodies: Query<RigidBodyQueryReadOnly, Without<RigidBodyDisabled>>,
    mut joints: Query<&mut C, (Without<RigidBody>, Without<JointDisabled>)>,
    time: Res<Time>,
) {
    let delta_secs = time.delta_seconds_adjusted();

    for mut joint in &mut joints {
        // Get components for entities
        if let Ok([body1, body2]) = bodies.get_many(joint.entities()) {
            joint.prepare([&body1, &body2], delta_secs);
        }
=======
/// Computes how much a constraint's [Lagrange multiplier](self#lagrange-multipliers) changes when projecting
/// the constraint for all participating particles.
///
/// `c` is a scalar value returned by the [constraint function](self#constraint-functions).
/// When it is zero, the constraint is satisfied.
///
/// Each particle should have a corresponding [gradient](self#constraint-gradients) in `gradients`.
/// A gradient is a vector that refers to the direction in which `c` increases the most.
///
/// See the [constraint theory](#theory) for more information.
pub fn compute_lagrange_update_with_gradients(
    lagrange: Scalar,
    c: Scalar,
    gradients: &[Vector],
    inverse_masses: &[Scalar],
    compliance: Scalar,
    dt: Scalar,
) -> Scalar {
    // Compute the sum of all inverse masses multiplied by the squared lengths of the corresponding gradients.
    let w_sum = inverse_masses
        .iter()
        .enumerate()
        .fold(0.0, |acc, (i, w)| acc + *w * gradients[i].length_squared());

    // Avoid division by zero
    if w_sum <= Scalar::EPSILON {
        return 0.0;
>>>>>>> 0eb1fb0f
    }

    // tilde_a = a/h^2
    let tilde_compliance = compliance / dt.powi(2);

    (-c - tilde_compliance * lagrange) / (w_sum + tilde_compliance)
}

/// Computes how much a constraint's [Lagrange multiplier](self#lagrange-multipliers) changes when projecting
/// the constraint for all participating particles. The constraint gradients are assumed to be unit-length.
///
/// `c` is a scalar value returned by the [constraint function](self#constraint-functions).
/// When it is zero, the constraint is satisfied.
///
/// See the [constraint theory](#theory) for more information.
pub fn compute_lagrange_update(
    lagrange: Scalar,
    c: Scalar,
    inverse_masses: &[Scalar],
    compliance: Scalar,
    dt: Scalar,
) -> Scalar {
    // Compute the sum of all inverse masses.
    // The gradients are unit length, so they don't need to be considered.
    let w_sum: Scalar = inverse_masses.iter().copied().sum();

    // Avoid division by zero
    if w_sum <= Scalar::EPSILON {
        return 0.0;
    }

    // tilde_a = a/h^2
    let tilde_compliance = compliance / dt.powi(2);

    (-c - tilde_compliance * lagrange) / (w_sum + tilde_compliance)
}<|MERGE_RESOLUTION|>--- conflicted
+++ resolved
@@ -348,23 +348,6 @@
     );
 }
 
-<<<<<<< HEAD
-/// Iterates through the XPBD joints of a given type and solves them.
-pub fn prepare_xpbd_joint<
-    C: Joint + EntityConstraint<2> + XpbdConstraint<2> + Component<Mutability = Mutable>,
->(
-    bodies: Query<RigidBodyQueryReadOnly, Without<RigidBodyDisabled>>,
-    mut joints: Query<&mut C, (Without<RigidBody>, Without<JointDisabled>)>,
-    time: Res<Time>,
-) {
-    let delta_secs = time.delta_seconds_adjusted();
-
-    for mut joint in &mut joints {
-        // Get components for entities
-        if let Ok([body1, body2]) = bodies.get_many(joint.entities()) {
-            joint.prepare([&body1, &body2], delta_secs);
-        }
-=======
 /// Computes how much a constraint's [Lagrange multiplier](self#lagrange-multipliers) changes when projecting
 /// the constraint for all participating particles.
 ///
@@ -392,7 +375,6 @@
     // Avoid division by zero
     if w_sum <= Scalar::EPSILON {
         return 0.0;
->>>>>>> 0eb1fb0f
     }
 
     // tilde_a = a/h^2
