--- conflicted
+++ resolved
@@ -38,19 +38,8 @@
     fn build(&self, app: &mut App) {
         app.register_type::<(SolverBody, SolverBodyInertia)>();
 
-<<<<<<< HEAD
-        // Add a solver body for each dynamic and kinematic rigid body when the rigid body is created.
-        app.add_observer(
-            |trigger: On<Add, RigidBody>,
-             rb_query: Query<&RigidBody, RigidBodyActiveFilter>,
-             commands: Commands| {
-                add_solver_body(In(trigger.entity), rb_query, commands);
-            },
-        );
-=======
         // Add or remove solver bodies when `RigidBody` component is added or replaced.
         app.add_observer(on_insert_rigid_body);
->>>>>>> 4d2b2f57
 
         // Add a solver body for each dynamic and kinematic rigid body
         // when the associated rigid body is enabled or woken up.
