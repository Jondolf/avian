--- conflicted
+++ resolved
@@ -7,12 +7,8 @@
 
 pub mod constraint_graph;
 pub mod contact;
-<<<<<<< HEAD
 pub mod islands;
-pub mod joints;
-=======
 pub mod joint_graph;
->>>>>>> 0eb1fb0f
 pub mod schedule;
 pub mod softness_parameters;
 pub mod solver_body;
@@ -69,7 +65,8 @@
             .add(IntegratorPlugin::default())
             .add(SolverPlugin::new_with_length_unit(self.length_unit))
             .add(CcdPlugin)
-            .add(SleepingPlugin)
+            .add(PhysicsIslandPlugin)
+            .add(PhysicsIslandSleepingPlugin)
             .add(JointGraphPlugin::<FixedJoint>::default())
             .add(JointGraphPlugin::<RevoluteJoint>::default())
             .add(JointGraphPlugin::<PrismaticJoint>::default())
