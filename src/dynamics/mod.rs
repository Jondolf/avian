--- conflicted
+++ resolved
@@ -103,8 +103,7 @@
         },
         sleeping::{DeactivationTime, SleepingPlugin, SleepingThreshold, WakeUpBody},
         solver::{
-<<<<<<< HEAD
-            PhysicsLengthUnit, SolverPlugin,
+            PhysicsLengthUnit, SolverPlugin, SolverPlugins,
             islands::{
                 PhysicsIslandPlugin,
                 sleeping::{
@@ -112,10 +111,6 @@
                     TimeToSleep, WakeIslands,
                 },
             },
-            joints::*,
-=======
-            PhysicsLengthUnit, SolverPlugin, SolverPlugins,
->>>>>>> 0eb1fb0f
             schedule::{SolverSchedulePlugin, SolverSet, SubstepCount, SubstepSchedule},
             solver_body::SolverBodyPlugin,
         },
