//! Contains components and functionality for Continuous Collision Detection.
//!
//! # What Is CCD?
//!
//! Physics simulation is typically done in a discrete manner.
//! At the beginning of each physics frame, the simulation checks for collisions,
//! and if none are found for a given rigid body, it is free to move according to
//! its velocity and the size of the timestep.
//!
//! This generally works well for large or slowly moving objects, but fast and small
//! objects can pass through thin geometry such as walls and triangle meshes.
//! This phenomenon is often called **tunneling**.
//!
//! <svg width="300" height="350" viewBox="0 0 300 350" fill="none" xmlns="http://www.w3.org/2000/svg">
//!     <rect x="141" y="1" width="18" height="298" fill="#64C850" stroke="black" stroke-width="2"/>
//!     <circle cx="275" cy="150" r="24" stroke="#5064C8" stroke-width="2" stroke-dasharray="4 4"/>
//!     <circle cx="25" cy="150" r="24" fill="#5064C8" stroke="black" stroke-width="2"/>
//!     <path d="M275.707 150.707C276.098 150.317 276.098 149.683 275.707 149.293L269.343 142.929C268.953 142.538 268.319 142.538 267.929 142.929C267.538 143.319 267.538 143.953 267.929 144.343L273.586 150L267.929 155.657C267.538 156.047 267.538 156.681 267.929 157.071C268.319 157.462 268.953 157.462 269.343 157.071L275.707 150.707ZM25 151L275 151L275 149L25 149L25 151Z" fill="#E19664"/>
//!     <text x="150" y="325" style="fill: #b4b4b4; font: 18px monospace; text-anchor: middle;">Discrete</text>
//! </svg>
//!
//! **Continuous Collision Detection** (CCD) aims to prevent tunneling.
//! Currently, two approaches are supported: [Speculative Collision](#speculative-collision) and [Swept CCD](#swept-ccd).
//! Speculative collision is enabled by default, but swept CCD is opt-in with the [`SweptCcd`] component.
//! The two approaches can also be used together.
//!
//! ## Speculative Collision
//!
//! **Speculative collision** is a form of Continuous Collision Detection
//! where contacts are predicted before they happen. The contacts are only
//! solved if the entities are expected to come into contact within the next frame.
//!
//! To determine whether two bodies may come into contact, their [AABBs](ColliderAabb) are expanded
//! based on their velocities. Additionally, a **speculative margin** is used to determine
//! the maximum distance at which a collision pair can generate speculative contacts.
//!
//! <svg width="335" height="400" viewBox="0 0 335 400" fill="none" xmlns="http://www.w3.org/2000/svg">
//!     <rect x="36" y="266" width="298" height="18" fill="#64C850" stroke="black" stroke-width="2"/>
//!     <circle cx="210" cy="375" r="24" stroke="#5064C8" stroke-width="2" stroke-dasharray="4 4"/>
//!     <circle cx="210" cy="240" r="24" stroke="#5064C8" stroke-width="2" stroke-dasharray="4 4"/>
//!     <circle cx="160" cy="160" r="24" fill="#5064C8" stroke="black" stroke-width="2"/>
//!     <path d="M209.471 375.849C209.94 376.141 210.557 375.997 210.849 375.529L215.606 367.888C215.898 367.42 215.754 366.803 215.286 366.511C214.817 366.219 214.2 366.363 213.908 366.831L209.68 373.623L202.888 369.394C202.42 369.102 201.803 369.246 201.511 369.714C201.219 370.183 201.363 370.8 201.831 371.092L209.471 375.849ZM159.026 160.227L159.472 162.146L161.42 161.693L160.974 159.773L159.026 160.227ZM160.365 165.985L161.258 169.825L163.206 169.372L162.313 165.532L160.365 165.985ZM162.151 173.664L163.044 177.503L164.992 177.05L164.099 173.211L162.151 173.664ZM163.937 181.343L164.83 185.182L166.778 184.729L165.885 180.89L163.937 181.343ZM165.722 189.021L166.615 192.86L168.563 192.407L167.67 188.568L165.722 189.021ZM167.508 196.7L168.401 200.539L170.349 200.086L169.456 196.247L167.508 196.7ZM169.294 204.378L170.187 208.218L172.135 207.765L171.242 203.925L169.294 204.378ZM171.08 212.057L171.972 215.896L173.92 215.443L173.028 211.604L171.08 212.057ZM172.865 219.735L173.758 223.575L175.706 223.122L174.813 219.282L172.865 219.735ZM174.651 227.414L175.544 231.253L177.492 230.8L176.599 226.961L174.651 227.414ZM176.437 235.093L177.33 238.932L179.278 238.479L178.385 234.64L176.437 235.093ZM178.222 242.771L179.115 246.61L181.063 246.157L180.17 242.318L178.222 242.771ZM180.008 250.45L180.901 254.289L182.849 253.836L181.956 249.997L180.008 250.45ZM181.794 258.128L182.687 261.968L184.635 261.515L183.742 257.675L181.794 258.128ZM183.58 265.807L184.472 269.646L186.42 269.193L185.528 265.354L183.58 265.807ZM185.365 273.485L186.258 277.325L188.206 276.872L187.313 273.032L185.365 273.485ZM187.151 281.164L188.044 285.003L189.992 284.55L189.099 280.711L187.151 281.164ZM188.937 288.843L189.83 292.682L191.778 292.229L190.885 288.39L188.937 288.843ZM190.722 296.521L191.615 300.36L193.563 299.907L192.67 296.068L190.722 296.521ZM192.508 304.2L193.401 308.039L195.349 307.586L194.456 303.747L192.508 304.2ZM194.294 311.878L195.187 315.718L197.135 315.265L196.242 311.425L194.294 311.878ZM196.08 319.557L196.972 323.396L198.92 322.943L198.028 319.104L196.08 319.557ZM197.865 327.235L198.758 331.075L200.706 330.622L199.813 326.782L197.865 327.235ZM199.651 334.914L200.544 338.753L202.492 338.3L201.599 334.461L199.651 334.914ZM201.437 342.593L202.33 346.432L204.278 345.979L203.385 342.14L201.437 342.593ZM203.222 350.271L204.115 354.111L206.063 353.657L205.17 349.818L203.222 350.271ZM205.008 357.95L205.901 361.789L207.849 361.336L206.956 357.497L205.008 357.95ZM206.794 365.628L207.687 369.468L209.635 369.015L208.742 365.175L206.794 365.628ZM208.58 373.307L209.026 375.226L210.974 374.773L210.528 372.854L208.58 373.307ZM209.471 375.849C209.94 376.141 210.557 375.997 210.849 375.529L215.606 367.888C215.898 367.42 215.754 366.803 215.286 366.511C214.817 366.219 214.2 366.363 213.908 366.831L209.68 373.623L202.888 369.394C202.42 369.102 201.803 369.246 201.511 369.714C201.219 370.183 201.363 370.8 201.831 371.092L209.471 375.849ZM159.026 160.227L159.472 162.146L161.42 161.693L160.974 159.773L159.026 160.227ZM160.365 165.985L161.258 169.825L163.206 169.372L162.313 165.532L160.365 165.985ZM162.151 173.664L163.044 177.503L164.992 177.05L164.099 173.211L162.151 173.664ZM163.937 181.343L164.83 185.182L166.778 184.729L165.885 180.89L163.937 181.343ZM165.722 189.021L166.615 192.86L168.563 192.407L167.67 188.568L165.722 189.021ZM167.508 196.7L168.401 200.539L170.349 200.086L169.456 196.247L167.508 196.7ZM169.294 204.378L170.187 208.218L172.135 207.765L171.242 203.925L169.294 204.378ZM171.08 212.057L171.972 215.896L173.92 215.443L173.028 211.604L171.08 212.057ZM172.865 219.735L173.758 223.575L175.706 223.122L174.813 219.282L172.865 219.735ZM174.651 227.414L175.544 231.253L177.492 230.8L176.599 226.961L174.651 227.414ZM176.437 235.093L177.33 238.932L179.278 238.479L178.385 234.64L176.437 235.093ZM178.222 242.771L179.115 246.61L181.063 246.157L180.17 242.318L178.222 242.771ZM180.008 250.45L180.901 254.289L182.849 253.836L181.956 249.997L180.008 250.45ZM181.794 258.128L182.687 261.968L184.635 261.515L183.742 257.675L181.794 258.128ZM183.58 265.807L184.472 269.646L186.42 269.193L185.528 265.354L183.58 265.807ZM185.365 273.485L186.258 277.325L188.206 276.872L187.313 273.032L185.365 273.485ZM187.151 281.164L188.044 285.003L189.992 284.55L189.099 280.711L187.151 281.164ZM188.937 288.843L189.83 292.682L191.778 292.229L190.885 288.39L188.937 288.843ZM190.722 296.521L191.615 300.36L193.563 299.907L192.67 296.068L190.722 296.521ZM192.508 304.2L193.401 308.039L195.349 307.586L194.456 303.747L192.508 304.2ZM194.294 311.878L195.187 315.718L197.135 315.265L196.242 311.425L194.294 311.878ZM196.08 319.557L196.972 323.396L198.92 322.943L198.028 319.104L196.08 319.557ZM197.865 327.235L198.758 331.075L200.706 330.622L199.813 326.782L197.865 327.235ZM199.651 334.914L200.544 338.753L202.492 338.3L201.599 334.461L199.651 334.914ZM201.437 342.593L202.33 346.432L204.278 345.979L203.385 342.14L201.437 342.593ZM203.222 350.271L204.115 354.111L206.063 353.657L205.17 349.818L203.222 350.271ZM205.008 357.95L205.901 361.789L207.849 361.336L206.956 357.497L205.008 357.95ZM206.794 365.628L207.687 369.468L209.635 369.015L208.742 365.175L206.794 365.628ZM208.58 373.307L209.026 375.226L210.974 374.773L210.528 372.854L208.58 373.307Z" fill="#AF644B"/>
//!     <path d="M209.775 240.974C210.313 241.099 210.85 240.763 210.974 240.225L212.998 231.455C213.122 230.917 212.787 230.38 212.249 230.256C211.71 230.132 211.174 230.467 211.049 231.006L209.25 238.801L201.455 237.002C200.917 236.878 200.38 237.213 200.256 237.751C200.132 238.29 200.467 238.826 201.006 238.951L209.775 240.974ZM159.152 160.53L209.152 240.53L210.848 239.47L160.848 159.47L159.152 160.53Z" fill="#E19664"/>
//!     <circle cx="160" cy="265" r="4" fill="#a874d8"/>
//!     <path d="M160 160V265" stroke="#a874d8" stroke-width="2" stroke-dasharray="5 5"/>
//!     <rect x="135" y="135" width="99" height="264" stroke="#db9010" stroke-width="1"/>
//!     <circle cx="160" cy="160" r="159" stroke="#eb4a5a" stroke-width="1"/>
//!     <text x="184" y="125" style="fill: #db9010; font: 16px monospace; text-anchor: middle;">Collision AABB</text>
//!     <text x="160" y="40" style="fill: #eb4a5a; font: 16px monospace; text-anchor: middle;">Speculative Margin</text>
//!     <text x="210" y="340" style="fill: #b4b4b4; font: 16px monospace; text-anchor: start;">Unconstrained</text>
//!     <text x="210" y="205" style="fill: #b4b4b4; font: 16px monospace; text-anchor: start;">Constrained</text>
//!     <text y="240" style="fill: #a874d8; font: 16px monospace; font-weight: bold; text-anchor: end;">
//!         <tspan x="155">Speculative</tspan><tspan x="155" dy="18">Contact</tspan>
//!     </text>
//! </svg>
//!
//! The current "effective" speculative margin for a body is determined by its velocity
//! clamped by the specified maximum bound. By default, the maximum bound is infinite,
//! but it can be configured for all entities using the [`NarrowPhaseConfig`] resource,
//! and for individual entities using the [`SpeculativeMargin`] component.
//!
//! ```
#![cfg_attr(feature = "2d", doc = "use avian2d::prelude::*;")]
#![cfg_attr(feature = "3d", doc = "use avian3d::prelude::*;")]
//! use bevy::prelude::*;
//!
//! fn setup(mut commands: Commands) {
//!     // Spawn a rigid body with a maximum bound for the speculative margin.
//!     commands.spawn((
//!         RigidBody::Dynamic,
//!         Collider::capsule(0.5, 2.0),
//!         SpeculativeMargin(2.0),
//!     ));
//! }
//! ```
//!
//! Speculative collisions are an efficient and generally robust approach
//! to Continuous Collision Detection. They are enabled for all bodies by default,
//! provided that the default naximum speculative margin is greater than zero.
//!
//! However, speculative collisions aren't entirely without issues,
//! and there are some cases where large speculative margins can cause undesired behavior.
//!
//! ### Caveats of Speculative Collision
//!
//! Speculative contacts are approximations. They typically have good enough accuracy,
//! but when bodies are moving past each other at high speeds, the prediction can sometimes
//! fail and lead to **ghost collisions**. This happens because contact surfaces are treated
//! like infinite planes from the point of view of the solver. Ghost collisions typically manifest
//! as objects bumping into seemingly invisible walls.
//!
//! <svg width="475" height="400" viewBox="0 0 475 400" fill="none" xmlns="http://www.w3.org/2000/svg">
//!     <rect x="36" y="266" width="148" height="18" fill="#64C850" stroke="black" stroke-width="2"/>
//!     <circle cx="345" cy="375" r="24" stroke="#5064C8" stroke-width="2" stroke-dasharray="4 4"/>
//!     <circle cx="345" cy="236" r="24" stroke="#5064C8" stroke-width="2" stroke-dasharray="4 4"/>
//!     <circle cx="160" cy="160" r="24" fill="#5064C8" stroke="black" stroke-width="2"/>
//!     <path d="M344.925 375.997C345.476 376.038 345.956 375.626 345.997 375.075L346.67 366.1C346.712 365.549 346.299 365.069 345.748 365.028C345.197 364.987 344.717 365.4 344.676 365.95L344.078 373.928L336.1 373.33C335.549 373.288 335.069 373.701 335.028 374.252C334.987 374.803 335.4 375.283 335.95 375.324L344.925 375.997ZM159.242 160.652L160.563 162.188L162.079 160.883L160.758 159.348L159.242 160.652ZM163.206 165.259L165.849 168.331L167.365 167.026L164.722 163.955L163.206 165.259ZM168.492 171.402L171.135 174.474L172.651 173.169L170.008 170.098L168.492 171.402ZM173.778 177.545L176.421 180.617L177.937 179.312L175.294 176.241L173.778 177.545ZM179.063 183.688L181.706 186.759L183.222 185.455L180.579 182.383L179.063 183.688ZM184.349 189.831L186.992 192.902L188.508 191.598L185.865 188.526L184.349 189.831ZM189.635 195.974L192.278 199.045L193.794 197.741L191.151 194.669L189.635 195.974ZM194.921 202.117L197.563 205.188L199.079 203.883L196.437 200.812L194.921 202.117ZM200.206 208.259L202.849 211.331L204.365 210.026L201.722 206.955L200.206 208.259ZM205.492 214.402L208.135 217.474L209.651 216.169L207.008 213.098L205.492 214.402ZM210.778 220.545L213.421 223.617L214.937 222.312L212.294 219.241L210.778 220.545ZM216.063 226.688L218.706 229.759L220.222 228.455L217.579 225.383L216.063 226.688ZM221.349 232.831L223.992 235.902L225.508 234.598L222.865 231.526L221.349 232.831ZM226.635 238.974L229.278 242.045L230.794 240.741L228.151 237.669L226.635 238.974ZM231.921 245.117L234.563 248.188L236.079 246.883L233.437 243.812L231.921 245.117ZM237.206 251.259L239.849 254.331L241.365 253.026L238.722 249.955L237.206 251.259ZM242.492 257.402L245.135 260.474L246.651 259.169L244.008 256.098L242.492 257.402ZM247.778 263.545L250.421 266.617L251.937 265.312L249.294 262.241L247.778 263.545ZM253.063 269.688L255.706 272.759L257.222 271.455L254.579 268.383L253.063 269.688ZM258.349 275.831L260.992 278.902L262.508 277.598L259.865 274.526L258.349 275.831ZM263.635 281.974L266.278 285.045L267.794 283.741L265.151 280.669L263.635 281.974ZM268.921 288.116L271.563 291.188L273.079 289.883L270.437 286.812L268.921 288.116ZM274.206 294.259L276.849 297.331L278.365 296.026L275.722 292.955L274.206 294.259ZM279.492 300.402L282.135 303.474L283.651 302.169L281.008 299.098L279.492 300.402ZM284.778 306.545L287.421 309.616L288.937 308.312L286.294 305.241L284.778 306.545ZM290.063 312.688L292.706 315.759L294.222 314.455L291.579 311.383L290.063 312.688ZM295.349 318.831L297.992 321.902L299.508 320.598L296.865 317.526L295.349 318.831ZM300.635 324.974L303.278 328.045L304.794 326.741L302.151 323.669L300.635 324.974ZM305.921 331.116L308.563 334.188L310.079 332.883L307.437 329.812L305.921 331.116ZM311.206 337.259L313.849 340.331L315.365 339.026L312.722 335.955L311.206 337.259ZM316.492 343.402L319.135 346.474L320.651 345.169L318.008 342.098L316.492 343.402ZM321.778 349.545L324.421 352.616L325.937 351.312L323.294 348.241L321.778 349.545ZM327.063 355.688L329.706 358.759L331.222 357.455L328.579 354.383L327.063 355.688ZM332.349 361.831L334.992 364.902L336.508 363.598L333.865 360.526L332.349 361.831ZM337.635 367.974L340.278 371.045L341.794 369.741L339.151 366.669L337.635 367.974ZM342.921 374.117L344.242 375.652L345.758 374.348L344.437 372.812L342.921 374.117ZM344.925 375.997C345.476 376.038 345.956 375.626 345.997 375.075L346.67 366.1C346.712 365.549 346.299 365.069 345.748 365.028C345.197 364.987 344.717 365.4 344.676 365.95L344.078 373.928L336.1 373.33C335.549 373.288 335.069 373.701 335.028 374.252C334.987 374.803 335.4 375.283 335.95 375.324L344.925 375.997ZM159.242 160.652L160.563 162.188L162.079 160.883L160.758 159.348L159.242 160.652ZM163.206 165.259L165.849 168.331L167.365 167.026L164.722 163.955L163.206 165.259ZM168.492 171.402L171.135 174.474L172.651 173.169L170.008 170.098L168.492 171.402ZM173.778 177.545L176.421 180.617L177.937 179.312L175.294 176.241L173.778 177.545ZM179.063 183.688L181.706 186.759L183.222 185.455L180.579 182.383L179.063 183.688ZM184.349 189.831L186.992 192.902L188.508 191.598L185.865 188.526L184.349 189.831ZM189.635 195.974L192.278 199.045L193.794 197.741L191.151 194.669L189.635 195.974ZM194.921 202.117L197.563 205.188L199.079 203.883L196.437 200.812L194.921 202.117ZM200.206 208.259L202.849 211.331L204.365 210.026L201.722 206.955L200.206 208.259ZM205.492 214.402L208.135 217.474L209.651 216.169L207.008 213.098L205.492 214.402ZM210.778 220.545L213.421 223.617L214.937 222.312L212.294 219.241L210.778 220.545ZM216.063 226.688L218.706 229.759L220.222 228.455L217.579 225.383L216.063 226.688ZM221.349 232.831L223.992 235.902L225.508 234.598L222.865 231.526L221.349 232.831ZM226.635 238.974L229.278 242.045L230.794 240.741L228.151 237.669L226.635 238.974ZM231.921 245.117L234.563 248.188L236.079 246.883L233.437 243.812L231.921 245.117ZM237.206 251.259L239.849 254.331L241.365 253.026L238.722 249.955L237.206 251.259ZM242.492 257.402L245.135 260.474L246.651 259.169L244.008 256.098L242.492 257.402ZM247.778 263.545L250.421 266.617L251.937 265.312L249.294 262.241L247.778 263.545ZM253.063 269.688L255.706 272.759L257.222 271.455L254.579 268.383L253.063 269.688ZM258.349 275.831L260.992 278.902L262.508 277.598L259.865 274.526L258.349 275.831ZM263.635 281.974L266.278 285.045L267.794 283.741L265.151 280.669L263.635 281.974ZM268.921 288.116L271.563 291.188L273.079 289.883L270.437 286.812L268.921 288.116ZM274.206 294.259L276.849 297.331L278.365 296.026L275.722 292.955L274.206 294.259ZM279.492 300.402L282.135 303.474L283.651 302.169L281.008 299.098L279.492 300.402ZM284.778 306.545L287.421 309.616L288.937 308.312L286.294 305.241L284.778 306.545ZM290.063 312.688L292.706 315.759L294.222 314.455L291.579 311.383L290.063 312.688ZM295.349 318.831L297.992 321.902L299.508 320.598L296.865 317.526L295.349 318.831ZM300.635 324.974L303.278 328.045L304.794 326.741L302.151 323.669L300.635 324.974ZM305.921 331.116L308.563 334.188L310.079 332.883L307.437 329.812L305.921 331.116ZM311.206 337.259L313.849 340.331L315.365 339.026L312.722 335.955L311.206 337.259ZM316.492 343.402L319.135 346.474L320.651 345.169L318.008 342.098L316.492 343.402ZM321.778 349.545L324.421 352.616L325.937 351.312L323.294 348.241L321.778 349.545ZM327.063 355.688L329.706 358.759L331.222 357.455L328.579 354.383L327.063 355.688ZM332.349 361.831L334.992 364.902L336.508 363.598L333.865 360.526L332.349 361.831ZM337.635 367.974L340.278 371.045L341.794 369.741L339.151 366.669L337.635 367.974ZM342.921 374.117L344.242 375.652L345.758 374.348L344.437 372.812L342.921 374.117Z" fill="#AF644B"/>
//!     <path d="M345.385 236.923C345.895 236.71 346.136 236.124 345.923 235.615L342.454 227.31C342.242 226.8 341.656 226.56 341.146 226.772C340.637 226.985 340.396 227.571 340.609 228.08L343.692 235.463L336.31 238.546C335.8 238.758 335.56 239.344 335.772 239.854C335.985 240.363 336.571 240.604 337.08 240.391L345.385 236.923ZM159.62 160.925L344.62 236.925L345.38 235.075L160.38 159.075L159.62 160.925Z" fill="#E19664"/>
//!     <circle cx="160" cy="265" r="4" fill="#a874d8"/>
//!     <path d="M160 160V265" stroke="#a874d8" stroke-width="2" stroke-dasharray="5 5"/>
//!     <rect x="135" y="135" width="235" height="264" stroke="#db9010" stroke-width="1"/>
//!     <circle cx="160" cy="160" r="159" stroke="#eb4a5a" stroke-width="1"/>
//!     <line x1="160" y1="264" x2="400" y2="264" stroke="#a874d8" stroke-width="2" stroke-dasharray="6 6"/>
//!     <text x="184" y="125" style="fill: #db9010; font: 16px monospace; text-anchor: middle;">Collision AABB</text>
//!     <text x="160" y="40" style="fill: #eb4a5a; font: 16px monospace; text-anchor: middle;">Speculative Margin</text>
//!     <text x="345" y="340" style="fill: #b4b4b4; font: 16px monospace; text-anchor: start;">Unconstrained</text>
//!     <text x="345" y="205" style="fill: #b4b4b4; font: 16px monospace; text-anchor: start;">Constrained</text>
//!     <text x="190" y="280" style="fill: #a874d8; font: 16px monospace; font-weight: bold; text-anchor: start;">Ghost Collision Plane</text>
//! </svg>
//!
//! Ghost collisions can be mitigated by using a smaller [`SpeculativeMargin`]
//! or a higher [`Physics`] timestep rate.
//!
//! Another caveat of speculative collisions is that they can still occasionally miss contacts,
//! especially for thin objects spinning at very high speeds. This is typically quite rare however,
//! and speculative collision should work fine for the majority of cases.
//!
//! Speculative collisions can also absorb some energy in contacts, causing even perfectly elastic
//! objects to lose kinetic energy over several bounces.
//!
//! For an approach that is more expensive but doesn't suffer from ghost collisions,
//! missed collisions, or inaccurate restitution, consider using swept CCD,
//! which is described in the following section.
//!
//! ## Swept CCD
//!
//! *Note: Swept CCD currently only supports the built-in `Collider`.*
//!
//! **Swept CCD** is a form of Continuous Collision Detection that sweeps potentially colliding objects
//! from their previous positions to their current positions, and if a collision is found, moves the bodies
//! back to the time of impact. This way, the normal collision algorithms will be able to detect and handle
//! the collision during the next frame.
//!
//! There are two variants of swept CCD: [`Linear`](SweepMode::Linear)
//! and [`NonLinear`](SweepMode::Linear). The difference between the two
//! is that [`Linear`](SweepMode::Linear) only considers translational motion,
//! so bodies can still pass through objects that are spinning at high speeds,
//! while [`NonLinear`](SweepMode::NonLinear) also considers rotational motion,
//! but is more expensive.
//!
//! <svg width="300" height="350" viewBox="0 0 300 350" fill="none" xmlns="http://www.w3.org/2000/svg">
//!     <rect x="141" y="1" width="18" height="298" fill="#64C850" stroke="black" stroke-width="2"/>
//!     <circle cx="115" cy="150" r="24" stroke="#5064C8" stroke-width="2" stroke-dasharray="4 4"/>
//!     <circle cx="25" cy="150" r="24" fill="#5064C8" stroke="black" stroke-width="2"/>
//!     <path d="M115.707 150.707C116.098 150.317 116.098 149.683 115.707 149.293L109.343 142.929C108.953 142.538 108.319 142.538 107.929 142.929C107.538 143.319 107.538 143.953 107.929 144.343L113.586 150L107.929 155.657C107.538 156.047 107.538 156.681 107.929 157.071C108.319 157.462 108.953 157.462 109.343 157.071L115.707 150.707ZM25 151H115V149H25V151Z" fill="#E19664"/>
//!     <text x="150" y="325" style="fill: #b4b4b4; font: 18px monospace; text-anchor: middle;">Linear / NonLinear</text>
//! </svg>
//!
//! <svg width="600" height="350" viewBox="0 0 600 350" fill="none" xmlns="http://www.w3.org/2000/svg">
//!     <rect x="438.95" y="25.3488" width="18" height="298" transform="rotate(27.5 438.95 25.3488)" stroke="#64C850" stroke-width="2" stroke-dasharray="4 4"/>
//!     <rect x="301" y="1" width="18" height="298" fill="#64C850" stroke="black" stroke-width="2"/>
//!     <circle cx="425" cy="150" r="24" fill="#5064C8" stroke="black" stroke-width="2"/>
//!     <text x="150" y="325" style="fill: #b4b4b4; font: 18px monospace; text-anchor: middle;">Linear</text>
//!     <circle cx="310" cy="290" r="5" fill="#D9D9D9" stroke="black" stroke-width="2"/>
//!     <path d="M322.96 148.816L323.331 149.745L323.331 149.745L322.96 148.816ZM361.786 156.786L361.078 157.493L361.078 157.493L361.786 156.786ZM365 161C365.552 161 366 160.552 366 160L366 151C366 150.448 365.552 150 365 150C364.448 150 364 150.448 364 151L364 159L356 159C355.448 159 355 159.448 355 160C355 160.552 355.448 161 356 161L365 161ZM320.371 150.928L323.331 149.745L322.588 147.888L319.629 149.072L320.371 150.928ZM361.078 157.493L364.293 160.707L365.707 159.293L362.493 156.078L361.078 157.493ZM323.331 149.745C336.331 144.545 351.178 147.592 361.078 157.493L362.493 156.078C352.027 145.612 336.331 142.391 322.588 147.888L323.331 149.745Z" fill="#E19664"/>
//!     <rect x="259.442" y="133.366" width="18" height="298" transform="rotate(60 259.442 133.366)" stroke="#64C850" stroke-width="2" stroke-dasharray="4 4"/>
//!     <rect x="1" y="1" width="18" height="298" fill="#64C850" stroke="black" stroke-width="2"/>
//!     <circle cx="125" cy="150" r="24" fill="#5064C8" stroke="black" stroke-width="2"/>
//!     <text x="450" y="325" style="fill: #b4b4b4; font: 18px monospace; text-anchor: middle;">NonLinear</text>
//!     <circle cx="10" cy="290" r="5" fill="#D9D9D9" stroke="black" stroke-width="2"/>
//!     <path d="M54.0561 245.357L53.1144 245.694L53.1144 245.694L54.0561 245.357ZM54.5719 248.904C55.071 249.14 55.6673 248.927 55.9037 248.428L59.7565 240.294C59.9929 239.795 59.7799 239.199 59.2808 238.963C58.7817 238.726 58.1854 238.939 57.949 239.438L54.5243 246.668L47.2944 243.243C46.7953 243.007 46.199 243.22 45.9626 243.719C45.7261 244.218 45.9391 244.815 46.4382 245.051L54.5719 248.904ZM53.1144 245.694L54.0582 248.336L55.9417 247.664L54.9978 245.021L53.1144 245.694ZM20.3714 230.928C33.4979 225.678 48.3594 232.379 53.1144 245.694L54.9978 245.021C49.8615 230.639 33.808 223.4 19.6286 229.071L20.3714 230.928Z" fill="#E19664"/>
//! </svg>
//!
//! To enable swept CCD for a rigid body, simply add the [`SweptCcd`] component
//! and make sure that the [`CcdPlugin`] is enabled. The plugin is included
//! in the [`PhysicsPlugins`] plugin group.
//!
//! ```
#![cfg_attr(feature = "2d", doc = "use avian2d::prelude::*;")]
#![cfg_attr(feature = "3d", doc = "use avian3d::prelude::*;")]
//! use bevy::prelude::*;
//!
//! fn setup(mut commands: Commands) {
//!     // Spawn a rigid body with swept CCD enabled.
//!     // `SweepMode::NonLinear` is used by default.
//!     commands.spawn((
//!         RigidBody::Dynamic,
//!         Collider::capsule(0.5, 2.0),
//!         SweptCcd::default(),
//!     ));
//! }
//! ```
//!
//! See the [documentation](SweptCcd) of the component for more details
//! and configuration options.
//!
//! Swept CCD is more expensive than [Speculative Collision](#speculative-collision),
//! but it doesn't have the same issues with ghost collisions or missed collisions.
//! It is primarily intended as a safety net when it is crucial that a body never
//! tunnels through geometry. Swept CCD should only be used when necessary,
//! as it also has its own set of problems.
//!
//! ### Caveats of Swept CCD
//!
//! The [`Linear`](SweepMode::Linear) and [`NonLinear`](SweepMode::Linear)
//! approaches can lead to *time loss* or *time stealing*, where bodies appear to momentarily
//! move slower when Swept CCD is active. This happens because they are essentially moved
//! backwards in time to avoid missing the collision.
//!
//! Swept CCD might also not account for chain reactions properly, so if a fast-moving body
//! bumps into another body, making it a fast-moving body that potentially bumps into
//! even more bodies, the collisions might not propagate accurately.
//! However, speculative contacts do detect secondary collisions quite well,
//! so using the two together can help mitigate the issue.
//!
//! Time loss and chain reactions could also be better accounted for with a substepped
//! time-of-impact solver, but that would be much more expensive and complex,
//! so it is not yet supported.
//!
//! ## Other Ways to Avoid Tunneling
//!
//! CCD is one way to prevent objects from tunneling through each other,
//! but it should only be used when necessary. There are several other approaches
//! worth considering to help avoid the issue.
//!
//! The most obvious way is to simply avoid small or thin geometry such as triangle meshes,
//! and to make colliders for objects like walls slightly thicker than necessary.
//! This is of course typically not possible everywhere, but it is good to keep in mind
//! when authoring levels.
//!
//! Triangle mesh colliders are especially prone to tunneling for dynamic rigid bodies.
//! For shapes that are intended to be solid from the inside, it is recommended
//! to use convex decomposition instead.
//!
//! If you must use triangle mesh colliders and are having stability issues, consider
//! giving them a small amount of extra thickness using the [`CollisionMargin`] component.
//! This helps prevent objects from passing through the surface while also reducing
//! numerical errors and improving performance.
//!
//! Finally, making the [physics timestep](Physics) smaller can also help.
//! However, this comes at the cost of worse performance for the entire simulation.

use crate::prelude::*;
#[cfg(any(feature = "parry-f32", feature = "parry-f64"))]
use bevy::ecs::query::QueryData;
use bevy::prelude::*;
use derive_more::From;
#[cfg(any(feature = "parry-f32", feature = "parry-f64"))]
use dynamics::solver::SolverDiagnostics;
#[cfg(any(feature = "parry-f32", feature = "parry-f64"))]
use parry::query::{
    cast_shapes, cast_shapes_nonlinear, NonlinearRigidMotion, ShapeCastHit, ShapeCastOptions,
};

/// A plugin for [Continuous Collision Detection](self).
pub struct CcdPlugin;

impl Plugin for CcdPlugin {
    fn build(&self, app: &mut App) {
        app.register_type::<SweptCcd>().register_type::<SweepMode>();

        // Get the `PhysicsSchedule`, and panic if it doesn't exist.
        let physics = app
            .get_schedule_mut(PhysicsSchedule)
            .expect("add PhysicsSchedule first");

        physics.configure_sets(SweptCcdSet.in_set(SolverSet::PostSubstep));

        #[cfg(any(feature = "parry-f32", feature = "parry-f64"))]
        physics.add_systems(solve_swept_ccd.in_set(SweptCcdSet));
    }
}

/// A system set for [Continuous Collision Detection](self) systems.
#[derive(SystemSet, Clone, Copy, Debug, PartialEq, Eq, Hash)]
pub struct SweptCcdSet;

/// The maximum distance at which [speculative contacts](self#speculative-collision)
/// are generated for this entity. A value greater than zero helps prevent missing
/// contacts for moderately fast-moving and thin objects.
///
/// In general, this component should not be needed. The default speculative margin
/// for all objects is defined in the [`NarrowPhaseConfig`] resource, and it is unbounded
/// by default, meaning that the margin can extend infinitely. The margin can be bounded
/// for individual entities using this component in case speculative contacts are causing
/// issues like the ones outlined [here](self#caveats-of-speculative-collision).
///
/// See the [module-level documentation](self) for information about
/// Speculative Conllision and Continuous Collision Detection in general.
///
/// # Example
///
/// ```
#[cfg_attr(feature = "2d", doc = "use avian2d::prelude::*;")]
#[cfg_attr(feature = "3d", doc = "use avian3d::prelude::*;")]
/// use bevy::prelude::*;
///
/// fn setup(mut commands: Commands) {
///     // Spawn a rigid body with an unbounded speculative margin.
///     commands.spawn((
///         RigidBody::Dynamic,
///         Collider::capsule(0.5, 2.0),
///         SpeculativeMargin::MAX,
///     ));
/// }
/// ```
#[derive(Component, Clone, Copy, Debug, Deref, DerefMut, PartialEq, Reflect, From)]
#[reflect(Component)]
#[doc(alias = "SweptCcdPredictionDistance")]
pub struct SpeculativeMargin(pub Scalar);

impl SpeculativeMargin {
    /// A zero speculative margin. Disables speculative collision for this entity.
    pub const ZERO: Self = Self(0.0);

    /// An unbounded speculative margin.
    pub const MAX: Self = Self(Scalar::MAX);
}

/// A component that enables sweep-based [Continuous Collision Detection](self) (CCD)
/// for a [`RigidBody`]. This helps prevent missed collisions for small and fast-moving objects.
///
/// By default, swept CCD considers both translational and rotational motion, and is used
/// against all types of rigid bodies and colliders. This behavior can be modified
/// by changing [`SweptCcd::mode`] and other properties.
///
/// CCD is generally not useful for large or slow objects, as they are less likely
/// to miss collisions. It is recommended to only use swept CCD when necessary,
/// as it is more expensive than [speculative collision](self#speculative-collision) and discrete collision detection.
///
/// Read the [module-level documentation](self) for more information about what CCD is,
/// what it is used for, and what limitations and tradeoffs it can have.
///
/// # Example
///
/// ```
#[cfg_attr(feature = "2d", doc = "use avian2d::prelude::*;")]
#[cfg_attr(feature = "3d", doc = "use avian3d::prelude::*;")]
/// use bevy::prelude::*;
///
/// # #[cfg(feature = "f32")]
/// fn setup(mut commands: Commands) {
///     // Spawn a dynamic rigid body with swept CCD, travelling towards the right at a high speed.
///     // The default CCD configuration considers both translational and rotational motion.
///     commands.spawn((
///         RigidBody::Dynamic,
///         SweptCcd::default(),
#[cfg_attr(feature = "2d", doc = "        LinearVelocity(Vec2::X * 100.0),")]
#[cfg_attr(feature = "3d", doc = "        LinearVelocity(Vec3::X * 100.0),")]
#[cfg_attr(feature = "2d", doc = "        Collider::circle(0.1),")]
#[cfg_attr(feature = "3d", doc = "        Collider::sphere(0.1),")]
///         Transform::from_xyz(-10.0, 3.0, 0.0),
///     ));
///
///     // Spawn another dynamic rigid body with swept CCD, but this time only considering
///     // linear motion and not rotation.
///     commands.spawn((
///         RigidBody::Dynamic,
///         SweptCcd::LINEAR, // or `SweptCcd::new_with_mode(SweepMode::Linear)`
#[cfg_attr(feature = "2d", doc = "        LinearVelocity(Vec2::X * 100.0),")]
#[cfg_attr(feature = "3d", doc = "        LinearVelocity(Vec3::X * 100.0),")]
#[cfg_attr(feature = "2d", doc = "        Collider::circle(0.1),")]
#[cfg_attr(feature = "3d", doc = "        Collider::sphere(0.1),")]
///         Transform::from_xyz(-10.0, -3.0, 0.0),
///     ));
///
///     // Spawn a thin, long object rotating at a high speed.
///     // The first ball should hit it, but the second one does not consider
///     // rotational motion, and most likely passes through.
///     commands.spawn((
///         RigidBody::Dynamic,
///         LockedAxes::TRANSLATION_LOCKED,
#[cfg_attr(feature = "2d", doc = "        AngularVelocity(100.0),")]
#[cfg_attr(feature = "3d", doc = "        AngularVelocity(Vec3::Z * 100.0),")]
#[cfg_attr(feature = "2d", doc = "        Collider::rectangle(0.2, 10.0),")]
#[cfg_attr(feature = "3d", doc = "        Collider::cuboid(0.2, 10.0, 10.0),")]
///     ));
///
///     // Spawn another thin, long object, this time not rotating.
///     // The second ball should now hit this.
///     commands.spawn((
///         RigidBody::Static,
#[cfg_attr(feature = "2d", doc = "        Collider::rectangle(0.2, 10.0),")]
#[cfg_attr(feature = "3d", doc = "        Collider::cuboid(0.2, 10.0, 10.0),")]
///         Transform::from_xyz(15.0, 0.0, 0.0),
///     ));
/// }
/// ```
#[derive(Component, Clone, Copy, Debug, PartialEq, Reflect)]
#[reflect(Component)]
pub struct SweptCcd {
    /// The type of sweep used for swept CCD.
    ///
    /// If two entities with different sweep modes collide, [`SweepMode::NonLinear`]
    /// is preferred.
    ///
    /// The default is [`SweepMode::NonLinear`], which considers both translational
    /// and rotational motion.
    pub mode: SweepMode,
    /// If `true`, swept CCD is performed against dynamic rigid bodies.
    /// Otherwise, it is only performed against static geometry and kinematic bodies.
    ///
    /// The default is `true`.
    pub include_dynamic: bool,
    /// Determines how fast two bodies must be moving relative to each other
    /// for swept CCD to be activated for them.
    ///
    /// If the linear velocity is below this threshold, CCD is skipped,
    /// unless the angular velocity exceeds the `angular_threshold`.
    ///
    /// The default is `0.0`, meaning that CCD is performed regardless of the relative velocity.
    pub linear_threshold: Scalar,
    /// Determines how fast two bodies must be rotating relative to each other
    /// for swept CCD to be activated for them.
    ///
    /// If the angular velocity is below this threshold, CCD is skipped,
    /// unless the linear velocity exceeds the `linear_threshold`.
    ///
    /// The default is `0.0`, meaning that CCD is performed regardless of the relative velocity.
    pub angular_threshold: Scalar,
}

impl Default for SweptCcd {
    fn default() -> Self {
        Self::NON_LINEAR
    }
}

impl SweptCcd {
    /// Continuous Collision Detection with [`SweepMode::Linear`].
    ///
    /// This only takes into account translational motion, and can lead to tunneling
    /// against thin, fast-spinning objects.
    pub const LINEAR: Self = Self::new_with_mode(SweepMode::Linear);

    /// Continuous Collision Detection with [`SweepMode::NonLinear`].
    ///
    /// This takes into account both translational and rotational motion.
    pub const NON_LINEAR: Self = Self::new_with_mode(SweepMode::NonLinear);

    /// Creates a new [`SweptCcd`] configuration with the given [`SweepMode`].
    #[inline]
    pub const fn new_with_mode(mode: SweepMode) -> Self {
        Self {
            mode,
            include_dynamic: true,
            linear_threshold: 0.0,
            angular_threshold: 0.0,
        }
    }

    /// Sets the linear and angular velocity thresholds in `self`,
    /// determining how fast two bodies must be moving relative to each other
    /// for swept CCD to be activated for them.
    ///
    /// CCD will be active if either of the two thresholds is exceeded.
    #[inline]
    pub const fn with_velocity_threshold(mut self, linear: Scalar, angular: Scalar) -> Self {
        self.linear_threshold = linear;
        self.angular_threshold = angular;
        self
    }

    /// Sets whether swept CCD is performed against dynamic rigid bodies.
    /// If `false`, it is only performed against static geometry and kinematic bodies.
    #[inline]
    pub const fn include_dynamic(mut self, should_include: bool) -> Self {
        self.include_dynamic = should_include;
        self
    }
}

/// The algorithm used for [Swept Continuous Collision Detection](self#swept-ccd).
///
/// If two entities with different sweep modes collide, [`SweepMode::NonLinear`]
/// is preferred.
///
/// The default is [`SweepMode::NonLinear`], which considers both translational
/// and rotational motion.
#[derive(Clone, Copy, Debug, Default, PartialEq, Eq, Reflect)]
pub enum SweepMode {
    /// [Swept CCD](self#swept-ccd) is performed using linear time-of-impact queries
    /// from the previous positions of [`SweptCcd`] bodies to their current positions,
    /// stopping the bodies at the first time of impact.
    ///
    /// This mode only considers translational motion, and can lead to tunneling
    /// against thin, fast-spinning objects. For the more expensive version
    /// that also considers rotational motion, consider using [`SweepMode::NonLinear`].
    Linear,

    /// [Swept CCD](self#swept-ccd) is performed using non-linear time-of-impact queries
    /// from the previous positions of [`SweptCcd`] bodies to their current positions,
    /// stopping the bodies at the first time of impact.
    ///
    /// This mode considers both translational and rotational motion.
    /// For the cheaper version that only considers translational motion,
    /// consider using [`SweepMode::Linear`].
    #[default]
    NonLinear,
}

#[cfg(any(feature = "parry-f32", feature = "parry-f64"))]
#[derive(QueryData)]
#[query_data(mutable)]
struct SweptCcdBodyQuery {
    entity: Entity,
    rb: &'static RigidBody,
    pos: &'static Position,
    translation: Option<&'static mut AccumulatedTranslation>,
    rot: &'static mut Rotation,
    prev_rot: Option<&'static mut PreviousRotation>,
    lin_vel: Option<&'static LinearVelocity>,
    ang_vel: Option<&'static AngularVelocity>,
    ccd: Option<&'static SweptCcd>,
    collider: &'static Collider,
    com: &'static ComputedCenterOfMass,
}

/// Performs [sweep-based mContinuous Collision Detection](self#swept-ccd)
/// by performing time-of-impact queries from the previous positions of [`SweptCcd`] bodies
/// to their current positions, stopping the bodies at the first time of impact.
///
/// This approach can lead to "time loss" or "time stealing", because the bodies
/// are essentially moved back in time, making them appear to momentarily move slower.
/// Secondary contacts are also not accounted for.
#[allow(clippy::useless_conversion)]
#[cfg(any(feature = "parry-f32", feature = "parry-f64"))]
fn solve_swept_ccd(
    ccd_query: Query<Entity, With<SweptCcd>>,
    bodies: Query<SweptCcdBodyQuery>,
    colliders: Query<(&Collider, &ColliderOf)>,
    time: Res<Time>,
<<<<<<< HEAD
    collisions: Res<Collisions>,
=======
    contact_graph: Res<ContactGraph>,
>>>>>>> 2ab588d7
    narrow_phase_config: Res<NarrowPhaseConfig>,
    mut diagnostics: ResMut<SolverDiagnostics>,
) {
    let start = crate::utils::Instant::now();

    let delta_secs = time.delta_seconds_adjusted();

    // TODO: Parallelize.
    for entity in &ccd_query {
        // Get the CCD body.
        let Ok(SweptCcdBodyQueryItem {
            pos: pos1,
            translation: Some(mut translation1),
            rot: mut rot1,
            prev_rot: Some(prev_rot),
            lin_vel: Some(lin_vel1),
            ang_vel: Some(ang_vel1),
            ccd: Some(ccd1),
            collider: collider1,
            com: com1,
            ..
        }) = (
            // Safety: `get_unchecked` is only unsafe if there are multiple mutable references
            //         to the same component, and this is ensured not to happen when iterating
            //         over the AABB intersections below.
            unsafe { bodies.get_unchecked(entity) }
        )
        else {
            continue;
        };

        // The smallest time of impact found. Starts at the largest value,
        // how long a body moves during a single frame due to position integration.
        let (mut min_toi, mut min_toi_entity) = (delta_secs, None);

        // Iterate through colliders intersecting the AABB of the CCD body.
<<<<<<< HEAD
        let intersecting_entities = collisions.entities_colliding_with(entity);
        for (collider2, collider_parent) in colliders.iter_many(intersecting_entities) {
            debug_assert_ne!(
                entity,
                collider_parent.get(),
                "collider AABB cannot intersect itself"
            );
=======
        let intersecting_entities = contact_graph.entities_colliding_with(entity);
        for (
            collider2,
            &ColliderOf {
                rigid_body: entity2,
            },
        ) in colliders.iter_many(intersecting_entities)
        {
            debug_assert_ne!(entity, entity2, "collider AABB cannot intersect itself");
>>>>>>> 2ab588d7

            // Get the body associated with the collider.
            // Safety: `AabbIntersections` should never contain the entity of a collider
            //         attached to the first body, and the entities are also ensured to be different above.
            if let Ok(body2) = unsafe { bodies.get_unchecked(entity2) } {
                if !ccd1.include_dynamic && body2.rb.is_dynamic() {
                    continue;
                }

                let lin_vel2 = body2.lin_vel.copied().unwrap_or_default().0;
                let ang_vel2 = body2.ang_vel.copied().unwrap_or_default().0;

                #[cfg(feature = "2d")]
                let ang_vel_below_threshold =
                    (ang_vel1.0 - ang_vel2).abs() < ccd1.angular_threshold;
                #[cfg(feature = "3d")]
                let ang_vel_below_threshold =
                    (ang_vel1.0 - ang_vel2).length_squared() < ccd1.angular_threshold.powi(2);

                // If both the relative linear and relative angular velocity
                // are below the defined thresholds, skip this body.
                if ang_vel_below_threshold
                    && (lin_vel1.0 - lin_vel2).length_squared() < ccd1.linear_threshold.powi(2)
                {
                    continue;
                }

                let iso1 = make_isometry(pos1.0, prev_rot.0);
                let iso2 = make_isometry(
                    body2.pos.0,
                    body2.prev_rot.as_ref().map_or(*body2.rot, |rot| rot.0),
                );

                // TODO: Support child colliders
                let motion1 = NonlinearRigidMotion::new(
                    iso1,
                    com1.0.into(),
                    lin_vel1.0.into(),
                    ang_vel1.0.into(),
                );
                let motion2 = NonlinearRigidMotion::new(
                    iso2,
                    body2.com.0.into(),
                    lin_vel2.into(),
                    ang_vel2.into(),
                );

                let sweep_mode = if ccd1.mode == SweepMode::Linear
                    && body2.ccd.is_none_or(|ccd| ccd.mode == SweepMode::Linear)
                {
                    SweepMode::Linear
                } else {
                    SweepMode::NonLinear
                };

                if let Some(toi) = compute_ccd_toi(
                    sweep_mode,
                    &motion1,
                    collider1,
                    &motion2,
                    collider2,
                    min_toi,
                    narrow_phase_config.default_speculative_margin,
                ) {
                    min_toi = toi;
                    min_toi_entity = Some(entity2);
                }
            }
        }

        // Advance the bodies from the previous poses to the first time of impact.
        if let Some(Ok(mut body2)) =
            min_toi_entity.map(|entity| unsafe { bodies.get_unchecked(entity) })
        {
            let collider_lin_vel = body2.lin_vel.copied().unwrap_or_default().0;
            let collider_ang_vel = body2.ang_vel.copied().unwrap_or_default().0;

            // Overshoot slightly to make sure the bodies advance and don't get stuck.
            let min_toi = min_toi * 1.0001;

            translation1.0 = min_toi * lin_vel1.0;

            // TODO: Abstract the integration logic to reuse it here
            #[cfg(feature = "2d")]
            {
                *rot1 = prev_rot.0 * Rotation::radians(ang_vel1.0 * min_toi);
            }
            #[cfg(feature = "3d")]
            {
                let delta_rot = Quaternion::from_scaled_axis(ang_vel1.0 * min_toi);
                rot1.0 = delta_rot * prev_rot.0 .0;
                *rot1 = rot1.fast_renormalize();
            }

            if let Some(mut collider_translation) = body2.translation {
                collider_translation.0 = min_toi * collider_lin_vel;
            }
            if let Some(ref collider_prev_rot) = body2.prev_rot {
                #[cfg(feature = "2d")]
                {
                    *body2.rot =
                        collider_prev_rot.0 * Rotation::radians(collider_ang_vel * min_toi);
                }
                #[cfg(feature = "3d")]
                {
                    let delta_rot = Quaternion::from_scaled_axis(collider_ang_vel * min_toi);

                    body2.rot.0 = delta_rot * collider_prev_rot.0 .0;
                    *body2.rot = body2.rot.fast_renormalize();
                }
            }
        }
    }

    diagnostics.swept_ccd += start.elapsed();
}

/// Computes the time of impact for the motion of two objects for Continuous Collision Detection.
/// If the TOI is larger than `min_toi` or the shapes never touch, `None` is returned.
#[cfg(any(feature = "parry-f32", feature = "parry-f64"))]
fn compute_ccd_toi(
    mode: SweepMode,
    motion1: &NonlinearRigidMotion,
    collider1: &Collider,
    motion2: &NonlinearRigidMotion,
    collider2: &Collider,
    min_toi: Scalar,
    prediction_distance: Scalar,
) -> Option<Scalar> {
    if mode == SweepMode::Linear {
        if let Ok(Some(ShapeCastHit {
            time_of_impact: toi,
            ..
        })) = cast_shapes(
            &motion1.start,
            &motion1.linvel,
            collider1.shape_scaled().as_ref(),
            &motion2.start,
            &motion2.linvel,
            collider2.shape_scaled().as_ref(),
            ShapeCastOptions {
                max_time_of_impact: min_toi,
                stop_at_penetration: false,
                ..default()
            },
        ) {
            if toi > 0.0 && toi < min_toi {
                // New smaller time of impact found
                return Some(toi);
            } else if toi == 0.0 {
                // If the time of impact is zero, fall back to computing the TOI of a small circle
                // around the centroid of the first body.
                if let Ok(Some(ShapeCastHit {
                    time_of_impact: toi,
                    ..
                })) = cast_shapes(
                    &motion1.start,
                    &motion1.linvel,
                    collider1.shape_scaled().as_ref(),
                    &motion2.start,
                    &motion2.linvel,
                    &parry::shape::Ball::new(prediction_distance),
                    ShapeCastOptions {
                        max_time_of_impact: min_toi,
                        stop_at_penetration: false,
                        ..default()
                    },
                ) {
                    if toi > 0.0 && toi < min_toi {
                        // New smaller time of impact found
                        return Some(toi);
                    }
                }
            }
        }
    } else if let Ok(Some(ShapeCastHit {
        time_of_impact: toi,
        ..
    })) = cast_shapes_nonlinear(
        motion1,
        collider1.shape_scaled().as_ref(),
        motion2,
        collider2.shape_scaled().as_ref(),
        0.0,
        min_toi,
        false,
    ) {
        if toi > 0.0 && toi < min_toi {
            // New smaller time of impact found
            return Some(toi);
        } else if toi == 0.0 {
            // If the time of impact is zero, fall back to computing the TOI of a small circle
            // around the centroid of the first body.
            if let Ok(Some(ShapeCastHit {
                time_of_impact: toi,
                ..
            })) = cast_shapes_nonlinear(
                motion1,
                collider1.shape_scaled().as_ref(),
                motion2,
                &parry::shape::Ball::new(prediction_distance),
                0.0,
                min_toi,
                false,
            ) {
                if toi > 0.0 && toi < min_toi {
                    // New smaller time of impact found
                    return Some(toi);
                }
            }
        }
    }

    None
}<|MERGE_RESOLUTION|>--- conflicted
+++ resolved
@@ -520,11 +520,7 @@
     bodies: Query<SweptCcdBodyQuery>,
     colliders: Query<(&Collider, &ColliderOf)>,
     time: Res<Time>,
-<<<<<<< HEAD
-    collisions: Res<Collisions>,
-=======
     contact_graph: Res<ContactGraph>,
->>>>>>> 2ab588d7
     narrow_phase_config: Res<NarrowPhaseConfig>,
     mut diagnostics: ResMut<SolverDiagnostics>,
 ) {
@@ -561,15 +557,6 @@
         let (mut min_toi, mut min_toi_entity) = (delta_secs, None);
 
         // Iterate through colliders intersecting the AABB of the CCD body.
-<<<<<<< HEAD
-        let intersecting_entities = collisions.entities_colliding_with(entity);
-        for (collider2, collider_parent) in colliders.iter_many(intersecting_entities) {
-            debug_assert_ne!(
-                entity,
-                collider_parent.get(),
-                "collider AABB cannot intersect itself"
-            );
-=======
         let intersecting_entities = contact_graph.entities_colliding_with(entity);
         for (
             collider2,
@@ -579,7 +566,6 @@
         ) in colliders.iter_many(intersecting_entities)
         {
             debug_assert_ne!(entity, entity2, "collider AABB cannot intersect itself");
->>>>>>> 2ab588d7
 
             // Get the body associated with the collider.
             // Safety: `AabbIntersections` should never contain the entity of a collider
