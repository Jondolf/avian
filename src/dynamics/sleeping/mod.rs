//! Manages sleeping and waking for bodies, automatically deactivating them to save computational resources.
//!
//! See [`SleepingPlugin`].

use crate::prelude::*;
use bevy::{
    ecs::{component::Tick, system::SystemChangeTick},
    prelude::*,
};

/// Manages sleeping and waking for bodies, automatically deactivating them to save computational resources.
///
/// Bodies are marked as [`Sleeping`] when their linear and angular velocities are below the [`SleepingThreshold`]
/// for a duration indicated by [`DeactivationTime`].
///
/// Bodies are woken up when an active body or constraint interacts with them, or when gravity changes,
/// or when the body's position, rotation, velocity, or external forces are changed.
///
/// This plugin does *not* handle constraints waking up bodies. That is done by the [solver](dynamics::solver).
///
/// The sleeping systems run in [`PhysicsStepSet::Sleeping`].
pub struct SleepingPlugin;

impl Plugin for SleepingPlugin {
    fn build(&self, app: &mut App) {
        // TODO: This is only relevant for dynamic bodies. Different bodies should be distinguished with marker components.
        // Add sleep timer for all rigid bodies.
        let _ = app.try_register_required_components::<RigidBody, TimeSleeping>();

        app.init_resource::<SleepingThreshold>()
            .init_resource::<DeactivationTime>()
            .init_resource::<LastPhysicsTick>();

        let physics_schedule = app
            .get_schedule_mut(PhysicsSchedule)
            .expect("add PhysicsSchedule first");

        // TODO: Where exactly should this be in the schedule?
        physics_schedule.add_systems(
            (
                wake_on_changed,
                wake_all_sleeping_bodies.run_if(resource_changed::<Gravity>),
                mark_sleeping_bodies,
            )
                .chain()
                .after(PhysicsStepSet::First)
                .before(PhysicsStepSet::BroadPhase),
        );

        physics_schedule.add_systems(
            (|mut last_physics_tick: ResMut<LastPhysicsTick>,
              system_change_tick: SystemChangeTick| {
                last_physics_tick.0 = system_change_tick.this_run();
            })
            .after(PhysicsStepSet::Last),
        );
    }
}

/// A threshold that indicates the maximum linear and angular velocity allowed for a body to be deactivated.
///
/// Setting a negative sleeping threshold disables sleeping entirely.
///
/// See [`Sleeping`] for further information about sleeping.
#[derive(Reflect, Resource, Clone, Copy, PartialEq, PartialOrd, Debug)]
#[cfg_attr(feature = "serialize", derive(serde::Serialize, serde::Deserialize))]
#[cfg_attr(feature = "serialize", reflect(Serialize, Deserialize))]
#[reflect(Debug, Resource, PartialEq)]
pub struct SleepingThreshold {
    /// The maximum linear velocity allowed for a body to be marked as sleeping.
    ///
    /// This is implicitly scaled by the [`PhysicsLengthUnit`].
    ///
    /// Default: `0.15`
    pub linear: Scalar,
    /// The maximum angular velocity allowed for a body to be marked as sleeping.
    ///
    /// Default: `0.15`
    pub angular: Scalar,
}

impl Default for SleepingThreshold {
    fn default() -> Self {
        Self {
            linear: 0.15,
            angular: 0.15,
        }
    }
}

/// How long in seconds the linear and angular velocity of a body need to be below
/// the [`SleepingThreshold`] before the body is deactivated. Defaults to 1 second.
///
/// See [`Sleeping`] for further information about sleeping.
///
/// Default: `0.5`
#[derive(Reflect, Resource, Clone, Copy, PartialEq, PartialOrd, Debug)]
#[cfg_attr(feature = "serialize", derive(serde::Serialize, serde::Deserialize))]
#[cfg_attr(feature = "serialize", reflect(Serialize, Deserialize))]
#[reflect(Debug, Default, PartialEq)]
pub struct DeactivationTime(pub Scalar);

impl Default for DeactivationTime {
    fn default() -> Self {
        Self(0.5)
    }
}

/// A [`Command`] that wakes up a [rigid body](RigidBody) by removing the [`Sleeping`] component
/// and resetting the [`TimeSleeping`] to zero.
pub struct WakeUpBody(pub Entity);

impl Command for WakeUpBody {
    fn apply(self, world: &mut World) {
        let Ok(mut entity_mut) = world.get_entity_mut(self.0) else {
            return;
        };

        entity_mut.remove::<Sleeping>();

        if let Some(mut time_sleeping) = entity_mut.get_mut::<TimeSleeping>() {
            time_sleeping.0 = 0.0;
        };
    }
}

/// Adds the [`Sleeping`] component to bodies whose linear and anigular velocities have been
/// under the [`SleepingThreshold`] for a duration indicated by [`DeactivationTime`].
#[allow(clippy::type_complexity)]
pub fn mark_sleeping_bodies(
    mut commands: Commands,
    mut query: Query<
        (
            Entity,
            &RigidBody,
            &mut LinearVelocity,
            &mut AngularVelocity,
            &mut TimeSleeping,
        ),
        (Without<Sleeping>, Without<SleepingDisabled>),
    >,
    contact_graph: Res<ContactGraph>,
    rb_query: Query<&RigidBody>,
    deactivation_time: Res<DeactivationTime>,
    sleep_threshold: Res<SleepingThreshold>,
    length_unit: Res<PhysicsLengthUnit>,
    time: Res<Time>,
) {
    let length_unit_sq = length_unit.powi(2);
    let delta_secs = time.delta_seconds_adjusted();

    for (entity, rb, mut lin_vel, mut ang_vel, mut time_sleeping) in &mut query {
<<<<<<< HEAD
        let colliding_entities = collisions.collisions_with(entity).map(|c| {
=======
        let colliding_entities = contact_graph.collisions_with(entity).map(|c| {
>>>>>>> 2ab588d7
            if entity == c.entity1 {
                c.entity2
            } else {
                c.entity1
            }
        });

        // Only dynamic bodies can sleep, and only if they are not
        // in contact with other dynamic bodies.
        //
        // Contacts with other types of bodies will be allowed once
        // sleeping/waking is implemented with simulation islands.
        if !rb.is_dynamic()
            || rb_query
                .iter_many(colliding_entities)
                .any(|rb| rb.is_dynamic())
        {
            continue;
        }

        let lin_vel_sq = lin_vel.length_squared();

        #[cfg(feature = "2d")]
        let ang_vel_sq = ang_vel.0.powi(2);
        #[cfg(feature = "3d")]
        let ang_vel_sq = ang_vel.0.dot(ang_vel.0);

        // Negative thresholds indicate that sleeping is disabled.
        let lin_sleeping_threshold_sq =
            length_unit_sq * sleep_threshold.linear * sleep_threshold.linear.abs();
        let ang_sleeping_threshold_sq = sleep_threshold.angular * sleep_threshold.angular.abs();

        // If linear and angular velocity are below the sleeping threshold,
        // add delta time to the time sleeping, i.e. the time that the body has remained still.
        if lin_vel_sq < lin_sleeping_threshold_sq && ang_vel_sq < ang_sleeping_threshold_sq {
            time_sleeping.0 += delta_secs;
        } else {
            time_sleeping.0 = 0.0;
        }

        // If the body has been still for long enough, set it to sleep and reset velocities.
        if time_sleeping.0 > deactivation_time.0 {
            commands.entity(entity).try_insert(Sleeping);
            *lin_vel = LinearVelocity::ZERO;
            *ang_vel = AngularVelocity::ZERO;
        }
    }
}

/// A [`Tick`] corresponding to the end of the previous run of the [`PhysicsSchedule`].
#[derive(Resource, Reflect, Default)]
#[reflect(Resource, Default)]
pub(crate) struct LastPhysicsTick(pub Tick);

/// Removes the [`Sleeping`] component from sleeping bodies when properties like
/// position, rotation, velocity and external forces are changed by the user.
#[allow(clippy::type_complexity)]
pub(crate) fn wake_on_changed(
    mut commands: Commands,
    mut query: ParamSet<(
        // These could've been changed by physics too.
        // We need to ignore non-user changes.
        Query<
            (
                Entity,
                Ref<Position>,
                Ref<Rotation>,
                Ref<LinearVelocity>,
                Ref<AngularVelocity>,
            ),
            (
                With<Sleeping>,
                Or<(
                    Changed<Position>,
                    Changed<Rotation>,
                    Changed<LinearVelocity>,
                    Changed<AngularVelocity>,
                )>,
            ),
        >,
        // These are not modified by the physics engine
        // and don't need special handling.
        Query<
            Entity,
            Or<(
                Changed<ExternalForce>,
                Changed<ExternalTorque>,
                Changed<ExternalImpulse>,
                Changed<ExternalAngularImpulse>,
                Changed<GravityScale>,
            )>,
        >,
    )>,
    last_physics_tick: Res<LastPhysicsTick>,
    system_tick: SystemChangeTick,
) {
    let this_run = system_tick.this_run();

    for (entity, pos, rot, lin_vel, ang_vel) in &query.p0() {
        if is_changed_after_tick(pos, last_physics_tick.0, this_run)
            || is_changed_after_tick(rot, last_physics_tick.0, this_run)
            || is_changed_after_tick(lin_vel, last_physics_tick.0, this_run)
            || is_changed_after_tick(ang_vel, last_physics_tick.0, this_run)
        {
            commands.queue(WakeUpBody(entity));
        }
    }

    for entity in &query.p1() {
        commands.queue(WakeUpBody(entity));
    }
}

fn is_changed_after_tick<C: Component>(component_ref: Ref<C>, tick: Tick, this_run: Tick) -> bool {
    let last_changed = component_ref.last_changed();
    component_ref.is_changed() && last_changed.is_newer_than(tick, this_run)
}

/// Removes the [`Sleeping`] component from all sleeping bodies.
/// Triggered automatically when [`Gravity`] is changed.
fn wake_all_sleeping_bodies(mut commands: Commands, bodies: Query<Entity, With<Sleeping>>) {
    for entity in &bodies {
        commands.queue(WakeUpBody(entity));
    }
}<|MERGE_RESOLUTION|>--- conflicted
+++ resolved
@@ -150,11 +150,7 @@
     let delta_secs = time.delta_seconds_adjusted();
 
     for (entity, rb, mut lin_vel, mut ang_vel, mut time_sleeping) in &mut query {
-<<<<<<< HEAD
-        let colliding_entities = collisions.collisions_with(entity).map(|c| {
-=======
         let colliding_entities = contact_graph.collisions_with(entity).map(|c| {
->>>>>>> 2ab588d7
             if entity == c.entity1 {
                 c.entity2
             } else {
