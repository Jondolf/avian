--- conflicted
+++ resolved
@@ -154,17 +154,8 @@
     solver_body: &'static mut SolverBody,
     #[cfg(feature = "3d")]
     rot: &'static Rotation,
-<<<<<<< HEAD
-    lin_vel: &'static mut LinearVelocity,
-    ang_vel: &'static mut AngularVelocity,
     lin_acc: &'static mut AccumulatedLinearAcceleration,
     ang_acc: &'static mut AccumulatedAngularAcceleration,
-    #[cfg(feature = "3d")]
-=======
-    force: &'static ExternalForce,
-    torque: &'static ExternalTorque,
-    mass: &'static ComputedMass,
->>>>>>> c9fcd643
     angular_inertia: &'static ComputedAngularInertia,
     #[cfg(feature = "3d")]
     global_angular_inertia: &'static GlobalAngularInertia,
@@ -216,19 +207,10 @@
             let gravity = gravity.0 * body.gravity_scale.map_or(1.0, |scale| scale.0);
 
             semi_implicit_euler::integrate_velocity(
-<<<<<<< HEAD
-                &mut body.lin_vel.0,
-                &mut body.ang_vel.0,
+                linear_velocity,
+                angular_velocity,
                 body.lin_acc.0 + gravity,
                 body.ang_acc.0,
-=======
-                linear_velocity,
-                angular_velocity,
-                external_force,
-                external_torque,
-                *body.mass,
-                body.angular_inertia,
->>>>>>> c9fcd643
                 #[cfg(feature = "3d")]
                 body.global_angular_inertia,
                 #[cfg(feature = "3d")]
