//! The *semi-implicit* or *symplectic* Euler [integration](super) scheme.
//!
//! [Semi-implicit Euler](https://en.wikipedia.org/wiki/Semi-implicit_Euler_method)
//! integration is the most common integration scheme because it is simpler and more
//! efficient than implicit Euler integration, has great energy conservation,
//! and provides much better accuracy than explicit Euler integration.
//!
//! Semi-implicit Euler integration evalutes the acceleration at
//! the current timestep and the velocity at the next timestep:
//!
//! ```text
//! v = v_0 + a * Δt (linear velocity)
//! ω = ω_0 + α * Δt (angular velocity)
//! ```
//!
//! and computes the new position:
//!
//! ```text
//! x = x_0 + v * Δt (position)
//! θ = θ_0 + ω * Δt (rotation)
//! ```
//!
//! This order is opposite to explicit Euler integration, which uses the velocity
//! at the current timestep instead of the next timestep. The explicit approach
//! can lead to bodies gaining energy over time, which is why the semi-implicit
//! approach is typically preferred.

use super::*;

/// Integrates velocity based on the given forces in order to find
/// the linear and angular velocity after `delta_seconds` have passed.
///
/// This uses [semi-implicit (symplectic) Euler integration](self).
#[allow(clippy::too_many_arguments)]
pub fn integrate_velocity(
    lin_vel: &mut Vector,
    ang_vel: &mut AngularValue,
    force: Vector,
    torque: TorqueValue,
    mass: ComputedMass,
    angular_inertia: &ComputedAngularInertia,
    #[cfg(feature = "3d")] global_angular_inertia: &GlobalAngularInertia,
    #[cfg(feature = "3d")] rotation: Rotation,
    locked_axes: LockedAxes,
    gravity: Vector,
    delta_seconds: Scalar,
) {
    // Compute linear acceleration.
    let lin_acc = linear_acceleration(force, mass, locked_axes, gravity);

    // Compute next linear velocity.
    // v = v_0 + a * Δt
    let next_lin_vel = *lin_vel + lin_acc * delta_seconds;
    if next_lin_vel != *lin_vel {
        *lin_vel = next_lin_vel;
    }

    // Compute angular acceleration.
    #[cfg(feature = "2d")]
    let ang_acc = angular_acceleration(torque, angular_inertia, locked_axes);
    #[cfg(feature = "3d")]
    let ang_acc = angular_acceleration(torque, global_angular_inertia, locked_axes);

    // Compute angular velocity delta.
    // Δω = α * Δt
    #[allow(unused_mut)]
    let mut delta_ang_vel = ang_acc * delta_seconds;

    #[cfg(feature = "3d")]
    {
        // In 3D, we should also handle gyroscopic motion, which accounts for
        // non-spherical shapes that may wobble as they spin in the air.
        //
        // Gyroscopic motion happens when the inertia tensor is not uniform, causing
        // the angular momentum to point in a different direction than the angular velocity.
        //
        // The gyroscopic torque is τ = ω x Iω.
        //
        // However, the basic semi-implicit approach can blow up, as semi-implicit Euler
        // extrapolates velocity and the gyroscopic torque is quadratic in the angular velocity.
        // Thus, we use implicit Euler, which is much more accurate and stable, although slightly more expensive.
        let delta_ang_vel_gyro = solve_gyroscopic_torque(
            *ang_vel,
            rotation.0,
            angular_inertia.tensor(),
            delta_seconds,
        );
        delta_ang_vel += locked_axes.apply_to_angular_velocity(delta_ang_vel_gyro);
    }

    if delta_ang_vel != AngularVelocity::ZERO.0 && delta_ang_vel.is_finite() {
        *ang_vel += delta_ang_vel;
    }
}

/// Integrates position and rotation based on the given velocities in order to
/// find the position and rotation after `delta_seconds` have passed.
///
/// This uses [semi-implicit (symplectic) Euler integration](self).
pub fn integrate_position(
    pos: &mut Vector,
    rot: &mut Rotation,
    lin_vel: Vector,
    ang_vel: AngularValue,
    locked_axes: LockedAxes,
    delta_seconds: Scalar,
) {
    let lin_vel = locked_axes.apply_to_vec(lin_vel);

    // x = x_0 + v * Δt
    let next_pos = *pos + lin_vel * delta_seconds;

    if next_pos != *pos && next_pos.is_finite() {
        *pos = next_pos;
    }

    // Effective inverse inertia along each rotational axis
    let ang_vel = locked_axes.apply_to_angular_velocity(ang_vel);

    // θ = θ_0 + ω * Δt
    #[cfg(feature = "2d")]
    {
        let delta_rot = Rotation::radians(ang_vel * delta_seconds);
        if delta_rot != Rotation::IDENTITY && delta_rot.is_finite() {
            *rot *= delta_rot;
            *rot = rot.fast_renormalize();
        }
    }
    #[cfg(feature = "3d")]
    {
        // This is a bit more complicated because quaternions are weird.
        // Maybe there's a simpler and more numerically stable way?
        let scaled_axis = ang_vel * delta_seconds;
        if scaled_axis != AngularVelocity::ZERO.0 && scaled_axis.is_finite() {
            let delta_rot = Quaternion::from_scaled_axis(scaled_axis);
            rot.0 = delta_rot * rot.0;
            *rot = rot.fast_renormalize();
        }
    }
}

/// Computes linear acceleration based on the given forces and mass.
pub fn linear_acceleration(
    force: Vector,
    mass: ComputedMass,
    locked_axes: LockedAxes,
    gravity: Vector,
) -> Vector {
    // Effective inverse mass along each axis
    let effective_inverse_mass = locked_axes.apply_to_vec(Vector::splat(mass.inverse()));

    if effective_inverse_mass != Vector::ZERO && effective_inverse_mass.is_finite() {
        // Newton's 2nd law for translational movement:
        //
        // F = m * a
        // a = F / m
        //
        // where a is the acceleration, F is the force, and m is the mass.
        //
        // `gravity` below is the gravitational acceleration,
        // so it doesn't need to be divided by mass.
        force * effective_inverse_mass + locked_axes.apply_to_vec(gravity)
    } else {
        Vector::ZERO
    }
}

/// Computes angular acceleration based on the current angular velocity, torque, and inertia.
#[cfg_attr(
    feature = "3d",
    doc = "
Note that this does not account for gyroscopic motion. To compute the gyroscopic angular velocity
correction, use `solve_gyroscopic_torque`."
)]
pub fn angular_acceleration(
    torque: TorqueValue,
    global_angular_inertia: &ComputedAngularInertia,
    locked_axes: LockedAxes,
) -> AngularValue {
    // Effective inverse inertia along each axis
<<<<<<< HEAD
    let effective_inv_inertia = locked_axes.apply_to_angular_inertia(world_inv_inertia);
=======
    let effective_angular_inertia = locked_axes.apply_to_angular_inertia(*global_angular_inertia);
>>>>>>> fe88096c

    if effective_angular_inertia != ComputedAngularInertia::INFINITY
        && effective_angular_inertia.is_finite()
    {
        // Newton's 2nd law for rotational movement:
        //
        // τ = I * α
        // α = τ / I
        //
        // where α (alpha) is the angular acceleration,
        // τ (tau) is the torque, and I is the moment of inertia.
        effective_angular_inertia.inverse() * torque
    } else {
        AngularValue::ZERO
    }
}

/// Computes the angular correction caused by gyroscopic motion,
/// which may cause objects with non-uniform angular inertia to wobble
/// while spinning.
#[cfg(feature = "3d")]
pub fn solve_gyroscopic_torque(
    ang_vel: Vector,
    rotation: Quaternion,
    local_inertia: SymmetricMatrix3,
    delta_seconds: Scalar,
) -> Vector {
    // Based on the "Gyroscopic Motion" section of Erin Catto's GDC 2015 slides on Numerical Methods.
    // https://box2d.org/files/ErinCatto_NumericalMethods_GDC2015.pdf

    // Convert angular velocity to body coordinates so that we can use the local angular inertia
    let local_ang_vel = rotation.inverse() * ang_vel;

    // Compute body-space angular momentum
    let angular_momentum = local_inertia * local_ang_vel;

    // Compute Jacobian
    let jacobian = local_inertia
        + delta_seconds
<<<<<<< HEAD
            * SymmetricMatrix3::from(
                skew_symmetric_mat3(local_ang_vel) * local_inertia.0
                    - skew_symmetric_mat3(angular_momentum),
            );
=======
            * (skew_symmetric_mat3(local_ang_vel) * local_inertia
                - skew_symmetric_mat3(angular_momentum));
>>>>>>> fe88096c

    // Residual vector
    let f = delta_seconds * local_ang_vel.cross(angular_momentum);

    // Do one Newton-Raphson iteration
    let delta_ang_vel = -jacobian.inverse() * f;

    // Convert back to world coordinates
    rotation * delta_ang_vel
}

#[cfg(test)]
mod tests {
    use approx::assert_relative_eq;

    use super::*;

    #[test]
    fn semi_implicit_euler() {
        let mut position = Vector::ZERO;
        let mut rotation = Rotation::default();

        let mut linear_velocity = Vector::ZERO;
        #[cfg(feature = "2d")]
        let mut angular_velocity = 2.0;
        #[cfg(feature = "3d")]
        let mut angular_velocity = Vector::Z * 2.0;

        let mass = ComputedMass::new(1.0);
        #[cfg(feature = "2d")]
        let angular_inertia = ComputedAngularInertia::new(1.0);
        #[cfg(feature = "3d")]
<<<<<<< HEAD
        let inv_inertia = SymmetricMatrix3::IDENTITY;
=======
        let angular_inertia = ComputedAngularInertia::new(Vector::ONE);
>>>>>>> fe88096c

        let gravity = Vector::NEG_Y * 9.81;

        // Step by 100 steps of 0.1 seconds
        for _ in 0..100 {
            integrate_velocity(
                &mut linear_velocity,
                &mut angular_velocity,
                default(),
                default(),
                mass,
                &angular_inertia,
                #[cfg(feature = "3d")]
                &GlobalAngularInertia::new(angular_inertia, rotation),
                #[cfg(feature = "3d")]
                rotation,
                default(),
                gravity,
                1.0 / 10.0,
            );
            integrate_position(
                &mut position,
                &mut rotation,
                linear_velocity,
                angular_velocity,
                default(),
                1.0 / 10.0,
            );
        }

        // Euler methods have some precision issues, but this seems weirdly inaccurate.
        assert_relative_eq!(position, Vector::NEG_Y * 490.5, epsilon = 10.0);

        #[cfg(feature = "2d")]
        assert_relative_eq!(
            rotation.as_radians(),
            Rotation::radians(20.0).as_radians(),
            epsilon = 0.00001
        );
        #[cfg(feature = "3d")]
        assert_relative_eq!(
            rotation.0,
            Quaternion::from_rotation_z(20.0),
            epsilon = 0.01
        );

        assert_relative_eq!(linear_velocity, Vector::NEG_Y * 98.1, epsilon = 0.0001);
        #[cfg(feature = "2d")]
        assert_relative_eq!(angular_velocity, 2.0, epsilon = 0.00001);
        #[cfg(feature = "3d")]
        assert_relative_eq!(angular_velocity, Vector::Z * 2.0, epsilon = 0.00001);
    }
}<|MERGE_RESOLUTION|>--- conflicted
+++ resolved
@@ -178,11 +178,7 @@
     locked_axes: LockedAxes,
 ) -> AngularValue {
     // Effective inverse inertia along each axis
-<<<<<<< HEAD
-    let effective_inv_inertia = locked_axes.apply_to_angular_inertia(world_inv_inertia);
-=======
     let effective_angular_inertia = locked_axes.apply_to_angular_inertia(*global_angular_inertia);
->>>>>>> fe88096c
 
     if effective_angular_inertia != ComputedAngularInertia::INFINITY
         && effective_angular_inertia.is_finite()
@@ -222,15 +218,10 @@
     // Compute Jacobian
     let jacobian = local_inertia
         + delta_seconds
-<<<<<<< HEAD
             * SymmetricMatrix3::from(
                 skew_symmetric_mat3(local_ang_vel) * local_inertia.0
                     - skew_symmetric_mat3(angular_momentum),
             );
-=======
-            * (skew_symmetric_mat3(local_ang_vel) * local_inertia
-                - skew_symmetric_mat3(angular_momentum));
->>>>>>> fe88096c
 
     // Residual vector
     let f = delta_seconds * local_ang_vel.cross(angular_momentum);
@@ -263,11 +254,7 @@
         #[cfg(feature = "2d")]
         let angular_inertia = ComputedAngularInertia::new(1.0);
         #[cfg(feature = "3d")]
-<<<<<<< HEAD
-        let inv_inertia = SymmetricMatrix3::IDENTITY;
-=======
         let angular_inertia = ComputedAngularInertia::new(Vector::ONE);
->>>>>>> fe88096c
 
         let gravity = Vector::NEG_Y * 9.81;
 
