--- conflicted
+++ resolved
@@ -49,15 +49,10 @@
     }
 }
 
-<<<<<<< HEAD
-impl<'w> Add<ColliderMassProperties> for &MassPropertiesQueryItem<'w> {
+impl Add<ColliderMassProperties> for &MassPropertiesQueryItem<'_> {
     type Output = (ComputedMass, ComputedAngularInertia, ComputedCenterOfMass);
 
     fn add(self, rhs: ColliderMassProperties) -> Self::Output {
-=======
-impl AddAssign<ColliderMassProperties> for MassPropertiesQueryItem<'_> {
-    fn add_assign(&mut self, rhs: ColliderMassProperties) {
->>>>>>> d5b96346
         let mass1 = self.mass.value();
         let mass2 = rhs.mass;
         let new_mass = mass1 + mass2;
@@ -98,15 +93,10 @@
     }
 }
 
-<<<<<<< HEAD
-impl<'w> Sub<ColliderMassProperties> for &MassPropertiesQueryItem<'w> {
+impl Sub<ColliderMassProperties> for &MassPropertiesQueryItem<'_> {
     type Output = (ComputedMass, ComputedAngularInertia, ComputedCenterOfMass);
 
     fn sub(self, rhs: ColliderMassProperties) -> Self::Output {
-=======
-impl SubAssign<ColliderMassProperties> for MassPropertiesQueryItem<'_> {
-    fn sub_assign(&mut self, rhs: ColliderMassProperties) {
->>>>>>> d5b96346
         if self.mass.inverse() + rhs.mass.recip_or_zero() <= 0.0 {
             return (*self.mass, *self.angular_inertia, *self.center_of_mass);
         }
