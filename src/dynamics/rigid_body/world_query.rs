--- conflicted
+++ resolved
@@ -85,27 +85,6 @@
         angular_inertia
     }
 
-<<<<<<< HEAD
-    /// Returns the current position of the body. This is a sum of the [`Position`] and
-    /// [`AccumulatedTranslation`] components.
-    pub fn current_position(&self) -> Vector {
-        self.position.0
-            + get_pos_translation(
-                &self.accumulated_translation,
-                &self.previous_rotation,
-                &self.rotation,
-                &self.center_of_mass,
-            )
-    }
-
-    /// Returns the global center of mass of the body.
-    #[inline]
-    pub fn global_center_of_mass(&self) -> Vector {
-        self.current_position() + *self.rotation * self.center_of_mass.0
-    }
-
-=======
->>>>>>> c15d7607
     /// Returns the [dominance](Dominance) of the body.
     ///
     /// If it isn't specified, the default of `0` is returned for dynamic bodies.
@@ -183,27 +162,6 @@
         angular_inertia
     }
 
-<<<<<<< HEAD
-    /// Returns the current position of the body. This is a sum of the [`Position`] and
-    /// [`AccumulatedTranslation`] components.
-    pub fn current_position(&self) -> Vector {
-        self.position.0
-            + get_pos_translation(
-                self.accumulated_translation,
-                self.previous_rotation,
-                self.rotation,
-                self.center_of_mass,
-            )
-    }
-
-    /// Returns the global center of mass of the body.
-    #[inline]
-    pub fn global_center_of_mass(&self) -> Vector {
-        self.current_position() + *self.rotation * self.center_of_mass.0
-    }
-
-=======
->>>>>>> c15d7607
     /// Returns the [dominance](Dominance) of the body.
     ///
     /// If it isn't specified, the default of `0` is returned for dynamic bodies.
