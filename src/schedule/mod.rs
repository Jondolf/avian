//! Sets up the default scheduling, system set configuration, and time resources for physics.
//!
//! See [`PhysicsSchedulePlugin`].

mod time;
use dynamics::solver::schedule::SubstepCount;
pub use time::*;

use std::time::Duration;

// For doc links
#[allow(unused_imports)]
use crate::prelude::*;

use bevy::{
    ecs::intern::Interned,
    ecs::schedule::{ExecutorKind, LogLevel, ScheduleBuildSettings, ScheduleLabel},
    prelude::*,
    transform::TransformSystem,
};

/// Sets up the default scheduling, system set configuration, and time resources for physics.
///
/// # Schedules and Sets
///
/// This plugin initializes and configures the following schedules and system sets:
///
/// - [`PhysicsSet`]: High-level system sets for the main phases of the physics engine.
///   You can use these to schedule your own systems before or after physics is run without
///   having to worry about implementation details.
/// - [`PhysicsSchedule`]: Responsible for advancing the simulation in [`PhysicsSet::StepSimulation`].
/// - [`PhysicsStepSet`]: System sets for the steps of the actual physics simulation loop.
pub struct PhysicsSchedulePlugin {
    schedule: Interned<dyn ScheduleLabel>,
}

impl PhysicsSchedulePlugin {
    /// Creates a [`PhysicsSchedulePlugin`] using the given schedule for running the [`PhysicsSchedule`].
    ///
    /// The default schedule is `FixedPostUpdate`.
    pub fn new(schedule: impl ScheduleLabel) -> Self {
        Self {
            schedule: schedule.intern(),
        }
    }
}

impl Default for PhysicsSchedulePlugin {
    fn default() -> Self {
        Self::new(FixedPostUpdate)
    }
}

impl Plugin for PhysicsSchedulePlugin {
    fn build(&self, app: &mut App) {
        app.init_resource::<Time<Physics>>()
            .insert_resource(Time::new_with(Substeps))
            .init_resource::<SubstepCount>();

        // TODO: Where should this be initialized?
        app.init_resource::<PhysicsLengthUnit>();

        // Configure higher level system sets for the given schedule
        let schedule = self.schedule;

        app.configure_sets(
            schedule,
            (
                PhysicsSet::Prepare,
                PhysicsSet::StepSimulation,
                PhysicsSet::Sync,
            )
                .chain()
                .before(TransformSystem::TransformPropagate),
        );

        // Set up the physics schedule, the schedule that advances the physics simulation
        app.edit_schedule(PhysicsSchedule, |schedule| {
            schedule
                .set_executor_kind(ExecutorKind::SingleThreaded)
                .set_build_settings(ScheduleBuildSettings {
                    ambiguity_detection: LogLevel::Error,
                    ..default()
                });

            schedule.configure_sets(
                (
                    PhysicsStepSet::First,
                    PhysicsStepSet::BroadPhase,
                    PhysicsStepSet::NarrowPhase,
                    PhysicsStepSet::Solver,
                    PhysicsStepSet::ReportContacts,
                    PhysicsStepSet::Sleeping,
                    PhysicsStepSet::SpatialQuery,
                    PhysicsStepSet::Last,
                )
                    .chain(),
            );
        });

        app.add_systems(
            schedule,
            run_physics_schedule.in_set(PhysicsSet::StepSimulation),
        );
    }
}

/// True if a system is running for the first time.
struct IsFirstRun(bool);

impl Default for IsFirstRun {
    fn default() -> Self {
        Self(true)
    }
}

/// Responsible for advancing the physics simulation. This is run in [`PhysicsSet::StepSimulation`].
///
/// See [`PhysicsStepSet`] for the system sets that are run in this schedule.
#[derive(Debug, Hash, PartialEq, Eq, Clone, ScheduleLabel)]
pub struct PhysicsSchedule;

// TODO: Remove this in favor of collision hooks.
/// A schedule where you can add systems to filter or modify collisions
/// using the [`Collisions`] resource.
///
/// The schedule is empty by default and runs in
/// [`NarrowPhaseSet::PostProcess`](collision::narrow_phase::NarrowPhaseSet::PostProcess).
///
/// # Example
///
/// Below is an example of how you could add a system that filters collisions.
///
/// ```no_run
#[cfg_attr(feature = "2d", doc = "use avian2d::prelude::*;")]
#[cfg_attr(feature = "3d", doc = "use avian3d::prelude::*;")]
/// use bevy::prelude::*;
///
/// #[derive(Component)]
/// struct Invulnerable;
///
/// fn main() {
///     App::new()
///         .add_plugins((DefaultPlugins, PhysicsPlugins::default()))
///         .add_systems(PostProcessCollisions, filter_collisions)
///         .run();
/// }
///
/// fn filter_collisions(mut collisions: ResMut<Collisions>, query: Query<(), With<Invulnerable>>) {
///     // Remove collisions where one of the colliders has an `Invulnerable` component.
///     // In a real project, this could be done more efficiently with collision layers.
///     collisions.retain(|contacts| {
///         !query.contains(contacts.entity1) && !query.contains(contacts.entity2)
///     });
/// }
/// ```
#[derive(Debug, Hash, PartialEq, Eq, Clone, ScheduleLabel)]
pub struct PostProcessCollisions;

/// High-level system sets for the main phases of the physics engine.
/// You can use these to schedule your own systems before or after physics is run without
/// having to worry about implementation details.
///
/// 1. `Prepare`: Responsible for initializing [rigid bodies](RigidBody) and [colliders](Collider) and
///    updating several components.
/// 2. `StepSimulation`: Responsible for advancing the simulation by running the steps in [`PhysicsStepSet`].
/// 3. `Sync`: Responsible for synchronizing physics components with other data, like keeping [`Position`]
///    and [`Rotation`] in sync with `Transform`.
///
/// # See Also
///
/// - [`PhysicsSchedule`]: Responsible for advancing the simulation in [`PhysicsSet::StepSimulation`].
/// - [`PhysicsStepSet`]: System sets for the steps of the actual physics simulation loop, like
///   the broad phase and the substepping loop.
/// - [`SubstepSchedule`]: Responsible for running the substepping loop in [`PhysicsStepSet::Solver`].
/// - [`PostProcessCollisions`]: Responsible for running the post-process collisions group in
///   [`NarrowPhaseSet::PostProcess`](collision::narrow_phase::NarrowPhaseSet::PostProcess).
///   Empty by default.
#[derive(SystemSet, Clone, Copy, Debug, PartialEq, Eq, Hash)]
pub enum PhysicsSet {
    /// Responsible for initializing [rigid bodies](RigidBody) and [colliders](Collider) and
    /// updating several components.
    ///
    /// See [`PreparePlugin`].
    Prepare,
    /// Responsible for advancing the simulation by running the steps in [`PhysicsStepSet`].
    /// Systems in this set are run in the [`PhysicsSchedule`].
    StepSimulation,
    /// Responsible for synchronizing physics components with other data, like keeping [`Position`]
    /// and [`Rotation`] in sync with `Transform`.
    ///
    /// See [`SyncPlugin`].
    Sync,
}

/// System sets for the main steps in the physics simulation loop. These are typically run in the [`PhysicsSchedule`].
///
/// 1. First (empty by default)
/// 2. Broad phase
/// 3. Narrow phase
/// 4. Solver
/// 5. Report contacts (send collision events)
/// 6. Sleeping
/// 7. Spatial queries
/// 8. Last (empty by default)
#[derive(SystemSet, Clone, Copy, Debug, PartialEq, Eq, Hash)]
pub enum PhysicsStepSet {
    /// Runs at the start of the [`PhysicsSchedule`]. Empty by default.
    First,
    /// Responsible for collecting pairs of potentially colliding entities into [`BroadCollisionPairs`] using
    /// [AABB](ColliderAabb) intersection tests.
    ///
    /// See [`BroadPhasePlugin`].
    BroadPhase,
    /// Responsible for computing contacts between entities and sending collision events.
    ///
    /// See [`NarrowPhasePlugin`].
    NarrowPhase,
    /// Responsible for running the solver and its substepping loop.
    ///
    /// See [`SolverPlugin`] and [`SubstepSchedule`].
    Solver,
    /// Responsible for sending collision events and updating [`CollidingEntities`].
    ///
    /// See [`ContactReportingPlugin`].
    ReportContacts,
    /// Responsible for controlling when bodies should be deactivated and marked as [`Sleeping`].
    ///
    /// See [`SleepingPlugin`].
    Sleeping,
    /// Responsible for spatial queries like [raycasting](`RayCaster`) and shapecasting.
    ///
    /// See [`SpatialQueryPlugin`].
    SpatialQuery,
    /// Runs at the end of the [`PhysicsSchedule`]. Empty by default.
    Last,
}

/// Runs the [`PhysicsSchedule`].
fn run_physics_schedule(world: &mut World, mut is_first_run: Local<IsFirstRun>) {
    let _ = world.try_schedule_scope(PhysicsSchedule, |world, schedule| {
        let is_paused = world.resource::<Time<Physics>>().is_paused();
        let old_clock = world.resource::<Time>().as_generic();
        let physics_clock = world.resource_mut::<Time<Physics>>();

        // Get the scaled timestep delta time based on the timestep mode.
        let timestep = old_clock
            .delta()
            .mul_f64(physics_clock.relative_speed_f64());

        // Advance the physics clock by the timestep if not paused.
        if !is_paused {
            world.resource_mut::<Time<Physics>>().advance_by(timestep);

            // Advance the substep clock already so that systems running
            // before the substepping loop have the right delta.
            let SubstepCount(substeps) = *world.resource::<SubstepCount>();
            let sub_delta = timestep.div_f64(substeps as f64);
            world.resource_mut::<Time<Substeps>>().advance_by(sub_delta);
        }

        // Set the generic `Time` resource to `Time<Physics>`.
        *world.resource_mut::<Time>() = world.resource::<Time<Physics>>().as_generic();

<<<<<<< HEAD
        // Advance simulation if delta time is nonzero.
        if !world.resource::<Time<Physics>>().delta().is_zero() {
            // Run the physics schedule.
=======
        // Advance the simulation.
        if !world.resource::<Time>().delta().is_zero() {
>>>>>>> fe88096c
            trace!("running PhysicsSchedule");
            schedule.run(world);
        }

        // If physics is paused, reset delta time to stop the simulation
        // unless users manually advance `Time<Physics>`.
        if is_paused {
            world
                .resource_mut::<Time<Physics>>()
                .advance_by(Duration::ZERO);
        }

        // Set the generic `Time` resource back to the clock that was active before physics.
        *world.resource_mut::<Time>() = old_clock;
    });

    is_first_run.0 = false;
}<|MERGE_RESOLUTION|>--- conflicted
+++ resolved
@@ -262,14 +262,8 @@
         // Set the generic `Time` resource to `Time<Physics>`.
         *world.resource_mut::<Time>() = world.resource::<Time<Physics>>().as_generic();
 
-<<<<<<< HEAD
-        // Advance simulation if delta time is nonzero.
-        if !world.resource::<Time<Physics>>().delta().is_zero() {
-            // Run the physics schedule.
-=======
         // Advance the simulation.
         if !world.resource::<Time>().delta().is_zero() {
->>>>>>> fe88096c
             trace!("running PhysicsSchedule");
             schedule.run(world);
         }
