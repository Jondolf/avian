//! Sets up the default scheduling, system set configuration, and time resources for physics.
//!
//! See [`PhysicsSchedulePlugin`].

mod time;
use dynamics::solver::schedule::SubstepCount;
pub use time::*;

mod diagnostics;
pub use diagnostics::PhysicsStepDiagnostics;

use std::time::Duration;

// For doc links
#[allow(unused_imports)]
use crate::prelude::*;

use bevy::{
    ecs::intern::Interned,
    ecs::schedule::{ExecutorKind, LogLevel, ScheduleBuildSettings, ScheduleLabel},
    prelude::*,
    transform::TransformSystem,
};

/// Sets up the default scheduling, system set configuration, and time resources for physics.
///
/// # Schedules and Sets
///
/// This plugin initializes and configures the following schedules and system sets:
///
/// - [`PhysicsSet`]: High-level system sets for the main phases of the physics engine.
///   You can use these to schedule your own systems before or after physics is run without
///   having to worry about implementation details.
/// - [`PhysicsSchedule`]: Responsible for advancing the simulation in [`PhysicsSet::StepSimulation`].
/// - [`PhysicsStepSet`]: System sets for the steps of the actual physics simulation loop.
pub struct PhysicsSchedulePlugin {
    schedule: Interned<dyn ScheduleLabel>,
}

impl PhysicsSchedulePlugin {
    /// Creates a [`PhysicsSchedulePlugin`] using the given schedule for running the [`PhysicsSchedule`].
    ///
    /// The default schedule is `FixedPostUpdate`.
    pub fn new(schedule: impl ScheduleLabel) -> Self {
        Self {
            schedule: schedule.intern(),
        }
    }
}

impl Default for PhysicsSchedulePlugin {
    fn default() -> Self {
        Self::new(FixedPostUpdate)
    }
}

impl Plugin for PhysicsSchedulePlugin {
    fn build(&self, app: &mut App) {
        app.init_resource::<Time<Physics>>()
            .insert_resource(Time::new_with(Substeps))
            .init_resource::<SubstepCount>();

        // TODO: Where should this be initialized?
        app.init_resource::<PhysicsLengthUnit>();

        // Configure higher level system sets for the given schedule
        let schedule = self.schedule;

        app.configure_sets(
            schedule,
            (
                PhysicsSet::Prepare,
                PhysicsSet::StepSimulation,
                PhysicsSet::Sync,
            )
                .chain()
                .before(TransformSystem::TransformPropagate),
        );

        // Set up the physics schedule, the schedule that advances the physics simulation
        app.edit_schedule(PhysicsSchedule, |schedule| {
            schedule
                .set_executor_kind(ExecutorKind::SingleThreaded)
                .set_build_settings(ScheduleBuildSettings {
                    ambiguity_detection: LogLevel::Error,
                    ..default()
                });

            schedule.configure_sets(
                (
                    PhysicsStepSet::First,
                    PhysicsStepSet::BroadPhase,
                    PhysicsStepSet::NarrowPhase,
                    PhysicsStepSet::Solver,
                    PhysicsStepSet::ReportContacts,
                    PhysicsStepSet::Sleeping,
                    PhysicsStepSet::SpatialQuery,
                    PhysicsStepSet::Last,
                )
                    .chain(),
            );
        });

        app.add_systems(
            schedule,
            run_physics_schedule.in_set(PhysicsSet::StepSimulation),
        );
<<<<<<< HEAD

        // Set up the substep schedule, the schedule that runs the inner substepping loop
        app.edit_schedule(SubstepSchedule, |schedule| {
            schedule
                .set_executor_kind(ExecutorKind::SingleThreaded)
                .set_build_settings(ScheduleBuildSettings {
                    ambiguity_detection: LogLevel::Error,
                    ..default()
                });
        });

        // TODO: This should probably just be in the SolverPlugin.
        app.add_systems(
            PhysicsSchedule,
            run_substep_schedule.in_set(SolverSet::Substep),
        );

        // Update step time diagnostics.
        app.add_systems(
            PhysicsSchedule,
            (
                diagnostics::update_physics_step_start.in_set(PhysicsStepSet::First),
                diagnostics::update_step_time.in_set(PhysicsStepSet::Last),
            ),
        );
    }

    fn finish(&self, app: &mut App) {
        // Register diagnostics for physics steps.
        app.insert_resource(diagnostics::PhysicsStepStart(bevy::utils::Instant::now()));
        app.register_physics_diagnostics::<PhysicsStepDiagnostics>();
=======
>>>>>>> be9ebc5e
    }
}

/// True if a system is running for the first time.
struct IsFirstRun(bool);

impl Default for IsFirstRun {
    fn default() -> Self {
        Self(true)
    }
}

/// Responsible for advancing the physics simulation. This is run in [`PhysicsSet::StepSimulation`].
///
/// See [`PhysicsStepSet`] for the system sets that are run in this schedule.
#[derive(Debug, Hash, PartialEq, Eq, Clone, ScheduleLabel)]
pub struct PhysicsSchedule;

// TODO: Remove this in favor of collision hooks.
/// A schedule where you can add systems to filter or modify collisions
/// using the [`Collisions`] resource.
///
/// The schedule is empty by default and runs in
/// [`NarrowPhaseSet::PostProcess`](collision::narrow_phase::NarrowPhaseSet::PostProcess).
///
/// # Example
///
/// Below is an example of how you could add a system that filters collisions.
///
/// ```no_run
#[cfg_attr(feature = "2d", doc = "use avian2d::prelude::*;")]
#[cfg_attr(feature = "3d", doc = "use avian3d::prelude::*;")]
/// use bevy::prelude::*;
///
/// #[derive(Component)]
/// struct Invulnerable;
///
/// fn main() {
///     App::new()
///         .add_plugins((DefaultPlugins, PhysicsPlugins::default()))
///         .add_systems(PostProcessCollisions, filter_collisions)
///         .run();
/// }
///
/// fn filter_collisions(mut collisions: ResMut<Collisions>, query: Query<(), With<Invulnerable>>) {
///     // Remove collisions where one of the colliders has an `Invulnerable` component.
///     // In a real project, this could be done more efficiently with collision layers.
///     collisions.retain(|contacts| {
///         !query.contains(contacts.entity1) && !query.contains(contacts.entity2)
///     });
/// }
/// ```
#[derive(Debug, Hash, PartialEq, Eq, Clone, ScheduleLabel)]
pub struct PostProcessCollisions;

/// High-level system sets for the main phases of the physics engine.
/// You can use these to schedule your own systems before or after physics is run without
/// having to worry about implementation details.
///
/// 1. `Prepare`: Responsible for initializing [rigid bodies](RigidBody) and [colliders](Collider) and
///    updating several components.
/// 2. `StepSimulation`: Responsible for advancing the simulation by running the steps in [`PhysicsStepSet`].
/// 3. `Sync`: Responsible for synchronizing physics components with other data, like keeping [`Position`]
///    and [`Rotation`] in sync with `Transform`.
///
/// # See Also
///
/// - [`PhysicsSchedule`]: Responsible for advancing the simulation in [`PhysicsSet::StepSimulation`].
/// - [`PhysicsStepSet`]: System sets for the steps of the actual physics simulation loop, like
///   the broad phase and the substepping loop.
/// - [`SubstepSchedule`]: Responsible for running the substepping loop in [`PhysicsStepSet::Solver`].
/// - [`PostProcessCollisions`]: Responsible for running the post-process collisions group in
///   [`NarrowPhaseSet::PostProcess`](collision::narrow_phase::NarrowPhaseSet::PostProcess).
///   Empty by default.
#[derive(SystemSet, Clone, Copy, Debug, PartialEq, Eq, Hash)]
pub enum PhysicsSet {
    /// Responsible for initializing [rigid bodies](RigidBody) and [colliders](Collider) and
    /// updating several components.
    ///
    /// See [`PreparePlugin`].
    Prepare,
    /// Responsible for advancing the simulation by running the steps in [`PhysicsStepSet`].
    /// Systems in this set are run in the [`PhysicsSchedule`].
    StepSimulation,
    /// Responsible for synchronizing physics components with other data, like keeping [`Position`]
    /// and [`Rotation`] in sync with `Transform`.
    ///
    /// See [`SyncPlugin`].
    Sync,
}

/// System sets for the main steps in the physics simulation loop. These are typically run in the [`PhysicsSchedule`].
///
/// 1. First (empty by default)
/// 2. Broad phase
/// 3. Narrow phase
/// 4. Solver
/// 5. Report contacts (send collision events)
/// 6. Sleeping
/// 7. Spatial queries
/// 8. Last (empty by default)
#[derive(SystemSet, Clone, Copy, Debug, PartialEq, Eq, Hash)]
pub enum PhysicsStepSet {
    /// Runs at the start of the [`PhysicsSchedule`]. Empty by default.
    First,
    /// Responsible for collecting pairs of potentially colliding entities into [`BroadCollisionPairs`] using
    /// [AABB](ColliderAabb) intersection tests.
    ///
    /// See [`BroadPhasePlugin`].
    BroadPhase,
    /// Responsible for computing contacts between entities and sending collision events.
    ///
    /// See [`NarrowPhasePlugin`].
    NarrowPhase,
    /// Responsible for running the solver and its substepping loop.
    ///
    /// See [`SolverPlugin`] and [`SubstepSchedule`].
    Solver,
    /// Responsible for sending collision events and updating [`CollidingEntities`].
    ///
    /// See [`ContactReportingPlugin`].
    ReportContacts,
    /// Responsible for controlling when bodies should be deactivated and marked as [`Sleeping`].
    ///
    /// See [`SleepingPlugin`].
    Sleeping,
    /// Responsible for spatial queries like [raycasting](`RayCaster`) and shapecasting.
    ///
    /// See [`SpatialQueryPlugin`].
    SpatialQuery,
    /// Runs at the end of the [`PhysicsSchedule`]. Empty by default.
    Last,
}

/// Runs the [`PhysicsSchedule`].
fn run_physics_schedule(world: &mut World, mut is_first_run: Local<IsFirstRun>) {
    let _ = world.try_schedule_scope(PhysicsSchedule, |world, schedule| {
        let is_paused = world.resource::<Time<Physics>>().is_paused();
        let old_clock = world.resource::<Time>().as_generic();
        let physics_clock = world.resource_mut::<Time<Physics>>();

        // Get the scaled timestep delta time based on the timestep mode.
        let timestep = old_clock
            .delta()
            .mul_f64(physics_clock.relative_speed_f64());

        // Advance the physics clock by the timestep if not paused.
        if !is_paused {
            world.resource_mut::<Time<Physics>>().advance_by(timestep);

            // Advance the substep clock already so that systems running
            // before the substepping loop have the right delta.
            let SubstepCount(substeps) = *world.resource::<SubstepCount>();
            let sub_delta = timestep.div_f64(substeps as f64);
            world.resource_mut::<Time<Substeps>>().advance_by(sub_delta);
        }

        // Set the generic `Time` resource to `Time<Physics>`.
        *world.resource_mut::<Time>() = world.resource::<Time<Physics>>().as_generic();

        // Advance the simulation.
        if !world.resource::<Time>().delta().is_zero() {
            trace!("running PhysicsSchedule");
            schedule.run(world);
        }

        // If physics is paused, reset delta time to stop the simulation
        // unless users manually advance `Time<Physics>`.
        if is_paused {
            world
                .resource_mut::<Time<Physics>>()
                .advance_by(Duration::ZERO);
        }

        // Set the generic `Time` resource back to the clock that was active before physics.
        *world.resource_mut::<Time>() = old_clock;
    });

    is_first_run.0 = false;
}<|MERGE_RESOLUTION|>--- conflicted
+++ resolved
@@ -105,23 +105,6 @@
             schedule,
             run_physics_schedule.in_set(PhysicsSet::StepSimulation),
         );
-<<<<<<< HEAD
-
-        // Set up the substep schedule, the schedule that runs the inner substepping loop
-        app.edit_schedule(SubstepSchedule, |schedule| {
-            schedule
-                .set_executor_kind(ExecutorKind::SingleThreaded)
-                .set_build_settings(ScheduleBuildSettings {
-                    ambiguity_detection: LogLevel::Error,
-                    ..default()
-                });
-        });
-
-        // TODO: This should probably just be in the SolverPlugin.
-        app.add_systems(
-            PhysicsSchedule,
-            run_substep_schedule.in_set(SolverSet::Substep),
-        );
 
         // Update step time diagnostics.
         app.add_systems(
@@ -137,8 +120,6 @@
         // Register diagnostics for physics steps.
         app.insert_resource(diagnostics::PhysicsStepStart(bevy::utils::Instant::now()));
         app.register_physics_diagnostics::<PhysicsStepDiagnostics>();
-=======
->>>>>>> be9ebc5e
     }
 }
 
