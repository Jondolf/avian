//! Debug UI for displaying [physics diagnostics](crate::diagnostics), such as how much time
//! each part of the simulation takes, and how many rigid bodies and collisions there are.
//!
//! See [`PhysicsDiagnosticsPlugin`] for more information.

use crate::dynamics::solver::constraint_graph::ConstraintGraph;
use crate::{collision::CollisionDiagnostics, dynamics::solver::SolverDiagnostics};
use crate::{diagnostics::*, prelude::*};
use bevy::color::palettes::tailwind::{GREEN_400, RED_400};
use bevy::diagnostic::{DiagnosticPath, DiagnosticsStore, FrameTimeDiagnosticsPlugin};
use bevy::ecs::relationship::RelatedSpawnerCommands;
use bevy::prelude::*;
use entity_counters::PhysicsEntityDiagnosticsPlugin;

const FRAME_TIME_DIAGNOSTIC: &DiagnosticPath = &FrameTimeDiagnosticsPlugin::FRAME_TIME;

/// A plugin that adds debug UI for [physics diagnostics](crate::diagnostics), such as how much time
/// each part of the simulation takes, and how many rigid bodies and collisions there are.
///
/// To customize the visibility and appearance of the UI, modify the [`PhysicsDiagnosticsUiSettings`] resource.
pub struct PhysicsDiagnosticsUiPlugin;

impl Plugin for PhysicsDiagnosticsUiPlugin {
    fn build(&self, app: &mut App) {
        app.register_type::<PhysicsDiagnosticsUiSettings>();

        app.init_resource::<PhysicsDiagnosticsUiSettings>();

        app.add_systems(Startup, setup_diagnostics_ui).add_systems(
            Update,
            (
                update_diagnostics_ui_visibility,
                update_counters,
                update_timers,
                update_graph_color_text,
                update_diagnostic_row_visibility,
                update_diagnostic_group_visibility,
            )
                .chain(),
        );
    }

    fn finish(&self, app: &mut App) {
        if !app.is_plugin_added::<PhysicsTotalDiagnosticsPlugin>() {
            app.add_plugins(PhysicsTotalDiagnosticsPlugin);
        }
        if !app.is_plugin_added::<PhysicsEntityDiagnosticsPlugin>() {
            app.add_plugins(PhysicsEntityDiagnosticsPlugin);
        }
    }
}

/// Settings for the [physics diagnostics](crate::diagnostics)
/// debug [UI](PhysicsDiagnosticsUiPlugin).
#[derive(Resource, Debug, Reflect)]
#[reflect(Resource, Debug)]
pub struct PhysicsDiagnosticsUiSettings {
    /// Whether the diagnostics UI is enabled.
    pub enabled: bool,
    /// Whether to show the average values of timers.
    pub show_average_times: bool,
}

impl Default for PhysicsDiagnosticsUiSettings {
    fn default() -> Self {
        Self {
            enabled: true,
            show_average_times: true,
        }
    }
}

/// A marker component for the [physics diagnostics](crate::diagnostics)
/// debug [UI](PhysicsDiagnosticsUiPlugin) node.
#[derive(Component)]
pub struct PhysicsDiagnosticsUiNode;

/// A marker component for a group of diagnostics.
#[derive(Component)]
struct DiagnosticGroup;

/// A marker component for a row representing the name and value of a diagnostic.
#[derive(Component)]
struct DiagnosticRow;

/// A marker component for the name text node of a diagnostic.
#[derive(Component)]
#[require(TextFont = diagnostic_font())]
struct PhysicsDiagnosticName;

/// A component with the [`DiagnosticPath`] of a diagnostic.
#[derive(Component)]
#[require(TextFont = diagnostic_font())]
struct PhysicsDiagnosticPath(&'static DiagnosticPath);

/// A marker component for a counter diagnostic.
#[derive(Component)]
#[require(TextFont = diagnostic_font())]
struct PhysicsDiagnosticCounter;

/// A marker component for a timer diagnostic.
#[derive(Component)]
#[require(TextFont = diagnostic_font())]
struct PhysicsDiagnosticTimer;

fn diagnostic_font() -> TextFont {
    TextFont {
        font_size: 10.0,
        ..default()
    }
}

/// A component that configures how the text color should adapt
/// based on the numerical value of a diagnostic.
///
/// The color will linearly interpolate between green and red
/// based on the `lower_bound` and `upper_bound`.
/// If the value is below `lower_bound`, the color will be green.
/// If the value is above `upper_bound`, the color will be red.
#[derive(Component, Clone, Copy)]
struct AdaptiveTextSettings {
    lower_bound: f32,
    upper_bound: f32,
}

impl AdaptiveTextSettings {
    fn new(lower_bound: f32, upper_bound: f32) -> Self {
        Self {
            lower_bound,
            upper_bound,
        }
    }
}

/// A marker component for the graph coloring text.
#[derive(Component)]
#[require(TextFont = diagnostic_font())]
struct GraphColorText;

fn setup_diagnostics_ui(mut commands: Commands, settings: Res<PhysicsDiagnosticsUiSettings>) {
    commands
        .spawn((
            Name::new("Physics Diagnostics"),
            PhysicsDiagnosticsUiNode,
            Node {
                position_type: PositionType::Absolute,
                top: Val::Px(5.0),
                left: Val::Px(5.0),
                width: Val::Px(270.0),
                padding: UiRect::all(Val::Px(10.0)),
                display: if settings.enabled {
                    Display::Flex
                } else {
                    Display::None
                },
                flex_direction: FlexDirection::Column,
                row_gap: Val::Px(10.0),
                ..default()
            },
            BackgroundColor(Color::srgba(0.0, 0.0, 0.0, 0.8)),
            BorderRadius::all(Val::Px(5.0)),
        ))
        .with_children(build_diagnostic_texts);
}

fn build_diagnostic_texts(cmd: &mut RelatedSpawnerCommands<ChildOf>) {
    // Step counter
    cmd.diagnostic_group("Step Counter")
        .with_children(|cmd| cmd.counter_text("Step Number", PhysicsTotalDiagnostics::STEP_NUMBER));

    // Graph colors
    cmd.spawn((
        Name::new("Graph Colors".to_string()),
        Node {
            display: Display::Flex,
            flex_direction: FlexDirection::Column,
            row_gap: Val::Px(1.0),
            ..default()
        },
    ))
    .with_children(|cmd| {
        cmd.spawn(Node {
            display: Display::Flex,
            justify_content: JustifyContent::SpaceBetween,
            align_items: AlignItems::Center,
            column_gap: Val::Px(20.0),
            ..default()
        })
        .with_children(|cmd| {
            cmd.spawn((PhysicsDiagnosticName, Text::new("Colors")));
            cmd.spawn((
                GraphColorText,
                Node {
                    flex_wrap: FlexWrap::Wrap,
                    ..default()
                },
                Children::default(),
            ));
        });
    });

    cmd.diagnostic_group("Counters").with_children(|cmd| {
        // Dynamic, kinematic, and static body counters
        cmd.diagnostic_row().with_children(|cmd| {
            cmd.spawn((PhysicsDiagnosticName, Text::new("Dynamic/Kinematic/Static")));
            cmd.spawn(Node::default()).with_children(|cmd| {
                cmd.spawn((
                    PhysicsDiagnosticCounter,
                    PhysicsDiagnosticPath(PhysicsEntityDiagnostics::DYNAMIC_BODY_COUNT),
                    Text::new("-"),
                ));
                cmd.spawn((Text::new("/"), diagnostic_font()));
                cmd.spawn((
                    PhysicsDiagnosticCounter,
                    PhysicsDiagnosticPath(PhysicsEntityDiagnostics::KINEMATIC_BODY_COUNT),
                    Text::new("-"),
                ));
                cmd.spawn((Text::new("/"), diagnostic_font()));
                cmd.spawn((
                    PhysicsDiagnosticCounter,
                    PhysicsDiagnosticPath(PhysicsEntityDiagnostics::STATIC_BODY_COUNT),
                    Text::new("-"),
                ));
            });
        });

        // Other counters
        cmd.counter_text("Colliders", PhysicsEntityDiagnostics::COLLIDER_COUNT);
        cmd.counter_text("Joints", PhysicsEntityDiagnostics::JOINT_COUNT);
        cmd.counter_text("Contact Pairs", CollisionDiagnostics::CONTACT_COUNT);
        cmd.counter_text(
            "Contact Constraints",
            SolverDiagnostics::CONTACT_CONSTRAINT_COUNT,
        );
    });

    // Collision detection and solver timers
    type Collision = CollisionDiagnostics;
    type Solver = SolverDiagnostics;
    let collision_timers = vec![
        ("Broad Phase", Collision::BROAD_PHASE),
        ("Narrow Phase", Collision::NARROW_PHASE),
    ];
    let solver_timers = vec![
<<<<<<< HEAD
        ("Velocity Increments", Solver::UPDATE_VELOCITY_INCREMENTS),
=======
        ("Prepare Constraints", Solver::PREPARE_CONSTRAINTS),
>>>>>>> ed2bc097
        ("Integrate Velocities", Solver::INTEGRATE_VELOCITIES),
        ("Warm Start", Solver::WARM_START),
        ("Solve Constraints", Solver::SOLVE_CONSTRAINTS),
        ("Integrate Positions", Solver::INTEGRATE_POSITIONS),
        ("Relax Velocities", Solver::RELAX_VELOCITIES),
        ("Apply Restitution", Solver::APPLY_RESTITUTION),
        ("Finalize", Solver::FINALIZE),
        ("Store Impulses", Solver::STORE_IMPULSES),
        ("Swept CCD", Solver::SWEPT_CCD),
    ];
    cmd.diagnostic_group("Collision Detection and Solver")
        .with_children(|cmd| {
            cmd.timer_texts(collision_timers, AdaptiveTextSettings::new(0.0, 4.0));
            cmd.timer_texts(solver_timers, AdaptiveTextSettings::new(0.0, 4.0));
        });

    // Spatial query timers
    type Spatial = SpatialQueryDiagnostics;
    let spatial_query_timers = vec![
        ("Spatial Query BVH", Spatial::UPDATE_PIPELINE),
        ("Ray Casters", Spatial::UPDATE_RAY_CASTERS),
        ("Shape Casters", Spatial::UPDATE_SHAPE_CASTERS),
        #[cfg(feature = "bevy_picking")]
        (
            "Physics Picking",
            crate::picking::PhysicsPickingDiagnostics::UPDATE_HITS,
        ),
    ];
    cmd.diagnostic_group("Spatial Queries")
        .with_children(|cmd| {
            cmd.timer_texts(spatial_query_timers, AdaptiveTextSettings::new(0.0, 4.0));
        });

    cmd.diagnostic_group("Other").with_children(|cmd| {
        cmd.timer_text(
            "Other",
            PhysicsTotalDiagnostics::MISCELLANEOUS,
            AdaptiveTextSettings::new(0.0, 4.0),
        );
    });

    // Total times
    cmd.diagnostic_group("Total Times").with_children(|cmd| {
        cmd.timer_text(
            "Total Step",
            PhysicsTotalDiagnostics::STEP_TIME,
            AdaptiveTextSettings {
                lower_bound: 3.0,
                upper_bound: 20.0,
            },
        );
        cmd.timer_text(
            "Frame Time",
            FRAME_TIME_DIAGNOSTIC,
            AdaptiveTextSettings {
                lower_bound: 16.0,
                upper_bound: 50.0,
            },
        );
    });
}

/// An extension trait for building physics diagnostics UI.
trait CommandsExt {
    fn diagnostic_group(&mut self, name: &str) -> EntityCommands<'_>;

    fn diagnostic_row(&mut self) -> EntityCommands<'_>;

    fn counter_text(&mut self, text: &str, diagnostic_path: &'static DiagnosticPath);

    fn timer_text(
        &mut self,
        text: &str,
        diagnostic_path: &'static DiagnosticPath,
        adaptive_text: AdaptiveTextSettings,
    );

    fn timer_texts(
        &mut self,
        texts: Vec<(&str, &'static DiagnosticPath)>,
        adaptive: AdaptiveTextSettings,
    ) {
        for (text, path) in texts {
            self.timer_text(text, path, adaptive);
        }
    }
}

impl CommandsExt for RelatedSpawnerCommands<'_, ChildOf> {
    fn diagnostic_group(&mut self, name: &str) -> EntityCommands<'_> {
        self.spawn((
            DiagnosticGroup,
            Name::new(name.to_string()),
            Node {
                display: Display::Flex,
                flex_direction: FlexDirection::Column,
                row_gap: Val::Px(1.0),
                ..default()
            },
        ))
    }

    fn diagnostic_row(&mut self) -> EntityCommands<'_> {
        self.spawn((
            DiagnosticRow,
            Node {
                display: Display::Flex,
                justify_content: JustifyContent::SpaceBetween,
                column_gap: Val::Px(20.0),
                ..default()
            },
        ))
    }

    fn counter_text(&mut self, text: &str, diagnostic_path: &'static DiagnosticPath) {
        self.diagnostic_row().with_children(|child_builder| {
            child_builder.spawn((
                Name::new(text.to_string()),
                Text::new(text),
                diagnostic_font(),
            ));
            child_builder.spawn((
                PhysicsDiagnosticCounter,
                PhysicsDiagnosticPath(diagnostic_path),
                Text::new("-"),
            ));
        });
    }

    fn timer_text(
        &mut self,
        text: &str,
        diagnostic_path: &'static DiagnosticPath,
        adaptive_text: AdaptiveTextSettings,
    ) {
        self.diagnostic_row().with_children(|child_builder| {
            child_builder.spawn((
                Name::new(text.to_string()),
                Text::new(text),
                diagnostic_font(),
            ));
            child_builder.spawn((
                PhysicsDiagnosticTimer,
                PhysicsDiagnosticPath(diagnostic_path),
                adaptive_text,
                Text::new("-"),
            ));
        });
    }
}

fn update_counters(
    diagnostics: Res<DiagnosticsStore>,
    mut query: Query<
        (&mut Text, &PhysicsDiagnosticPath, &mut Node),
        With<PhysicsDiagnosticCounter>,
    >,
) {
    for (mut text, path, mut node) in &mut query {
        // Get the diagnostic.
        let Some(diagnostic) = diagnostics.get(path.0) else {
            // Hide the diagnostic if the diagnostic is not found.
            node.display = Display::None;
            continue;
        };

        // Get the measurement value.
        let Some(measurement) = diagnostic.measurement() else {
            continue;
        };

        if diagnostic.suffix.is_empty() {
            text.0 = (measurement.value as u32).to_string();
        } else {
            text.0 = format!("{} {}", measurement.value as u32, diagnostic.suffix);
        }

        // Make sure the node is visible.
        node.display = Display::Flex;
    }
}

fn update_timers(
    diagnostics: Res<DiagnosticsStore>,
    mut query: Query<
        (
            &mut Text,
            &mut TextColor,
            &AdaptiveTextSettings,
            &PhysicsDiagnosticPath,
            &mut Node,
        ),
        With<PhysicsDiagnosticTimer>,
    >,
    settings: Res<PhysicsDiagnosticsUiSettings>,
) {
    let green = LinearRgba::from(GREEN_400);
    let red = LinearRgba::from(RED_400);

    for (mut text, mut text_color, color_config, path, mut node) in &mut query {
        // Get the diagnostic.
        let Some(diagnostic) = diagnostics.get(path.0).filter(|d| d.value().is_some()) else {
            // Hide the diagnostic if the diagnostic is not found.
            node.display = Display::None;
            continue;
        };

        // Get the measurement and average values.
        let (Some(measurement), Some(average)) = (diagnostic.measurement(), diagnostic.average())
        else {
            continue;
        };

        // Update the text.
        text.0 = if settings.show_average_times {
            format!(
                "{:.2} (avg {:.2}) {}",
                measurement.value, average, diagnostic.suffix
            )
        } else {
            format!("{:.2} {}", measurement.value, diagnostic.suffix)
        };

        // Linearly interpolating between green and red, with `lower_bound` and `upper_bound`.
        let t = ((average as f32 - color_config.lower_bound)
            / (color_config.upper_bound - color_config.lower_bound))
            .min(1.0);
        text_color.0 = (green * (1.0 - t) + red * t).into();

        // Make sure the node is visible.
        node.display = Display::Flex;
    }
}

fn update_graph_color_text(
    constraint_graph: Option<Res<ConstraintGraph>>,
    children: Single<(Entity, &Children), With<GraphColorText>>,
    mut text_span_query: Query<&mut Text>,
    mut commands: Commands,
) {
    let Some(graph) = constraint_graph else {
        return;
    };

    let (entity, children) = children.into_inner();
    let children = children.iter().collect::<Vec<Entity>>();

    for (i, color) in graph.colors.iter().enumerate() {
        // Count the number of bodies in the color.
        let body_count = color.manifold_handles.len();

        // Update or spawn the text spans for the color.
        if let Some(Ok(mut text_span)) = children
            .get(i * 2)
            .map(|&child| text_span_query.get_mut(child))
        {
            text_span.0 = body_count.to_string();
        } else {
            commands.spawn((
                Text::new(body_count.to_string()),
                diagnostic_font(),
                ChildOf(entity),
            ));
            if i < graph.colors.len() - 1 {
                commands.spawn((Text::new("/"), diagnostic_font(), ChildOf(entity)));
            }
        }
    }
}

fn update_diagnostics_ui_visibility(
    settings: Res<PhysicsDiagnosticsUiSettings>,
    mut query: Query<&mut Node, With<PhysicsDiagnosticsUiNode>>,
) {
    if !settings.is_changed() {
        return;
    }

    for mut node in &mut query {
        node.display = if settings.enabled {
            Display::Flex
        } else {
            Display::None
        };
    }
}

fn update_diagnostic_row_visibility(
    mut query: Query<(Entity, &mut Node), (With<DiagnosticRow>, Without<PhysicsDiagnosticPath>)>,
    child_query: Query<&Children>,
    diagnostic_query: Query<&Node, With<PhysicsDiagnosticPath>>,
) {
    // Hide the row if all diagnostics are hidden.
    for (entity, mut node) in &mut query {
        let visible = child_query.iter_descendants(entity).any(|child| {
            diagnostic_query
                .get(child)
                .is_ok_and(|node| node.display == Display::Flex)
        });

        node.display = if visible {
            Display::Flex
        } else {
            Display::None
        };
    }
}

fn update_diagnostic_group_visibility(
    mut query: Query<(Entity, &mut Node), (With<DiagnosticGroup>, Without<DiagnosticRow>)>,
    child_query: Query<&Children>,
    row_query: Query<&Node, With<DiagnosticRow>>,
) {
    // Hide the group if all rows are hidden.
    for (entity, mut node) in &mut query {
        let visible = child_query.iter_descendants(entity).any(|child| {
            row_query
                .get(child)
                .is_ok_and(|node| node.display == Display::Flex)
        });

        node.display = if visible {
            Display::Flex
        } else {
            Display::None
        };
    }
}<|MERGE_RESOLUTION|>--- conflicted
+++ resolved
@@ -242,11 +242,8 @@
         ("Narrow Phase", Collision::NARROW_PHASE),
     ];
     let solver_timers = vec![
-<<<<<<< HEAD
+        ("Prepare Constraints", Solver::PREPARE_CONSTRAINTS),
         ("Velocity Increments", Solver::UPDATE_VELOCITY_INCREMENTS),
-=======
-        ("Prepare Constraints", Solver::PREPARE_CONSTRAINTS),
->>>>>>> ed2bc097
         ("Integrate Velocities", Solver::INTEGRATE_VELOCITIES),
         ("Warm Start", Solver::WARM_START),
         ("Solve Constraints", Solver::SOLVE_CONSTRAINTS),
