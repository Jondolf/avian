--- conflicted
+++ resolved
@@ -201,10 +201,6 @@
     let collision_timers = vec![
         ("Broad Phase", Collision::BROAD_PHASE),
         ("Narrow Phase", Collision::NARROW_PHASE),
-<<<<<<< HEAD
-=======
-        ("Generate Constraints", Collision::GENERATE_CONSTRAINTS),
->>>>>>> 2ab588d7
     ];
     let solver_timers = vec![
         ("Integrate Velocities", Solver::INTEGRATE_VELOCITIES),
