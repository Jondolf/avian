use crate::prelude::*;
#[cfg(all(
    feature = "default-collider",
    any(feature = "parry-f32", feature = "parry-f64")
))]
use approx::assert_relative_eq;
use bevy::{
    ecs::schedule::ScheduleBuildSettings, prelude::*, time::TimeUpdateStrategy, utils::Instant,
};
#[cfg(feature = "enhanced-determinism")]
use insta::assert_debug_snapshot;
use std::time::Duration;

// rust doesn't seem to have a way to run one-time setup per test
// could consider rstest? https://github.com/la10736/rstest#use-once-fixture
// see https://insta.rs/docs/patterns/ for the pattern used here
#[cfg(feature = "enhanced-determinism")]
macro_rules! setup_insta {
    ($($expr:expr),*) => {
        let _insta_settings_guard = {
            let manifest_dir = std::env::var("CARGO_MANIFEST_DIR").unwrap();
            let mut settings = insta::Settings::clone_current();
            // we need this hack, because insta doesn't like modules being outside the crate
            settings.set_snapshot_path(format!("{manifest_dir}/snapshots"));
            settings.bind_to_scope()
        };
    };
}

fn create_app() -> App {
    let mut app = App::new();
    app.add_plugins((
        MinimalPlugins,
        TransformPlugin,
<<<<<<< HEAD
        PhysicsPlugins::default(),
        bevy::asset::AssetPlugin::default(),
        #[cfg(feature = "bevy_scene")]
        bevy::scene::ScenePlugin,
    ))
    .init_resource::<Assets<Mesh>>()
    .insert_resource(TimeUpdateStrategy::ManualInstant(Instant::now()));

=======
        HierarchyPlugin,
        PhysicsPlugins::default(),
    ));
    #[cfg(feature = "async-collider")]
    {
        app.add_plugins((
            bevy::asset::AssetPlugin::default(),
            bevy::scene::ScenePlugin,
        ))
        .init_resource::<Assets<Mesh>>();
    }
    app.insert_resource(TimeUpdateStrategy::ManualInstant(Instant::now()));
>>>>>>> e3e68377
    app
}

fn tick_60_fps(app: &mut App) {
    let mut update_strategy = app.world_mut().resource_mut::<TimeUpdateStrategy>();
    let TimeUpdateStrategy::ManualInstant(prev_time) = *update_strategy else {
        unimplemented!()
    };
    *update_strategy =
        TimeUpdateStrategy::ManualInstant(prev_time + Duration::from_secs_f64(1. / 60.));
    app.update();
}

#[cfg(all(feature = "3d", feature = "default-collider"))]
fn setup_cubes_simulation(mut commands: Commands) {
    let mut next_id = 0;
    // copied from "cubes" example
    let floor_size = Vector::new(80.0, 1.0, 80.0);
    commands.spawn((
        RigidBody::Static,
        Position(Vector::NEG_Y),
        Collider::cuboid(floor_size.x, floor_size.y, floor_size.z),
    ));

    let radius = 1.0;
    let count_x = 4;
    let count_y = 4;
    let count_z = 4;
    for y in 0..count_y {
        for x in 0..count_x {
            for z in 0..count_z {
                let pos = Vector::new(
                    (x as Scalar - count_x as Scalar * 0.5) * 2.1 * radius,
                    10.0 * radius * y as Scalar,
                    (z as Scalar - count_z as Scalar * 0.5) * 2.1 * radius,
                );
                commands.spawn((
                    SpatialBundle::default(),
                    RigidBody::Dynamic,
                    Position(pos + Vector::Y * 5.0),
                    Collider::cuboid(radius * 2.0, radius * 2.0, radius * 2.0),
                    Id(next_id),
                ));
                next_id += 1;
            }
        }
    }
}

#[test]
fn it_loads_plugin_without_errors() -> Result<(), Box<dyn std::error::Error>> {
    let mut app = create_app();

    for _ in 0..500 {
        tick_60_fps(&mut app);
    }

    Ok(())
}

#[test]
#[cfg(all(
    feature = "default-collider",
    any(feature = "parry-f32", feature = "parry-f64")
))]
fn body_with_velocity_moves_on_first_frame() {
    let mut app = create_app();

    app.insert_resource(Gravity::ZERO);

    app.add_systems(Startup, |mut commands: Commands| {
        // move right at 1 unit per second
        commands.spawn((
            SpatialBundle::default(),
            RigidBody::Dynamic,
            LinearVelocity(Vector::X),
            #[cfg(feature = "2d")]
            MassPropertiesBundle::new_computed(&Collider::circle(0.5), 1.0),
            #[cfg(feature = "3d")]
            MassPropertiesBundle::new_computed(&Collider::sphere(0.5), 1.0),
        ));
    });

    // one tick only.
    tick_60_fps(&mut app);

    let mut app_query = app.world_mut().query::<(&Position, &RigidBody)>();

    let (pos, _body) = app_query.single(app.world());

    assert!(pos.x > 0.0);
}

#[test]
#[cfg(all(
    feature = "default-collider",
    any(feature = "parry-f32", feature = "parry-f64")
))]
fn body_with_velocity_moves() {
    let mut app = create_app();

    app.insert_resource(Gravity::ZERO);

    app.add_systems(Startup, |mut commands: Commands| {
        // move right at 1 unit per second
        commands.spawn((
            SpatialBundle::default(),
            RigidBody::Dynamic,
            LinearVelocity(Vector::X),
            #[cfg(feature = "2d")]
            MassPropertiesBundle::new_computed(&Collider::circle(0.5), 1.0),
            #[cfg(feature = "3d")]
            MassPropertiesBundle::new_computed(&Collider::sphere(0.5), 1.0),
        ));
    });

    const UPDATES: usize = 500;

    for _ in 0..UPDATES {
        tick_60_fps(&mut app);
    }

    let mut app_query = app.world_mut().query::<(&Transform, &RigidBody)>();

    let (transform, _body) = app_query.single(app.world());

    //assert!(transform.translation.x > 0., "box moves right");
    assert_relative_eq!(transform.translation.y, 0.);
    assert_relative_eq!(transform.translation.z, 0.);

    // make sure we end up in the expected position
    assert_relative_eq!(
        transform.translation.x,
        1. * UPDATES as f32 * 1. / 60.,
        epsilon = 0.03 // allow some leeway, as we might be one frame off
    );

    #[cfg(feature = "enhanced-determinism")]
    {
        setup_insta!();
        assert_debug_snapshot!(transform);
    }
}

#[derive(Component, Clone, Copy, Debug, PartialEq, PartialOrd, Eq, Ord)]
#[cfg(feature = "3d")]
struct Id(usize);

#[cfg(all(feature = "3d", feature = "enhanced-determinism"))]
#[test]
fn cubes_simulation_is_deterministic_across_machines() {
    setup_insta!();
    let mut app = create_app();

    app.add_systems(Startup, setup_cubes_simulation);

    const SECONDS: usize = 10;
    const UPDATES: usize = 60 * SECONDS;

    for _ in 0..UPDATES {
        tick_60_fps(&mut app);
    }

    let mut app_query = app.world_mut().query::<(&Id, &Transform)>();

    let mut bodies: Vec<(&Id, &Transform)> = app_query.iter(app.world()).collect();
    bodies.sort_by_key(|b| b.0);

    assert_debug_snapshot!(bodies);
}

#[cfg(all(feature = "3d", feature = "default-collider"))]
#[test]
fn cubes_simulation_is_locally_deterministic() {
    use itertools::Itertools;

    fn run_cubes() -> Vec<(Id, Transform)> {
        let mut app = create_app();

        app.add_systems(Startup, setup_cubes_simulation);

        const SECONDS: usize = 5;
        const UPDATES: usize = 60 * SECONDS;

        for _ in 0..UPDATES {
            tick_60_fps(&mut app);
        }

        let mut app_query = app.world_mut().query::<(&Id, &Transform)>();

        let mut bodies: Vec<(Id, Transform)> = app_query
            .iter(app.world())
            .map(|(id, transform)| (*id, *transform))
            .collect();
        bodies.sort_by_key(|b| b.0);
        bodies
    }

    // run simulation and check that results are equal each time
    for (a, b) in (0..4).map(|_| run_cubes()).tuple_windows() {
        assert_eq!(a, b);
    }
}

#[test]
fn no_ambiguity_errors() {
    #[derive(ScheduleLabel, Clone, Debug, PartialEq, Eq, Hash)]
    struct DeterministicSchedule;

<<<<<<< HEAD
    App::new()
        .add_plugins((
            MinimalPlugins,
            PhysicsPlugins::new(DeterministicSchedule),
=======
    let mut app = App::new();

    app.add_plugins((
        MinimalPlugins,
        HierarchyPlugin,
        PhysicsPlugins::new(DeterministicSchedule),
    ));

    #[cfg(feature = "async-collider")]
    {
        app.add_plugins((
>>>>>>> e3e68377
            bevy::asset::AssetPlugin::default(),
            #[cfg(feature = "bevy_scene")]
            bevy::scene::ScenePlugin,
        ))
        .init_resource::<Assets<Mesh>>()
        .edit_schedule(DeterministicSchedule, |s| {
            s.set_build_settings(ScheduleBuildSettings {
                ambiguity_detection: LogLevel::Error,
                ..default()
            });
        })
        .add_systems(Update, |w: &mut World| {
            w.run_schedule(DeterministicSchedule);
        })
        .update();
}<|MERGE_RESOLUTION|>--- conflicted
+++ resolved
@@ -4,9 +4,9 @@
     any(feature = "parry-f32", feature = "parry-f64")
 ))]
 use approx::assert_relative_eq;
-use bevy::{
-    ecs::schedule::ScheduleBuildSettings, prelude::*, time::TimeUpdateStrategy, utils::Instant,
-};
+#[cfg(feature = "async-collider")]
+use bevy::ecs::schedule::ScheduleBuildSettings;
+use bevy::{prelude::*, time::TimeUpdateStrategy, utils::Instant};
 #[cfg(feature = "enhanced-determinism")]
 use insta::assert_debug_snapshot;
 use std::time::Duration;
@@ -32,16 +32,6 @@
     app.add_plugins((
         MinimalPlugins,
         TransformPlugin,
-<<<<<<< HEAD
-        PhysicsPlugins::default(),
-        bevy::asset::AssetPlugin::default(),
-        #[cfg(feature = "bevy_scene")]
-        bevy::scene::ScenePlugin,
-    ))
-    .init_resource::<Assets<Mesh>>()
-    .insert_resource(TimeUpdateStrategy::ManualInstant(Instant::now()));
-
-=======
         HierarchyPlugin,
         PhysicsPlugins::default(),
     ));
@@ -54,7 +44,6 @@
         .init_resource::<Assets<Mesh>>();
     }
     app.insert_resource(TimeUpdateStrategy::ManualInstant(Instant::now()));
->>>>>>> e3e68377
     app
 }
 
@@ -264,12 +253,6 @@
     #[derive(ScheduleLabel, Clone, Debug, PartialEq, Eq, Hash)]
     struct DeterministicSchedule;
 
-<<<<<<< HEAD
-    App::new()
-        .add_plugins((
-            MinimalPlugins,
-            PhysicsPlugins::new(DeterministicSchedule),
-=======
     let mut app = App::new();
 
     app.add_plugins((
@@ -281,7 +264,6 @@
     #[cfg(feature = "async-collider")]
     {
         app.add_plugins((
->>>>>>> e3e68377
             bevy::asset::AssetPlugin::default(),
             #[cfg(feature = "bevy_scene")]
             bevy::scene::ScenePlugin,
@@ -297,4 +279,5 @@
             w.run_schedule(DeterministicSchedule);
         })
         .update();
+    }
 }