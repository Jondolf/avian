use std::ops::{BitAnd, BitAndAssign, BitOr, BitOrAssign, BitXor, BitXorAssign, Not};

use bevy::prelude::*;

/// A layer used for determining which entities should interact with each other.
/// Physics layers are used heavily by [`CollisionLayers`].
///
/// This trait can be derived for enums with `#[derive(PhysicsLayer)]`.
pub trait PhysicsLayer: Sized {
    /// Converts the layer to a bitmask.
    fn to_bits(&self) -> u32;
    /// Creates a layer bitmask with all bits set to 1.
    fn all_bits() -> u32;
}

impl<L: PhysicsLayer> PhysicsLayer for &L {
    fn to_bits(&self) -> u32 {
        L::to_bits(self)
    }

    fn all_bits() -> u32 {
        L::all_bits()
    }
}

/// A bitmask for layers.
///
/// A [`LayerMask`] can be constructed from bits directly, or from types implementing [`PhysicsLayer`].
///
/// ```
#[cfg_attr(feature = "2d", doc = "# use bevy_xpbd_2d::prelude::*;")]
#[cfg_attr(feature = "3d", doc = "# use bevy_xpbd_3d::prelude::*;")]
/// #
/// #[derive(PhysicsLayer, Clone, Copy, Debug)]
/// enum GameLayer {
///     Player, // Layer 0
///     Enemy,  // Layer 1
///     Ground, // Layer 2
/// }
///
/// // Here, `GameLayer::Enemy` is automatically converted to a `LayerMask` for the comparison.
/// assert_eq!(LayerMask(0b0010), GameLayer::Enemy);
/// ```
///
/// Bitwise operations can be used to modify and combine masks:
///
/// ```
#[cfg_attr(feature = "2d", doc = "# use bevy_xpbd_2d::prelude::*;")]
#[cfg_attr(feature = "3d", doc = "# use bevy_xpbd_3d::prelude::*;")]
/// let mask1 = LayerMask(0b0001);
/// let mask2 = LayerMask(0b0010);
/// assert_eq!(mask1 | mask2, LayerMask(0b0011));
///
/// // You can also add layers from `u32` bitmasks and compare against them directly.
/// assert_eq!(mask1 | 0b0010, 0b0011);
/// ```
///
/// Another way to use [`LayerMask`] is to define layers as constants:
///
/// ```
#[cfg_attr(feature = "2d", doc = "# use bevy_xpbd_2d::prelude::*;")]
#[cfg_attr(feature = "3d", doc = "# use bevy_xpbd_3d::prelude::*;")]
/// // `1 << n` is bitshifting: the first layer shifted by `n` layers.
/// pub const FIRST_LAYER: LayerMask = LayerMask(1 << 0);
/// pub const LAST_LAYER: LayerMask = LayerMask(1 << 31);
///
<<<<<<< HEAD
/// fn spawn(mut commands: Commands) {
///     commands.spawn((
#[cfg_attr(feature = "2d", doc = "        Collider::circle(0.5),")]
#[cfg_attr(feature = "3d", doc = "        Collider::sphere(0.5),")]
///         // Player collides with enemies and the ground, but not with other players
///         CollisionLayers::new([Layer::Player], [Layer::Enemy, Layer::Ground])
///     ));
/// }
=======
/// // Bitwise operations for `LayerMask` unfortunately can't be const, so we need to access the `u32` values.
/// pub const COMBINED: LayerMask = LayerMask(FIRST_LAYER.0 | LAST_LAYER.0);
>>>>>>> 03fe23e6
/// ```
#[derive(Reflect, Clone, Copy, Debug, Deref, DerefMut, Eq, PartialOrd, Ord)]
#[cfg_attr(feature = "serialize", derive(serde::Serialize, serde::Deserialize))]
pub struct LayerMask(pub u32);

impl From<u32> for LayerMask {
    fn from(layer: u32) -> Self {
        Self(layer)
    }
}

impl<L: PhysicsLayer> From<L> for LayerMask {
    fn from(layer: L) -> Self {
        LayerMask(layer.to_bits())
    }
}

impl<L: Into<LayerMask>, const N: usize> From<[L; N]> for LayerMask {
    fn from(value: [L; N]) -> Self {
        let mut bits = 0;

        for layer in value.into_iter().map(|l| {
            let layers: LayerMask = l.into();
            layers
        }) {
            bits |= layer.0;
        }

        LayerMask(bits)
    }
}

impl LayerMask {
    /// Contains all layers.
    pub const ALL: Self = Self(0xffff_ffff);
    /// Contains no layers.
    pub const NONE: Self = Self(0);

    /// Adds the given `layers` to `self`.
    ///
    /// # Example
    ///
    /// ```
    #[cfg_attr(feature = "2d", doc = "# use bevy_xpbd_2d::prelude::*;")]
    #[cfg_attr(feature = "3d", doc = "# use bevy_xpbd_3d::prelude::*;")]
    /// let mut layers = LayerMask(0b1010);
    ///
    /// // These are equivalent
    /// layers.add(0b0001);
    /// layers |= 0b0001;
    ///
    /// assert_eq!(layers, 0b1011);
    /// ```
    pub fn add(&mut self, layers: impl Into<Self>) {
        let layers: LayerMask = layers.into();
        *self |= layers;
    }

    /// Removes the given `layers` from `self`.
    ///
    /// # Example
    ///
    /// ```
    #[cfg_attr(feature = "2d", doc = "# use bevy_xpbd_2d::prelude::*;")]
    #[cfg_attr(feature = "3d", doc = "# use bevy_xpbd_3d::prelude::*;")]
    /// let mut layers = LayerMask(0b1010);
    ///
    /// // These are equivalent
    /// layers.remove(0b0010);
    /// layers &= !0b0010;
    ///
    /// assert_eq!(layers, 0b1000);
    /// ```
    pub fn remove(&mut self, layers: impl Into<Self>) {
        let layers: LayerMask = layers.into();
        *self &= !layers;
    }

    /// Returns `true` if `self` contains all of the given `layers`.
    ///
    /// # Example
    ///
    /// ```
    #[cfg_attr(feature = "2d", doc = "# use bevy_xpbd_2d::prelude::*;")]
    #[cfg_attr(feature = "3d", doc = "# use bevy_xpbd_3d::prelude::*;")]
    /// let mut layers = LayerMask(0b1010);
    ///
    /// // These are equivalent
    /// assert!(layers.has_all(0b1010));
    /// assert!((layers & 0b1010) != 0);
    ///
    /// assert!(!layers.has_all(0b0100));
    /// assert!((layers & 0b0100) == 0);
    /// ```
    #[doc(alias = "contains_all")]
    pub fn has_all(self, layers: impl Into<Self>) -> bool {
        let layers: LayerMask = layers.into();
        (self & layers) != 0
    }
}

impl<L: Into<LayerMask> + Copy> PartialEq<L> for LayerMask {
    fn eq(&self, other: &L) -> bool {
        let other: Self = (*other).into();
        self.0 == other.0
    }
}

impl<L: Into<LayerMask>> BitAnd<L> for LayerMask {
    type Output = Self;

    fn bitand(self, rhs: L) -> Self::Output {
        Self(self.0 & rhs.into().0)
    }
}

impl<L: Into<LayerMask>> BitAndAssign<L> for LayerMask {
    fn bitand_assign(&mut self, rhs: L) {
        self.0 = self.0 & rhs.into().0;
    }
}

impl<L: Into<LayerMask>> BitOr<L> for LayerMask {
    type Output = Self;

    fn bitor(self, rhs: L) -> Self::Output {
        Self(self.0 | rhs.into().0)
    }
}

impl<L: Into<LayerMask>> BitOrAssign<L> for LayerMask {
    fn bitor_assign(&mut self, rhs: L) {
        self.0 = self.0 | rhs.into().0;
    }
}

impl<L: Into<LayerMask>> BitXor<L> for LayerMask {
    type Output = Self;

    fn bitxor(self, rhs: L) -> Self::Output {
        Self(self.0 ^ rhs.into().0)
    }
}

impl<L: Into<LayerMask>> BitXorAssign<L> for LayerMask {
    fn bitxor_assign(&mut self, rhs: L) {
        self.0 = self.0 ^ rhs.into().0;
    }
}

impl Not for LayerMask {
    type Output = Self;

    fn not(self) -> Self::Output {
        Self(!self.0)
    }
}

/// Defines the collision layers of a collider using *memberships* and *filters*.
///
/// **Memberships** indicate what layers the collider is a part of.\
/// **Filters** indicate what layers the collider can interact with.
///
/// Two colliders `A` and `B` can interact if and only if:
///
/// - The memberships of `A` contain a layer that is also in the filters of `B`
/// - The memberships of `B` contain a layer that is also in the filters of `A`
///
/// Colliders without this component can be considered as having all memberships and filters, and they can
/// interact with everything that belongs on any layer.
///
/// ## Creation
///
/// Collision layers store memberships and filters using [`LayerMask`]s. A [`LayerMask`] can be created using
/// bitmasks, or by creating an enum that implements [`PhysicsLayer`].
///
/// Many [`CollisionLayers`] methods can take any type that implements `Into<LayerMask>`.
/// For example, you can use bitmasks with [`CollisionLayers::new`]:
///
/// ```
#[cfg_attr(feature = "2d", doc = "# use bevy_xpbd_2d::prelude::*;")]
#[cfg_attr(feature = "3d", doc = "# use bevy_xpbd_3d::prelude::*;")]
/// #
/// // Belongs to the second layer and interacts with colliders
/// // on the first, second, and third layer.
/// let layers = CollisionLayers::new(0b00010, 0b0111);
/// ```
///
/// You can also use an enum that implements [`PhysicsLayer`]:
///
/// ```
#[cfg_attr(feature = "2d", doc = "# use bevy_xpbd_2d::prelude::*;")]
#[cfg_attr(feature = "3d", doc = "# use bevy_xpbd_3d::prelude::*;")]
/// #
/// #[derive(PhysicsLayer)]
/// enum GameLayer {
///     Player, // Layer 0
///     Enemy,  // Layer 1
///     Ground, // Layer 2
/// }
///
/// // Player collides with enemies and the ground, but not with other players
/// let layers = CollisionLayers::new(GameLayer::Player, [GameLayer::Enemy, GameLayer::Ground]);
/// ```
///
/// You can also use [`LayerMask`] directly:
///
/// ```
#[cfg_attr(feature = "2d", doc = "# use bevy_xpbd_2d::prelude::*;")]
#[cfg_attr(feature = "3d", doc = "# use bevy_xpbd_3d::prelude::*;")]
/// #
/// // Belongs to the first layer and interacts with all layers.
/// let layers = CollisionLayers::new(LayerMask(0b0001), LayerMask::ALL);
/// ```
///
/// Layers can also be defined using constants and bitwise operations:
///
/// ```
/// # use bevy::prelude::Commands;
#[cfg_attr(feature = "2d", doc = "# use bevy_xpbd_2d::prelude::*;")]
#[cfg_attr(feature = "3d", doc = "# use bevy_xpbd_3d::prelude::*;")]
/// // `1 << n` is bitshifting: the first layer shifted by `n` layers.
/// pub const FIRST_LAYER: u32 = 1 << 0;
/// pub const SECOND_LAYER: u32 = 1 << 1;
/// pub const LAST_LAYER: u32 = 1 << 31;
///
/// fn spawn(mut commands: Commands) {
///     // This collider belongs to the first two layers and can interact with the last layer.
///     commands.spawn((
///         Collider::ball(0.5),
///         CollisionLayers::from_bits(FIRST_LAYER | SECOND_LAYER, LAST_LAYER),
///         // ...other components
///     ));
/// }
/// ```
///
/// ## Modifying layers
///
/// Existing [`CollisionLayers`] can be modified by simply accessing the `memberships` and `filters`
/// and changing their [`LayerMask`]s.
///
/// ```
#[cfg_attr(feature = "2d", doc = "# use bevy_xpbd_2d::prelude::*;")]
#[cfg_attr(feature = "3d", doc = "# use bevy_xpbd_3d::prelude::*;")]
/// let mut layers = CollisionLayers::new(0b0010, 0b1011);
///
/// // Add memberships (these are equivalent)
/// layers.memberships.add(0b0001);
/// layers.memberships |= 0b0001;
///
/// assert_eq!(layers.memberships, 0b0011);
///
/// // Remove filters
/// layers.filters.remove(0b0001);
/// layers.filters &= !0b0001;
///
/// assert_eq!(layers.filters, 0b1010);
///
/// // Check if layers are contained
/// assert!(layers.memberships.has_all(0b0011));
/// assert!((layers.memberships & 0b0011) != 0);
/// ```
#[derive(Reflect, Clone, Copy, Component, Debug, PartialEq, Eq)]
#[cfg_attr(feature = "serialize", derive(serde::Serialize, serde::Deserialize))]
#[reflect(Component)]
pub struct CollisionLayers {
    /// The layers that an entity belongs to.
    #[doc(alias = "groups", alias = "layers")]
    pub memberships: LayerMask,
    /// The layers that an entity can interact with.
    #[doc(alias = "masks", alias = "layer_mask")]
    pub filters: LayerMask,
}

impl CollisionLayers {
    /// Contains all memberships and filters.
    pub const ALL: Self = Self {
        memberships: LayerMask::ALL,
        filters: LayerMask::ALL,
    };

    /// Contains no memberships and no filters.
    pub const NONE: Self = Self {
        memberships: LayerMask::NONE,
        filters: LayerMask::NONE,
    };

    /// Contains all memberships but no filters.
    pub const ALL_MEMBERSHIPS: Self = Self {
        memberships: LayerMask::ALL,
        filters: LayerMask::NONE,
    };

    /// Contains all filters but no memberships.
    pub const ALL_FILTERS: Self = Self {
        memberships: LayerMask::NONE,
        filters: LayerMask::ALL,
    };

    /// Creates a new [`CollisionLayers`] configuration with the given collision memberships and filters.
    pub fn new(memberships: impl Into<LayerMask>, filters: impl Into<LayerMask>) -> Self {
        Self {
            memberships: memberships.into(),
            filters: filters.into(),
        }
    }

    /// Creates a new [`CollisionLayers`] configuration using bits.
    ///
    /// There is one bit per group and mask, so there are a total of 32 layers.
    /// For example, if an entity is a part of the layers `[0, 1, 3]` and can interact with the layers `[1, 2]`,
    /// the memberships in bits would be `0b01011` while the filters would be `0b00110`.
    pub const fn from_bits(memberships: u32, filters: u32) -> Self {
        Self {
            memberships: LayerMask(memberships),
            filters: LayerMask(filters),
        }
    }

    /// Returns true if an entity with this [`CollisionLayers`] configuration
    /// can interact with an entity with the `other` [`CollisionLayers`] configuration.
    pub fn interacts_with(self, other: Self) -> bool {
        (self.memberships & other.filters) != LayerMask::NONE
            && (other.memberships & self.filters) != LayerMask::NONE
    }
}

impl Default for CollisionLayers {
    fn default() -> Self {
        Self {
            memberships: LayerMask::ALL,
            filters: LayerMask::ALL,
        }
    }
}

#[cfg(test)]
mod tests {
    // Needed for PhysicsLayer derive macro
    #[cfg(feature = "2d")]
    use crate as bevy_xpbd_2d;
    #[cfg(feature = "3d")]
    use crate as bevy_xpbd_3d;

    use crate::prelude::*;

    #[derive(PhysicsLayer)]
    enum GameLayer {
        Player,
        Enemy,
        Ground,
    }

    #[test]
    fn creation() {
        let with_bitmask = CollisionLayers::new(0b0010, 0b0101);
        let with_enum =
            CollisionLayers::new(GameLayer::Enemy, [GameLayer::Player, GameLayer::Ground]);
        let with_layers =
            CollisionLayers::new(LayerMask::from(GameLayer::Enemy), LayerMask(0b0101));

        assert_eq!(with_bitmask, with_enum);
        assert_eq!(with_bitmask, with_layers);

        assert!(with_bitmask.memberships.has_all(GameLayer::Enemy));
        assert!(!with_bitmask.memberships.has_all(GameLayer::Player));

        assert!(with_bitmask
            .filters
            .has_all([GameLayer::Player, GameLayer::Ground]));
        assert!(!with_bitmask.filters.has_all(GameLayer::Enemy));
    }
}<|MERGE_RESOLUTION|>--- conflicted
+++ resolved
@@ -64,19 +64,8 @@
 /// pub const FIRST_LAYER: LayerMask = LayerMask(1 << 0);
 /// pub const LAST_LAYER: LayerMask = LayerMask(1 << 31);
 ///
-<<<<<<< HEAD
-/// fn spawn(mut commands: Commands) {
-///     commands.spawn((
-#[cfg_attr(feature = "2d", doc = "        Collider::circle(0.5),")]
-#[cfg_attr(feature = "3d", doc = "        Collider::sphere(0.5),")]
-///         // Player collides with enemies and the ground, but not with other players
-///         CollisionLayers::new([Layer::Player], [Layer::Enemy, Layer::Ground])
-///     ));
-/// }
-=======
 /// // Bitwise operations for `LayerMask` unfortunately can't be const, so we need to access the `u32` values.
 /// pub const COMBINED: LayerMask = LayerMask(FIRST_LAYER.0 | LAST_LAYER.0);
->>>>>>> 03fe23e6
 /// ```
 #[derive(Reflect, Clone, Copy, Debug, Deref, DerefMut, Eq, PartialOrd, Ord)]
 #[cfg_attr(feature = "serialize", derive(serde::Serialize, serde::Deserialize))]
@@ -306,9 +295,9 @@
 /// fn spawn(mut commands: Commands) {
 ///     // This collider belongs to the first two layers and can interact with the last layer.
 ///     commands.spawn((
-///         Collider::ball(0.5),
+#[cfg_attr(feature = "2d", doc = "        Collider::circle(0.5),")]
+#[cfg_attr(feature = "3d", doc = "        Collider::sphere(0.5),")]
 ///         CollisionLayers::from_bits(FIRST_LAYER | SECOND_LAYER, LAST_LAYER),
-///         // ...other components
 ///     ));
 /// }
 /// ```
