use std::fmt;

use crate::prelude::*;
#[cfg(all(feature = "3d", feature = "collider-from-mesh"))]
use bevy::render::mesh::{Indices, VertexAttributeValues};
use bevy::{prelude::*, utils::HashSet};
use derive_more::From;
use parry::{
    bounding_volume::Aabb,
    shape::{SharedShape, TypedShape},
};

/// Flags used for the preprocessing of a triangle mesh collider.
pub type TriMeshFlags = parry::shape::TriMeshFlags;

/// A collider used for detecting collisions and generating contacts.
///
/// ## Creation
///
/// `Collider` has tons of methods for creating colliders of various shapes:
///
/// ```
/// # use bevy::prelude::*;
/// # #[cfg(feature = "2d")]
/// # use bevy_xpbd_2d::prelude::*;
/// # #[cfg(feature = "3d")]
/// # use bevy_xpbd_3d::prelude::*;
/// #
/// # fn setup(mut commands: Commands) {
/// // Create a ball collider with a given radius
/// commands.spawn(Collider::ball(0.5));
/// // Create a capsule collider with a given height and radius
/// commands.spawn(Collider::capsule(2.0, 0.5));
/// # }
/// ```
///
/// Colliders on their own only detect contacts and generate [collision events](#collision-events).
/// To make colliders apply contact forces, they have to be attached to [rigid bodies](RigidBody):
///
/// ```
/// # use bevy::prelude::*;
/// # #[cfg(feature = "2d")]
/// # use bevy_xpbd_2d::prelude::*;
/// # #[cfg(feature = "3d")]
/// # use bevy_xpbd_3d::prelude::*;
/// #
/// // Spawn a dynamic body that falls onto a static platform
/// fn setup(mut commands: Commands) {
///     commands.spawn((
///         RigidBody::Dynamic,
///         Collider::ball(0.5),
///         Transform::from_xyz(0.0, 2.0, 0.0),
///     ));
#[cfg_attr(
    feature = "2d",
    doc = "    commands.spawn((RigidBody::Static, Collider::cuboid(5.0, 0.5)));"
)]
#[cfg_attr(
    feature = "3d",
    doc = "    commands.spawn((RigidBody::Static, Collider::cuboid(5.0, 0.5, 5.0)));"
)]
/// }
/// ```
///
/// Colliders can be further configured using various components like [`Friction`], [`Restitution`],
/// [`Sensor`], and [`CollisionLayers`].
///
/// In addition, Bevy XPBD automatically adds some other components for colliders, like the following:
///
/// - [`ColliderAabb`]
/// - [`CollidingEntities`]
/// - [`ColliderMassProperties`]
///
/// ## Multiple colliders
///
/// It can often be useful to attach multiple colliders to the same rigid body.
///
/// This can be done in two ways. Either use [`Collider::compound`] to have one collider that consists of many
/// shapes, or for more control, spawn several collider entities as the children of a rigid body:
///
/// ```
/// # use bevy::prelude::*;
/// # #[cfg(feature = "2d")]
/// # use bevy_xpbd_2d::prelude::*;
/// # #[cfg(feature = "3d")]
/// # use bevy_xpbd_3d::prelude::*;
/// #
/// fn setup(mut commands: Commands) {
///     // Spawn a rigid body with one collider on the same entity and two as children
///     commands
///         .spawn((RigidBody::Dynamic, Collider::ball(0.5)))
///         .with_children(|children| {
///             // Spawn the child colliders positioned relative to the rigid body
///             children.spawn((Collider::ball(0.5), Transform::from_xyz(2.0, 0.0, 0.0)));
///             children.spawn((Collider::ball(0.5), Transform::from_xyz(-2.0, 0.0, 0.0)));
///         });
/// }
/// ```
///
/// Colliders can be arbitrarily nested and transformed relative to the parent.
/// The rigid body that a collider is attached to can be accessed using the [`ColliderParent`] component.
///
/// The benefit of using separate entities for the colliders is that each collider can have its own
/// [friction](Friction), [restitution](Restitution), [collision layers](CollisionLayers),
/// and other configuration options, and they send separate [collision events](#collision-events).
///
/// ## Sensors
///
/// If you want a collider to be attached to a rigid body but don't want it to apply forces on
/// contact, you can add a [`Sensor`] component to make the collider only send
/// [collision events](#collision-events):
///
/// ```
/// # use bevy::prelude::*;
/// # #[cfg(feature = "2d")]
/// # use bevy_xpbd_2d::prelude::*;
/// # #[cfg(feature = "3d")]
/// # use bevy_xpbd_3d::prelude::*;
/// #
/// # fn setup(mut commands: Commands) {
/// // This body will pass through objects but still generate collision events
/// commands.spawn((
///     RigidBody::Dynamic,
///     Collider::ball(0.5),
///     Sensor,
/// ));
/// # }
/// ```
///
/// ## Collision layers
///
/// Collision layers can be used to configure which entities can collide with each other.
///
/// ```
/// # use bevy::prelude::*;
/// # #[cfg(feature = "2d")]
/// # use bevy_xpbd_2d::prelude::*;
/// # #[cfg(feature = "3d")]
/// # use bevy_xpbd_3d::prelude::*;
/// #
/// #[derive(PhysicsLayer)]
/// enum Layer {
///     Player,
///     Enemy,
///     Ground,
/// }
///
/// fn spawn(mut commands: Commands) {
///     commands.spawn((
///         Collider::ball(0.5),
///         // Player collides with enemies and the ground, but not with other players
///         CollisionLayers::new([Layer::Player], [Layer::Enemy, Layer::Ground])
///     ));
/// }
/// ```
///
/// See [`CollisionLayers`] for more information and examples.
///
/// ## Collision events
///
/// There are currently three different collision events: [`Collision`], [`CollisionStarted`] and [`CollisionEnded`].
/// You can listen to these events as you normally would.
///
/// For example, you could read [contacts](Contacts) between entities like this:
///
/// ```
/// # use bevy::prelude::*;
/// # #[cfg(feature = "2d")]
/// # use bevy_xpbd_2d::prelude::*;
/// # #[cfg(feature = "3d")]
/// # use bevy_xpbd_3d::prelude::*;
/// #
/// fn my_system(mut collision_event_reader: EventReader<Collision>) {
///     for Collision(contact_pair) in collision_event_reader.iter() {
///         println!(
///             "{:?} and {:?} are colliding",
///             contact_pair.entity1, contact_pair.entity2
///         );
///     }
/// }
/// ```
///
/// The entities that are colliding with a given entity can also be accessed using
/// the [`CollidingEntities`] component.
///
/// For even more control, you can use the [`Collisions`] resource to get, iterate, filter and modify
/// collisions.
///
/// ## Advanced usage
///
/// Internally, `Collider` uses the shapes provided by `parry`. If you want to create a collider
/// using these shapes, you can simply use `Collider::from(SharedShape::some_method())`.
///
/// To get a reference to the internal [`SharedShape`], you can use the [`get_shape`](#method.get_shape) method.
#[derive(Clone, Component, Deref, DerefMut, From)]
pub struct Collider(SharedShape);

impl Default for Collider {
    fn default() -> Self {
        #[cfg(feature = "2d")]
        {
            Self(SharedShape::cuboid(0.5, 0.5))
        }
        #[cfg(feature = "3d")]
        {
            Self(SharedShape::cuboid(0.5, 0.5, 0.5))
        }
    }
}

impl fmt::Debug for Collider {
    fn fmt(&self, f: &mut fmt::Formatter<'_>) -> fmt::Result {
        match self.as_typed_shape() {
            TypedShape::Ball(shape) => write!(f, "{:?}", shape),
            TypedShape::Cuboid(shape) => write!(f, "{:?}", shape),
            TypedShape::RoundCuboid(shape) => write!(f, "{:?}", shape),
            TypedShape::Capsule(shape) => write!(f, "{:?}", shape),
            TypedShape::Segment(shape) => write!(f, "{:?}", shape),
            TypedShape::Triangle(shape) => write!(f, "{:?}", shape),
            TypedShape::RoundTriangle(shape) => write!(f, "{:?}", shape),
            TypedShape::TriMesh(_) => write!(f, "Trimesh (not representable)"),
            TypedShape::Polyline(_) => write!(f, "Polyline (not representable)"),
            TypedShape::HalfSpace(shape) => write!(f, "{:?}", shape),
            TypedShape::HeightField(shape) => write!(f, "{:?}", shape),
            TypedShape::Compound(_) => write!(f, "Compound (not representable)"),
            TypedShape::Custom(shape) => write!(f, "{:?}", shape),
            #[cfg(feature = "3d")]
            TypedShape::ConvexPolyhedron(shape) => write!(f, "{:?}", shape),
            #[cfg(feature = "3d")]
            TypedShape::Cylinder(shape) => write!(f, "{:?}", shape),
            #[cfg(feature = "3d")]
            TypedShape::Cone(shape) => write!(f, "{:?}", shape),
            #[cfg(feature = "3d")]
            TypedShape::RoundCylinder(shape) => write!(f, "{:?}", shape),
            #[cfg(feature = "3d")]
            TypedShape::RoundCone(shape) => write!(f, "{:?}", shape),
            #[cfg(feature = "3d")]
            TypedShape::RoundConvexPolyhedron(shape) => write!(f, "{:?}", shape),
            #[cfg(feature = "2d")]
            TypedShape::ConvexPolygon(shape) => write!(f, "{:?}", shape),
            #[cfg(feature = "2d")]
            TypedShape::RoundConvexPolygon(shape) => write!(f, "{:?}", shape),
        }
    }
}

impl Collider {
    /// Returns the raw shape of the collider. The shapes are provided by [`parry`].
    pub fn get_shape(&self) -> &SharedShape {
        &self.0
    }

    /// Returns a mutable reference to the raw shape of the collider. The shapes are provided by [`parry`].
    pub fn get_shape_mut(&mut self) -> &mut SharedShape {
        &mut self.0
    }

    /// Computes the [Axis-Aligned Bounding Box](ColliderAabb) of the collider.
    #[cfg(feature = "2d")]
    pub fn compute_aabb(&self, position: Vector, rotation: Scalar) -> ColliderAabb {
        ColliderAabb(self.get_shape().compute_aabb(&utils::make_isometry(
            position,
            Rotation::from_radians(rotation),
        )))
    }

    /// Computes the [Axis-Aligned Bounding Box](ColliderAabb) of the collider.
    #[cfg(feature = "3d")]
    pub fn compute_aabb(&self, position: Vector, rotation: Quaternion) -> ColliderAabb {
        ColliderAabb(
            self.get_shape()
                .compute_aabb(&utils::make_isometry(position, Rotation(rotation))),
        )
    }

    /// Creates a collider with a compound shape defined by a given vector of colliders with a position and a rotation.
    ///
    /// Especially for dynamic rigid bodies, compound shape colliders should be preferred over triangle meshes and polylines,
    /// because convex shapes typically provide more reliable results.
    ///
    /// If you want to create a compound shape from a 3D triangle mesh or 2D polyline, consider using the
    /// [`Collider::convex_decomposition`](#method.convex_decomposition) method.
    pub fn compound(
        shapes: Vec<(
            impl Into<Position>,
            impl Into<Rotation>,
            impl Into<Collider>,
        )>,
    ) -> Self {
        let shapes = shapes
            .into_iter()
            .map(|(p, r, c)| {
                (
                    utils::make_isometry(*p.into(), r.into()),
                    c.into().get_shape().clone(),
                )
            })
            .collect::<Vec<_>>();
        SharedShape::compound(shapes).into()
    }

    /// Creates a collider with a ball shape defined by its radius.
    pub fn ball(radius: Scalar) -> Self {
        SharedShape::ball(radius).into()
    }

    /// Creates a collider with a cuboid shape defined by its extents.
    #[cfg(feature = "2d")]
    pub fn cuboid(x_length: Scalar, y_length: Scalar) -> Self {
        SharedShape::cuboid(x_length * 0.5, y_length * 0.5).into()
    }

    /// Creates a collider with a cuboid shape defined by its extents.
    #[cfg(feature = "3d")]
    pub fn cuboid(x_length: Scalar, y_length: Scalar, z_length: Scalar) -> Self {
        SharedShape::cuboid(x_length * 0.5, y_length * 0.5, z_length * 0.5).into()
    }

    /// Creates a collider with a cylinder shape defined by its height along the `Y` axis and its radius on the `XZ` plane.
    #[cfg(feature = "3d")]
    pub fn cylinder(height: Scalar, radius: Scalar) -> Self {
        SharedShape::cylinder(height * 0.5, radius).into()
    }

    /// Creates a collider with a cone shape defined by its height along the `Y` axis and the radius of its base on the `XZ` plane.
    #[cfg(feature = "3d")]
    pub fn cone(height: Scalar, radius: Scalar) -> Self {
        SharedShape::cone(height * 0.5, radius).into()
    }

    /// Creates a collider with a capsule shape defined by its height along the `Y` axis and its radius.
    pub fn capsule(height: Scalar, radius: Scalar) -> Self {
        SharedShape::capsule(
            (Vector::Y * height * 0.5).into(),
            (Vector::NEG_Y * height * 0.5).into(),
            radius,
        )
        .into()
    }

    /// Creates a collider with a capsule shape defined by its end points `a` and `b` and its radius.
    pub fn capsule_endpoints(a: Vector, b: Vector, radius: Scalar) -> Self {
        SharedShape::capsule(a.into(), b.into(), radius).into()
    }

    /// Creates a collider with a [half-space](https://en.wikipedia.org/wiki/Half-space_(geometry)) shape defined by the outward normal of its planar boundary.
    pub fn halfspace(outward_normal: Vector) -> Self {
        SharedShape::halfspace(nalgebra::Unit::new_normalize(outward_normal.into())).into()
    }

    /// Creates a collider with a segment shape defined by its endpoints `a` and `b`.
    pub fn segment(a: Vector, b: Vector) -> Self {
        SharedShape::segment(a.into(), b.into()).into()
    }

    /// Creates a collider with a triangle shape defined by its points `a`, `b` and `c`.
    pub fn triangle(a: Vector, b: Vector, c: Vector) -> Self {
        SharedShape::triangle(a.into(), b.into(), c.into()).into()
    }

    /// Creates a collider with a polyline shape defined by its vertices and optionally an index buffer.
    pub fn polyline(vertices: Vec<Vector>, indices: Option<Vec<[u32; 2]>>) -> Self {
        let vertices = vertices.into_iter().map(|v| v.into()).collect();
        SharedShape::polyline(vertices, indices).into()
    }

    /// Creates a collider with a triangle mesh shape defined by its vertex and index buffers.
    pub fn trimesh(vertices: Vec<Vector>, indices: Vec<[u32; 3]>) -> Self {
        let vertices = vertices.into_iter().map(|v| v.into()).collect();
        SharedShape::trimesh(vertices, indices).into()
    }

    /// Creates a collider with a triangle mesh shape defined by its vertex and index buffers
    /// and flags controlling the preprocessing.
    pub fn trimesh_with_flags(
        vertices: Vec<Vector>,
        indices: Vec<[u32; 3]>,
        flags: TriMeshFlags,
    ) -> Self {
        let vertices = vertices.into_iter().map(|v| v.into()).collect();
        SharedShape::trimesh_with_flags(vertices, indices, flags).into()
    }

    /// Creates a collider with a triangle mesh shape built from a given Bevy `Mesh`.
    #[cfg(all(feature = "3d", feature = "collider-from-mesh"))]
    pub fn trimesh_from_bevy_mesh(mesh: &Mesh) -> Option<Self> {
        use parry::shape::TriMeshFlags;

        let vertices_indices = extract_mesh_vertices_indices(mesh);
        vertices_indices.map(|(v, i)| {
            SharedShape::trimesh_with_flags(v, i, TriMeshFlags::MERGE_DUPLICATE_VERTICES).into()
        })
    }

    /// Creates a collider with a triangle mesh shape built from a given Bevy `Mesh` and flags
    /// controlling its preprocessing.
    #[cfg(all(feature = "3d", feature = "collider-from-mesh"))]
    pub fn trimesh_from_bevy_mesh_with_flags(mesh: &Mesh, flags: TriMeshFlags) -> Option<Self> {
        let vertices_indices = extract_mesh_vertices_indices(mesh);
        vertices_indices.map(|(v, i)| SharedShape::trimesh_with_flags(v, i, flags).into())
    }

    /// Creates a collider with a compound shape obtained from the decomposition of a triangle mesh
    /// built from a given Bevy `Mesh`.
    #[cfg(all(feature = "3d", feature = "collider-from-mesh"))]
    pub fn convex_decomposition_from_bevy_mesh(mesh: &Mesh) -> Option<Self> {
        let vertices_indices = extract_mesh_vertices_indices(mesh);
        vertices_indices.map(|(v, i)| SharedShape::convex_decomposition(&v, &i).into())
    }

    /// Creates a collider shape with a compound shape obtained from the decomposition of a given polyline
    /// defined by its vertex and index buffers.
    #[cfg(feature = "2d")]
    pub fn convex_decomposition(vertices: Vec<Vector>, indices: Vec<[u32; 2]>) -> Self {
        let vertices = vertices.iter().map(|v| (*v).into()).collect::<Vec<_>>();
        SharedShape::convex_decomposition(&vertices, &indices).into()
    }

    /// Creates a collider shape with a compound shape obtained from the decomposition of a given trimesh
    /// defined by its vertex and index buffers.
    #[cfg(feature = "3d")]
    pub fn convex_decomposition(vertices: Vec<Vector>, indices: Vec<[u32; 3]>) -> Self {
        let vertices = vertices.iter().map(|v| (*v).into()).collect::<Vec<_>>();
        SharedShape::convex_decomposition(&vertices, &indices).into()
    }

    /// Creates a collider with a [convex polygon](https://en.wikipedia.org/wiki/Convex_polygon) shape obtained after computing
    /// the [convex hull](https://en.wikipedia.org/wiki/Convex_hull) of the given points.
    #[cfg(feature = "2d")]
    pub fn convex_hull(points: Vec<Vector>) -> Option<Self> {
        let points = points.iter().map(|v| (*v).into()).collect::<Vec<_>>();
        SharedShape::convex_hull(&points).map(Into::into)
    }

    /// Creates a collider with a [convex polyhedron](https://en.wikipedia.org/wiki/Convex_polytope) shape obtained after computing
    /// the [convex hull](https://en.wikipedia.org/wiki/Convex_hull) of the given points.
    #[cfg(feature = "3d")]
    pub fn convex_hull(points: Vec<Vector>) -> Option<Self> {
        let points = points.iter().map(|v| (*v).into()).collect::<Vec<_>>();
        SharedShape::convex_hull(&points).map(Into::into)
    }

    /// Creates a collider with a heightfield shape.
    ///
    /// A 2D heightfield is a segment along the `X` axis, subdivided at regular intervals.
    ///
    /// `heights` is a vector indicating the altitude of each subdivision point, and `scale` is a scalar value
    /// indicating the length of each subdivided segment along the `X` axis.
    #[cfg(feature = "2d")]
    pub fn heightfield(heights: Vec<Scalar>, scale: Scalar) -> Self {
        SharedShape::heightfield(heights.into(), Vector::splat(scale).into()).into()
    }

    /// Creates a collider with a heightfield shape.
    ///
    /// A 3D heightfield is a rectangle on the `XZ` plane, subdivided in a grid pattern at regular intervals.
    ///
    /// `heights` is a matrix indicating the altitude of each subdivision point. The number of rows indicates
    /// the number of subdivisions along the `X` axis, while the number of columns indicates the number of
    /// subdivisions along the `Z` axis.
    ///
    /// `scale` indicates the size of each rectangle on the `XZ` plane.
    #[cfg(feature = "3d")]
    pub fn heightfield(heights: Vec<Vec<Scalar>>, scale: Vector) -> Self {
        let row_count = heights.len();
        let column_count = heights[0].len();
        let data: Vec<Scalar> = heights.into_iter().flatten().collect();

        assert_eq!(
            data.len(),
            row_count * column_count,
            "Each row in `heights` must have the same amount of points"
        );

        let heights = nalgebra::DMatrix::from_vec(row_count, column_count, data);
        SharedShape::heightfield(heights, scale.into()).into()
    }
}

#[cfg(all(feature = "3d", feature = "collider-from-mesh"))]
type VerticesIndices = (Vec<nalgebra::Point3<Scalar>>, Vec<[u32; 3]>);

#[cfg(all(feature = "3d", feature = "collider-from-mesh"))]
fn extract_mesh_vertices_indices(mesh: &Mesh) -> Option<VerticesIndices> {
    let vertices = mesh.attribute(Mesh::ATTRIBUTE_POSITION)?;
    let indices = mesh.indices()?;

    let vtx: Vec<_> = match vertices {
        VertexAttributeValues::Float32(vtx) => Some(
            vtx.chunks(3)
                .map(|v| [v[0] as Scalar, v[1] as Scalar, v[2] as Scalar].into())
                .collect(),
        ),
        VertexAttributeValues::Float32x3(vtx) => Some(
            vtx.iter()
                .map(|v| [v[0] as Scalar, v[1] as Scalar, v[2] as Scalar].into())
                .collect(),
        ),
        _ => None,
    }?;

    let idx = match indices {
        Indices::U16(idx) => idx
            .chunks_exact(3)
            .map(|i| [i[0] as u32, i[1] as u32, i[2] as u32])
            .collect(),
        Indices::U32(idx) => idx.chunks_exact(3).map(|i| [i[0], i[1], i[2]]).collect(),
    };

    Some((vtx, idx))
}

<<<<<<< HEAD
/// A component that stores the `Entity` ID of the [`RigidBody`] that a [`Collider`] is attached to.
///
/// If the collider is a child of a rigid body, this points to the body's `Entity` ID.
/// If the [`Collider`] component is instead on the same entity as the [`RigidBody`] component,
/// this points to the collider's own `Entity` ID.
///
/// This component is added and updated automatically based on entity hierarchies and should not
/// be modified directly.
///
/// ## Example
///
/// ```
/// # use bevy::prelude::*;
/// # #[cfg(feature = "2d")]
/// # use bevy_xpbd_2d::prelude::*;
/// # #[cfg(feature = "3d")]
/// # use bevy_xpbd_3d::prelude::*;
/// #
/// fn setup(mut commands: Commands) {
///     // Spawn a rigid body with one collider on the same entity and two as children.
///     // Each entity will have a ColliderParent component that has the same rigid body entity.
///     commands
///         .spawn((RigidBody::Dynamic, Collider::ball(0.5)))
///         .with_children(|children| {
///             children.spawn((Collider::ball(0.5), Transform::from_xyz(2.0, 0.0, 0.0)));
///             children.spawn((Collider::ball(0.5), Transform::from_xyz(-2.0, 0.0, 0.0)));
///         });
/// }
/// ```
#[derive(Reflect, Clone, Copy, Component, Debug, PartialEq, Eq)]
pub struct ColliderParent(pub(crate) Entity);

impl ColliderParent {
    /// Gets the `Entity` ID of the [`RigidBody`] that this [`Collider`] is attached to.
    pub const fn get(&self) -> Entity {
        self.0
    }
}

/// The positional offset of a collider relative to the rigid body it's attached to.
/// This is in the local space of the body, not the collider itself.
///
/// The offset is used for computing things like contact positions and a body's center of mass
/// without having to traverse deeply nested hierarchies.
#[derive(Reflect, Clone, Copy, Component, Debug, Default, Deref, DerefMut, PartialEq)]
pub(crate) struct ColliderOffset(pub(crate) Vector);

/// A component that marks a [`Collider`] as a sensor collider.
=======
/// A component that marks a [`Collider`] as a sensor, also known as a trigger.
>>>>>>> 884a233f
///
/// Sensor colliders send [collision events](Collider#collision-events) and register intersections,
/// but allow other bodies to pass through them. This is often used to detect when something enters
/// or leaves an area or is intersecting some shape.
///
/// ## Example
///
/// ```
/// use bevy::prelude::*;
/// # #[cfg(feature = "2d")]
/// # use bevy_xpbd_2d::prelude::*;
/// # #[cfg(feature = "3d")]
/// use bevy_xpbd_3d::prelude::*;
///
/// fn setup(mut commands: Commands) {
///     // Spawn a static body with a sensor collider.
///     // Other bodies will pass through, but it will still send collision events.
///     commands.spawn((RigidBody::Static, Collider::ball(0.5), Sensor));
/// }
/// ```
#[doc(alias = "Trigger")]
#[derive(Reflect, Clone, Component, Debug, Default, PartialEq, Eq)]
#[reflect(Component)]
pub struct Sensor;

/// The Axis-Aligned Bounding Box of a collider.
#[derive(Clone, Copy, Component, Debug, Deref, DerefMut, PartialEq)]
pub struct ColliderAabb(pub Aabb);

impl ColliderAabb {
    /// Creates a new collider from a given [`SharedShape`] with a default density of 1.0.
    pub fn from_shape(shape: &SharedShape) -> Self {
        Self(shape.compute_local_aabb())
    }
}

impl Default for ColliderAabb {
    fn default() -> Self {
        ColliderAabb(Aabb::new_invalid())
    }
}

/// Contains the entities that are colliding with an entity.
///
/// This component is automatically added for all entities with a [`Collider`].
///
/// ## Example
///
/// ```
/// use bevy::prelude::*;
/// # #[cfg(feature = "2d")]
/// # use bevy_xpbd_2d::prelude::*;
/// # #[cfg(feature = "3d")]
/// use bevy_xpbd_3d::prelude::*;
///
/// fn my_system(query: Query<(Entity, &CollidingEntities)>) {
///     for (entity, colliding_entities) in &query {
///         println!(
///             "{:?} is colliding with the following entities: {:?}",
///             entity,
///             colliding_entities
///         );
///     }
/// }
/// ```
#[derive(Reflect, Clone, Component, Debug, Default, Deref, DerefMut, PartialEq, Eq)]
#[reflect(Component)]
pub struct CollidingEntities(pub HashSet<Entity>);<|MERGE_RESOLUTION|>--- conflicted
+++ resolved
@@ -510,7 +510,6 @@
     Some((vtx, idx))
 }
 
-<<<<<<< HEAD
 /// A component that stores the `Entity` ID of the [`RigidBody`] that a [`Collider`] is attached to.
 ///
 /// If the collider is a child of a rigid body, this points to the body's `Entity` ID.
@@ -558,10 +557,7 @@
 #[derive(Reflect, Clone, Copy, Component, Debug, Default, Deref, DerefMut, PartialEq)]
 pub(crate) struct ColliderOffset(pub(crate) Vector);
 
-/// A component that marks a [`Collider`] as a sensor collider.
-=======
 /// A component that marks a [`Collider`] as a sensor, also known as a trigger.
->>>>>>> 884a233f
 ///
 /// Sensor colliders send [collision events](Collider#collision-events) and register intersections,
 /// but allow other bodies to pass through them. This is often used to detect when something enters
