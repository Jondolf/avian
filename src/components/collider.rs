use std::fmt;

use crate::prelude::*;
#[cfg(all(feature = "3d", feature = "collider-from-mesh"))]
use bevy::render::mesh::{Indices, VertexAttributeValues};
use bevy::{prelude::*, utils::HashSet};
use derive_more::From;
use parry::{
    bounding_volume::Aabb,
    shape::{SharedShape, TypedShape},
};

/// Flags used for the preprocessing of a triangle mesh collider.
pub type TriMeshFlags = parry::shape::TriMeshFlags;

/// A collider used for detecting collisions and generating contacts.
///
/// ## Creation
///
/// `Collider` has tons of methods for creating colliders of various shapes:
///
/// ```
/// # use bevy::prelude::*;
/// # #[cfg(feature = "2d")]
/// # use bevy_xpbd_2d::prelude::*;
/// # #[cfg(feature = "3d")]
/// # use bevy_xpbd_3d::prelude::*;
/// #
/// # fn setup(mut commands: Commands) {
/// // Create a ball collider with a given radius
/// commands.spawn(Collider::ball(0.5));
/// // Create a capsule collider with a given height and radius
/// commands.spawn(Collider::capsule(2.0, 0.5));
/// # }
/// ```
///
/// Colliders on their own only detect contacts and generate [collision events](#collision-events).
/// To make colliders apply contact forces, they have to be attached to [rigid bodies](RigidBody):
///
/// ```
/// # use bevy::prelude::*;
/// # #[cfg(feature = "2d")]
/// # use bevy_xpbd_2d::prelude::*;
/// # #[cfg(feature = "3d")]
/// # use bevy_xpbd_3d::prelude::*;
/// #
/// // Spawn a dynamic body that falls onto a static platform
/// fn setup(mut commands: Commands) {
///     commands.spawn((
///         RigidBody::Dynamic,
///         Collider::ball(0.5),
///         Transform::from_xyz(0.0, 2.0, 0.0),
///     ));
#[cfg_attr(
    feature = "2d",
    doc = "    commands.spawn((RigidBody::Static, Collider::cuboid(5.0, 0.5)));"
)]
#[cfg_attr(
    feature = "3d",
    doc = "    commands.spawn((RigidBody::Static, Collider::cuboid(5.0, 0.5, 5.0)));"
)]
/// }
/// ```
///
/// Colliders can be further configured using various components like [`Friction`], [`Restitution`],
/// [`Sensor`], and [`CollisionLayers`].
///
/// In addition, Bevy XPBD automatically adds some other components for colliders, like the following:
///
/// - [`ColliderAabb`]
/// - [`CollidingEntities`]
/// - [`ColliderMassProperties`]
///
/// ## Multiple colliders
///
/// It can often be useful to attach multiple colliders to the same rigid body.
///
/// This can be done in two ways. Either use [`Collider::compound`] to have one collider that consists of many
/// shapes, or for more control, spawn several collider entities as the children of a rigid body:
///
/// ```
/// # use bevy::prelude::*;
/// # #[cfg(feature = "2d")]
/// # use bevy_xpbd_2d::prelude::*;
/// # #[cfg(feature = "3d")]
/// # use bevy_xpbd_3d::prelude::*;
/// #
/// fn setup(mut commands: Commands) {
///     // Spawn a rigid body with one collider on the same entity and two as children
///     commands
///         .spawn((RigidBody::Dynamic, Collider::ball(0.5)))
///         .with_children(|children| {
///             // Spawn the child colliders positioned relative to the rigid body
///             children.spawn((Collider::ball(0.5), Transform::from_xyz(2.0, 0.0, 0.0)));
///             children.spawn((Collider::ball(0.5), Transform::from_xyz(-2.0, 0.0, 0.0)));
///         });
/// }
/// ```
///
/// Colliders can be arbitrarily nested and transformed relative to the parent.
/// The rigid body that a collider is attached to can be accessed using the [`ColliderParent`] component.
///
/// The benefit of using separate entities for the colliders is that each collider can have its own
/// [friction](Friction), [restitution](Restitution), [collision layers](CollisionLayers),
/// and other configuration options, and they send separate [collision events](#collision-events).
///
/// ## Sensors
///
/// If you want a collider to be attached to a rigid body but don't want it to apply forces on
/// contact, you can add a [`Sensor`] component to make the collider only send
/// [collision events](#collision-events):
///
/// ```
/// # use bevy::prelude::*;
/// # #[cfg(feature = "2d")]
/// # use bevy_xpbd_2d::prelude::*;
/// # #[cfg(feature = "3d")]
/// # use bevy_xpbd_3d::prelude::*;
/// #
/// # fn setup(mut commands: Commands) {
/// // This body will pass through objects but still generate collision events
/// commands.spawn((
///     RigidBody::Dynamic,
///     Collider::ball(0.5),
///     Sensor,
/// ));
/// # }
/// ```
///
/// ## Collision layers
///
/// Collision layers can be used to configure which entities can collide with each other.
///
/// ```
/// # use bevy::prelude::*;
/// # #[cfg(feature = "2d")]
/// # use bevy_xpbd_2d::prelude::*;
/// # #[cfg(feature = "3d")]
/// # use bevy_xpbd_3d::prelude::*;
/// #
/// #[derive(PhysicsLayer)]
/// enum Layer {
///     Player,
///     Enemy,
///     Ground,
/// }
///
/// fn spawn(mut commands: Commands) {
///     commands.spawn((
///         Collider::ball(0.5),
///         // Player collides with enemies and the ground, but not with other players
///         CollisionLayers::new([Layer::Player], [Layer::Enemy, Layer::Ground])
///     ));
/// }
/// ```
///
/// See [`CollisionLayers`] for more information and examples.
///
/// ## Collision events
///
/// There are currently three different collision events: [`Collision`], [`CollisionStarted`] and [`CollisionEnded`].
<<<<<<< HEAD
/// You can listen to these events as you normally would.
///
/// For example, you could read [contacts](Contacts) between entities like this:
=======
>>>>>>> edaad52b
///
/// ```
/// # use bevy::prelude::*;
/// # #[cfg(feature = "2d")]
/// # use bevy_xpbd_2d::prelude::*;
/// # #[cfg(feature = "3d")]
/// # use bevy_xpbd_3d::prelude::*;
/// #
/// fn my_system(mut collision_event_reader: EventReader<Collision>) {
///     for Collision(contact_pair) in collision_event_reader.iter() {
///         println!(
///             "{:?} and {:?} are colliding",
///             contact_pair.entity1, contact_pair.entity2
///         );
///     }
/// }
/// ```
///
<<<<<<< HEAD
/// The entities that are colliding with a given entity can also be accessed using
/// the [`CollidingEntities`] component.
///
/// For even more control, you can use the [`Collisions`] resource to get, iterate, filter and modify
/// collisions.
=======
/// ## Querying and modifying contacts
///
/// The [`Collisions`] resource grants access to all collisions.
/// It can be used to get, modify, filter and add collisions.
///
/// See [`Collisions`] for more details.
>>>>>>> edaad52b
///
/// ## Advanced usage
///
/// Internally, `Collider` uses the shapes provided by `parry`. If you want to create a collider
/// using these shapes, you can simply use `Collider::from(SharedShape::some_method())`.
///
/// To get a reference to the internal [`SharedShape`], you can use the [`get_shape`](#method.get_shape) method.
#[derive(Clone, Component, Deref, DerefMut, From)]
pub struct Collider(SharedShape);

impl Default for Collider {
    fn default() -> Self {
        #[cfg(feature = "2d")]
        {
            Self(SharedShape::cuboid(0.5, 0.5))
        }
        #[cfg(feature = "3d")]
        {
            Self(SharedShape::cuboid(0.5, 0.5, 0.5))
        }
    }
}

impl fmt::Debug for Collider {
    fn fmt(&self, f: &mut fmt::Formatter<'_>) -> fmt::Result {
        match self.as_typed_shape() {
            TypedShape::Ball(shape) => write!(f, "{:?}", shape),
            TypedShape::Cuboid(shape) => write!(f, "{:?}", shape),
            TypedShape::RoundCuboid(shape) => write!(f, "{:?}", shape),
            TypedShape::Capsule(shape) => write!(f, "{:?}", shape),
            TypedShape::Segment(shape) => write!(f, "{:?}", shape),
            TypedShape::Triangle(shape) => write!(f, "{:?}", shape),
            TypedShape::RoundTriangle(shape) => write!(f, "{:?}", shape),
            TypedShape::TriMesh(_) => write!(f, "Trimesh (not representable)"),
            TypedShape::Polyline(_) => write!(f, "Polyline (not representable)"),
            TypedShape::HalfSpace(shape) => write!(f, "{:?}", shape),
            TypedShape::HeightField(shape) => write!(f, "{:?}", shape),
            TypedShape::Compound(_) => write!(f, "Compound (not representable)"),
            TypedShape::Custom(shape) => write!(f, "{:?}", shape),
            #[cfg(feature = "3d")]
            TypedShape::ConvexPolyhedron(shape) => write!(f, "{:?}", shape),
            #[cfg(feature = "3d")]
            TypedShape::Cylinder(shape) => write!(f, "{:?}", shape),
            #[cfg(feature = "3d")]
            TypedShape::Cone(shape) => write!(f, "{:?}", shape),
            #[cfg(feature = "3d")]
            TypedShape::RoundCylinder(shape) => write!(f, "{:?}", shape),
            #[cfg(feature = "3d")]
            TypedShape::RoundCone(shape) => write!(f, "{:?}", shape),
            #[cfg(feature = "3d")]
            TypedShape::RoundConvexPolyhedron(shape) => write!(f, "{:?}", shape),
            #[cfg(feature = "2d")]
            TypedShape::ConvexPolygon(shape) => write!(f, "{:?}", shape),
            #[cfg(feature = "2d")]
            TypedShape::RoundConvexPolygon(shape) => write!(f, "{:?}", shape),
        }
    }
}

impl Collider {
    /// Returns the raw shape of the collider. The shapes are provided by [`parry`].
    pub fn get_shape(&self) -> &SharedShape {
        &self.0
    }

    /// Returns a mutable reference to the raw shape of the collider. The shapes are provided by [`parry`].
    pub fn get_shape_mut(&mut self) -> &mut SharedShape {
        &mut self.0
    }

    /// Computes the [Axis-Aligned Bounding Box](ColliderAabb) of the collider.
    #[cfg(feature = "2d")]
    pub fn compute_aabb(&self, position: Vector, rotation: Scalar) -> ColliderAabb {
        ColliderAabb(self.get_shape().compute_aabb(&utils::make_isometry(
            position,
            Rotation::from_radians(rotation),
        )))
    }

    /// Computes the [Axis-Aligned Bounding Box](ColliderAabb) of the collider.
    #[cfg(feature = "3d")]
    pub fn compute_aabb(&self, position: Vector, rotation: Quaternion) -> ColliderAabb {
        ColliderAabb(
            self.get_shape()
                .compute_aabb(&utils::make_isometry(position, Rotation(rotation))),
        )
    }

    /// Creates a collider with a compound shape defined by a given vector of colliders with a position and a rotation.
    ///
    /// Especially for dynamic rigid bodies, compound shape colliders should be preferred over triangle meshes and polylines,
    /// because convex shapes typically provide more reliable results.
    ///
    /// If you want to create a compound shape from a 3D triangle mesh or 2D polyline, consider using the
    /// [`Collider::convex_decomposition`](#method.convex_decomposition) method.
    pub fn compound(
        shapes: Vec<(
            impl Into<Position>,
            impl Into<Rotation>,
            impl Into<Collider>,
        )>,
    ) -> Self {
        let shapes = shapes
            .into_iter()
            .map(|(p, r, c)| {
                (
                    utils::make_isometry(*p.into(), r.into()),
                    c.into().get_shape().clone(),
                )
            })
            .collect::<Vec<_>>();
        SharedShape::compound(shapes).into()
    }

    /// Creates a collider with a ball shape defined by its radius.
    pub fn ball(radius: Scalar) -> Self {
        SharedShape::ball(radius).into()
    }

    /// Creates a collider with a cuboid shape defined by its extents.
    #[cfg(feature = "2d")]
    pub fn cuboid(x_length: Scalar, y_length: Scalar) -> Self {
        SharedShape::cuboid(x_length * 0.5, y_length * 0.5).into()
    }

    /// Creates a collider with a cuboid shape defined by its extents.
    #[cfg(feature = "3d")]
    pub fn cuboid(x_length: Scalar, y_length: Scalar, z_length: Scalar) -> Self {
        SharedShape::cuboid(x_length * 0.5, y_length * 0.5, z_length * 0.5).into()
    }

    /// Creates a collider with a cylinder shape defined by its height along the `Y` axis and its radius on the `XZ` plane.
    #[cfg(feature = "3d")]
    pub fn cylinder(height: Scalar, radius: Scalar) -> Self {
        SharedShape::cylinder(height * 0.5, radius).into()
    }

    /// Creates a collider with a cone shape defined by its height along the `Y` axis and the radius of its base on the `XZ` plane.
    #[cfg(feature = "3d")]
    pub fn cone(height: Scalar, radius: Scalar) -> Self {
        SharedShape::cone(height * 0.5, radius).into()
    }

    /// Creates a collider with a capsule shape defined by its height along the `Y` axis and its radius.
    pub fn capsule(height: Scalar, radius: Scalar) -> Self {
        SharedShape::capsule(
            (Vector::Y * height * 0.5).into(),
            (Vector::NEG_Y * height * 0.5).into(),
            radius,
        )
        .into()
    }

    /// Creates a collider with a capsule shape defined by its end points `a` and `b` and its radius.
    pub fn capsule_endpoints(a: Vector, b: Vector, radius: Scalar) -> Self {
        SharedShape::capsule(a.into(), b.into(), radius).into()
    }

    /// Creates a collider with a [half-space](https://en.wikipedia.org/wiki/Half-space_(geometry)) shape defined by the outward normal of its planar boundary.
    pub fn halfspace(outward_normal: Vector) -> Self {
        SharedShape::halfspace(nalgebra::Unit::new_normalize(outward_normal.into())).into()
    }

    /// Creates a collider with a segment shape defined by its endpoints `a` and `b`.
    pub fn segment(a: Vector, b: Vector) -> Self {
        SharedShape::segment(a.into(), b.into()).into()
    }

    /// Creates a collider with a triangle shape defined by its points `a`, `b` and `c`.
    pub fn triangle(a: Vector, b: Vector, c: Vector) -> Self {
        SharedShape::triangle(a.into(), b.into(), c.into()).into()
    }

    /// Creates a collider with a polyline shape defined by its vertices and optionally an index buffer.
    pub fn polyline(vertices: Vec<Vector>, indices: Option<Vec<[u32; 2]>>) -> Self {
        let vertices = vertices.into_iter().map(|v| v.into()).collect();
        SharedShape::polyline(vertices, indices).into()
    }

    /// Creates a collider with a triangle mesh shape defined by its vertex and index buffers.
    pub fn trimesh(vertices: Vec<Vector>, indices: Vec<[u32; 3]>) -> Self {
        let vertices = vertices.into_iter().map(|v| v.into()).collect();
        SharedShape::trimesh(vertices, indices).into()
    }

    /// Creates a collider with a triangle mesh shape defined by its vertex and index buffers
    /// and flags controlling the preprocessing.
    pub fn trimesh_with_flags(
        vertices: Vec<Vector>,
        indices: Vec<[u32; 3]>,
        flags: TriMeshFlags,
    ) -> Self {
        let vertices = vertices.into_iter().map(|v| v.into()).collect();
        SharedShape::trimesh_with_flags(vertices, indices, flags).into()
    }

    /// Creates a collider with a triangle mesh shape built from a given Bevy `Mesh`.
    #[cfg(all(feature = "3d", feature = "collider-from-mesh"))]
    pub fn trimesh_from_bevy_mesh(mesh: &Mesh) -> Option<Self> {
        use parry::shape::TriMeshFlags;

        let vertices_indices = extract_mesh_vertices_indices(mesh);
        vertices_indices.map(|(v, i)| {
            SharedShape::trimesh_with_flags(v, i, TriMeshFlags::MERGE_DUPLICATE_VERTICES).into()
        })
    }

    /// Creates a collider with a triangle mesh shape built from a given Bevy `Mesh` and flags
    /// controlling its preprocessing.
    #[cfg(all(feature = "3d", feature = "collider-from-mesh"))]
    pub fn trimesh_from_bevy_mesh_with_flags(mesh: &Mesh, flags: TriMeshFlags) -> Option<Self> {
        let vertices_indices = extract_mesh_vertices_indices(mesh);
        vertices_indices.map(|(v, i)| SharedShape::trimesh_with_flags(v, i, flags).into())
    }

    /// Creates a collider with a compound shape obtained from the decomposition of a triangle mesh
    /// built from a given Bevy `Mesh`.
    #[cfg(all(feature = "3d", feature = "collider-from-mesh"))]
    pub fn convex_decomposition_from_bevy_mesh(mesh: &Mesh) -> Option<Self> {
        let vertices_indices = extract_mesh_vertices_indices(mesh);
        vertices_indices.map(|(v, i)| SharedShape::convex_decomposition(&v, &i).into())
    }

    /// Creates a collider shape with a compound shape obtained from the decomposition of a given polyline
    /// defined by its vertex and index buffers.
    #[cfg(feature = "2d")]
    pub fn convex_decomposition(vertices: Vec<Vector>, indices: Vec<[u32; 2]>) -> Self {
        let vertices = vertices.iter().map(|v| (*v).into()).collect::<Vec<_>>();
        SharedShape::convex_decomposition(&vertices, &indices).into()
    }

    /// Creates a collider shape with a compound shape obtained from the decomposition of a given trimesh
    /// defined by its vertex and index buffers.
    #[cfg(feature = "3d")]
    pub fn convex_decomposition(vertices: Vec<Vector>, indices: Vec<[u32; 3]>) -> Self {
        let vertices = vertices.iter().map(|v| (*v).into()).collect::<Vec<_>>();
        SharedShape::convex_decomposition(&vertices, &indices).into()
    }

    /// Creates a collider with a [convex polygon](https://en.wikipedia.org/wiki/Convex_polygon) shape obtained after computing
    /// the [convex hull](https://en.wikipedia.org/wiki/Convex_hull) of the given points.
    #[cfg(feature = "2d")]
    pub fn convex_hull(points: Vec<Vector>) -> Option<Self> {
        let points = points.iter().map(|v| (*v).into()).collect::<Vec<_>>();
        SharedShape::convex_hull(&points).map(Into::into)
    }

    /// Creates a collider with a [convex polyhedron](https://en.wikipedia.org/wiki/Convex_polytope) shape obtained after computing
    /// the [convex hull](https://en.wikipedia.org/wiki/Convex_hull) of the given points.
    #[cfg(feature = "3d")]
    pub fn convex_hull(points: Vec<Vector>) -> Option<Self> {
        let points = points.iter().map(|v| (*v).into()).collect::<Vec<_>>();
        SharedShape::convex_hull(&points).map(Into::into)
    }

    /// Creates a collider with a heightfield shape.
    ///
    /// A 2D heightfield is a segment along the `X` axis, subdivided at regular intervals.
    ///
    /// `heights` is a vector indicating the altitude of each subdivision point, and `scale` is a scalar value
    /// indicating the length of each subdivided segment along the `X` axis.
    #[cfg(feature = "2d")]
    pub fn heightfield(heights: Vec<Scalar>, scale: Scalar) -> Self {
        SharedShape::heightfield(heights.into(), Vector::splat(scale).into()).into()
    }

    /// Creates a collider with a heightfield shape.
    ///
    /// A 3D heightfield is a rectangle on the `XZ` plane, subdivided in a grid pattern at regular intervals.
    ///
    /// `heights` is a matrix indicating the altitude of each subdivision point. The number of rows indicates
    /// the number of subdivisions along the `X` axis, while the number of columns indicates the number of
    /// subdivisions along the `Z` axis.
    ///
    /// `scale` indicates the size of each rectangle on the `XZ` plane.
    #[cfg(feature = "3d")]
    pub fn heightfield(heights: Vec<Vec<Scalar>>, scale: Vector) -> Self {
        let row_count = heights.len();
        let column_count = heights[0].len();
        let data: Vec<Scalar> = heights.into_iter().flatten().collect();

        assert_eq!(
            data.len(),
            row_count * column_count,
            "Each row in `heights` must have the same amount of points"
        );

        let heights = nalgebra::DMatrix::from_vec(row_count, column_count, data);
        SharedShape::heightfield(heights, scale.into()).into()
    }
}

#[cfg(all(feature = "3d", feature = "collider-from-mesh"))]
type VerticesIndices = (Vec<nalgebra::Point3<Scalar>>, Vec<[u32; 3]>);

#[cfg(all(feature = "3d", feature = "collider-from-mesh"))]
fn extract_mesh_vertices_indices(mesh: &Mesh) -> Option<VerticesIndices> {
    let vertices = mesh.attribute(Mesh::ATTRIBUTE_POSITION)?;
    let indices = mesh.indices()?;

    let vtx: Vec<_> = match vertices {
        VertexAttributeValues::Float32(vtx) => Some(
            vtx.chunks(3)
                .map(|v| [v[0] as Scalar, v[1] as Scalar, v[2] as Scalar].into())
                .collect(),
        ),
        VertexAttributeValues::Float32x3(vtx) => Some(
            vtx.iter()
                .map(|v| [v[0] as Scalar, v[1] as Scalar, v[2] as Scalar].into())
                .collect(),
        ),
        _ => None,
    }?;

    let idx = match indices {
        Indices::U16(idx) => idx
            .chunks_exact(3)
            .map(|i| [i[0] as u32, i[1] as u32, i[2] as u32])
            .collect(),
        Indices::U32(idx) => idx.chunks_exact(3).map(|i| [i[0], i[1], i[2]]).collect(),
    };

    Some((vtx, idx))
}

/// A component that stores the `Entity` ID of the [`RigidBody`] that a [`Collider`] is attached to.
///
/// If the collider is a child of a rigid body, this points to the body's `Entity` ID.
/// If the [`Collider`] component is instead on the same entity as the [`RigidBody`] component,
/// this points to the collider's own `Entity` ID.
///
/// This component is added and updated automatically based on entity hierarchies and should not
/// be modified directly.
///
/// ## Example
///
/// ```
/// # use bevy::prelude::*;
/// # #[cfg(feature = "2d")]
/// # use bevy_xpbd_2d::prelude::*;
/// # #[cfg(feature = "3d")]
/// # use bevy_xpbd_3d::prelude::*;
/// #
/// fn setup(mut commands: Commands) {
///     // Spawn a rigid body with one collider on the same entity and two as children.
///     // Each entity will have a ColliderParent component that has the same rigid body entity.
///     commands
///         .spawn((RigidBody::Dynamic, Collider::ball(0.5)))
///         .with_children(|children| {
///             children.spawn((Collider::ball(0.5), Transform::from_xyz(2.0, 0.0, 0.0)));
///             children.spawn((Collider::ball(0.5), Transform::from_xyz(-2.0, 0.0, 0.0)));
///         });
/// }
/// ```
#[derive(Reflect, Clone, Copy, Component, Debug, PartialEq, Eq)]
pub struct ColliderParent(pub(crate) Entity);

impl ColliderParent {
    /// Gets the `Entity` ID of the [`RigidBody`] that this [`Collider`] is attached to.
    pub const fn get(&self) -> Entity {
        self.0
    }
}

/// The positional offset of a collider relative to the rigid body it's attached to.
/// This is in the local space of the body, not the collider itself.
///
/// The offset is used for computing things like contact positions and a body's center of mass
/// without having to traverse deeply nested hierarchies.
#[derive(Reflect, Clone, Copy, Component, Debug, Default, Deref, DerefMut, PartialEq)]
pub(crate) struct ColliderOffset(pub(crate) Vector);

/// A component that marks a [`Collider`] as a sensor, also known as a trigger.
///
/// Sensor colliders send [collision events](Collider#collision-events) and register intersections,
/// but allow other bodies to pass through them. This is often used to detect when something enters
/// or leaves an area or is intersecting some shape.
///
/// ## Example
///
/// ```
/// use bevy::prelude::*;
/// # #[cfg(feature = "2d")]
/// # use bevy_xpbd_2d::prelude::*;
/// # #[cfg(feature = "3d")]
/// use bevy_xpbd_3d::prelude::*;
///
/// fn setup(mut commands: Commands) {
///     // Spawn a static body with a sensor collider.
///     // Other bodies will pass through, but it will still send collision events.
///     commands.spawn((RigidBody::Static, Collider::ball(0.5), Sensor));
/// }
/// ```
#[doc(alias = "Trigger")]
#[derive(Reflect, Clone, Component, Debug, Default, PartialEq, Eq)]
#[reflect(Component)]
pub struct Sensor;

/// The Axis-Aligned Bounding Box of a collider.
#[derive(Clone, Copy, Component, Debug, Deref, DerefMut, PartialEq)]
pub struct ColliderAabb(pub Aabb);

impl ColliderAabb {
    /// Creates a new collider from a given [`SharedShape`] with a default density of 1.0.
    pub fn from_shape(shape: &SharedShape) -> Self {
        Self(shape.compute_local_aabb())
    }
}

impl Default for ColliderAabb {
    fn default() -> Self {
        ColliderAabb(Aabb::new_invalid())
    }
}

/// Contains the entities that are colliding with an entity.
///
/// This component is automatically added for all entities with a [`Collider`].
///
/// ## Example
///
/// ```
/// use bevy::prelude::*;
/// # #[cfg(feature = "2d")]
/// # use bevy_xpbd_2d::prelude::*;
/// # #[cfg(feature = "3d")]
/// use bevy_xpbd_3d::prelude::*;
///
/// fn my_system(query: Query<(Entity, &CollidingEntities)>) {
///     for (entity, colliding_entities) in &query {
///         println!(
///             "{:?} is colliding with the following entities: {:?}",
///             entity,
///             colliding_entities
///         );
///     }
/// }
/// ```
#[derive(Reflect, Clone, Component, Debug, Default, Deref, DerefMut, PartialEq, Eq)]
#[reflect(Component)]
pub struct CollidingEntities(pub HashSet<Entity>);<|MERGE_RESOLUTION|>--- conflicted
+++ resolved
@@ -159,12 +159,6 @@
 /// ## Collision events
 ///
 /// There are currently three different collision events: [`Collision`], [`CollisionStarted`] and [`CollisionEnded`].
-<<<<<<< HEAD
-/// You can listen to these events as you normally would.
-///
-/// For example, you could read [contacts](Contacts) between entities like this:
-=======
->>>>>>> edaad52b
 ///
 /// ```
 /// # use bevy::prelude::*;
@@ -183,20 +177,15 @@
 /// }
 /// ```
 ///
-<<<<<<< HEAD
 /// The entities that are colliding with a given entity can also be accessed using
 /// the [`CollidingEntities`] component.
 ///
-/// For even more control, you can use the [`Collisions`] resource to get, iterate, filter and modify
-/// collisions.
-=======
 /// ## Querying and modifying contacts
 ///
 /// The [`Collisions`] resource grants access to all collisions.
 /// It can be used to get, modify, filter and add collisions.
 ///
 /// See [`Collisions`] for more details.
->>>>>>> edaad52b
 ///
 /// ## Advanced usage
 ///
