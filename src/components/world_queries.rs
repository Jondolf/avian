--- conflicted
+++ resolved
@@ -91,15 +91,9 @@
     }
 }
 
-<<<<<<< HEAD
 #[derive(QueryData)]
 #[query_data(mutable)]
-pub(crate) struct MassPropertiesQuery {
-=======
-#[derive(WorldQuery)]
-#[world_query(mutable)]
 pub struct MassPropertiesQuery {
->>>>>>> 03fe23e6
     pub mass: &'static mut Mass,
     pub inverse_mass: &'static mut InverseMass,
     pub inertia: &'static mut Inertia,
@@ -107,17 +101,6 @@
     pub center_of_mass: &'static mut CenterOfMass,
 }
 
-<<<<<<< HEAD
-#[derive(QueryData)]
-#[query_data(mutable)]
-pub(crate) struct ColliderQuery {
-    pub collider: &'static mut Collider,
-    pub aabb: &'static mut ColliderAabb,
-    pub mass_properties: &'static mut ColliderMassProperties,
-}
-
-=======
->>>>>>> 03fe23e6
 impl<'w> AddAssign<ColliderMassProperties> for MassPropertiesQueryItem<'w> {
     fn add_assign(&mut self, rhs: ColliderMassProperties) {
         let new_mass = self.mass.0 + rhs.mass.0;
