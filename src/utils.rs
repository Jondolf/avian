//! Miscallaneous utility functions.

use crate::prelude::*;

<<<<<<< HEAD
#[cfg(feature = "3d")]
pub(crate) fn get_rotated_inertia_tensor(
    inertia_tensor: SymmetricMatrix3,
    rot: Quaternion,
) -> SymmetricMatrix3 {
    let rot_mat3 = Matrix3::from_quat(rot);
    SymmetricMatrix3::from((rot_mat3 * inertia_tensor) * rot_mat3.transpose())
}

=======
>>>>>>> fe88096c
/// Computes translation of `Position` based on center of mass rotation and translation
pub(crate) fn get_pos_translation(
    com_translation: &AccumulatedTranslation,
    previous_rotation: &Rotation,
    rotation: &Rotation,
    center_of_mass: &ComputedCenterOfMass,
) -> Vector {
    com_translation.0 + (previous_rotation * center_of_mass.0) - (rotation * center_of_mass.0)
}<|MERGE_RESOLUTION|>--- conflicted
+++ resolved
@@ -2,18 +2,6 @@
 
 use crate::prelude::*;
 
-<<<<<<< HEAD
-#[cfg(feature = "3d")]
-pub(crate) fn get_rotated_inertia_tensor(
-    inertia_tensor: SymmetricMatrix3,
-    rot: Quaternion,
-) -> SymmetricMatrix3 {
-    let rot_mat3 = Matrix3::from_quat(rot);
-    SymmetricMatrix3::from((rot_mat3 * inertia_tensor) * rot_mat3.transpose())
-}
-
-=======
->>>>>>> fe88096c
 /// Computes translation of `Position` based on center of mass rotation and translation
 pub(crate) fn get_pos_translation(
     com_translation: &AccumulatedTranslation,
