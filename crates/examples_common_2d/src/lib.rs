--- conflicted
+++ resolved
@@ -12,25 +12,6 @@
     fn build(&self, app: &mut App) {
         // Add diagnostics.
         app.add_plugins((
-<<<<<<< HEAD
-            FrameTimeDiagnosticsPlugin::default(),
-            #[cfg(feature = "use-debug-plugin")]
-            PhysicsDebugPlugin::default(),
-        ))
-        .init_state::<AppState>()
-        .add_systems(Startup, setup)
-        .add_systems(
-            OnEnter(AppState::Paused),
-            |mut time: ResMut<Time<Physics>>| time.pause(),
-        )
-        .add_systems(
-            OnExit(AppState::Paused),
-            |mut time: ResMut<Time<Physics>>| time.unpause(),
-        )
-        .add_systems(Update, update_fps_text)
-        .add_systems(Update, pause_button)
-        .add_systems(Update, step_button.run_if(in_state(AppState::Paused)));
-=======
             PhysicsDiagnosticsPlugin,
             PhysicsDiagnosticsUiPlugin,
             FrameTimeDiagnosticsPlugin,
@@ -63,7 +44,6 @@
         if !app.is_plugin_added::<PhysicsDebugPlugin>() {
             app.add_plugins(PhysicsDebugPlugin::default());
         }
->>>>>>> 2c3ba425
     }
 }
 
