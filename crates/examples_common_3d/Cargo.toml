[package]
name = "examples_common_3d"
version = "0.1.0"
edition = "2021"

[features]
use-debug-plugin = []

[dependencies]
<<<<<<< HEAD
bevy = { version = "0.14.0-rc.3", default-features = false, features = [
=======
bevy = { version = "0.14", default-features = false, features = [
>>>>>>> a5616dd1
    "bevy_core_pipeline",
    "bevy_state",
    "bevy_text",
    "bevy_ui",
    "bevy_asset",
    "bevy_render",
    "bevy_sprite",
    "bevy_pbr",
    "bevy_gizmos",
    "bevy_gltf",
    "default_font",
    "tonemapping_luts",
    "ktx2",
    "png",
    "zstd",
    "bevy_winit",
    "x11",                # github actions runners don't have libxkbcommon installed, so can't use wayland
] }
avian3d = { path = "../avian3d", default-features = false }<|MERGE_RESOLUTION|>--- conflicted
+++ resolved
@@ -7,11 +7,7 @@
 use-debug-plugin = []
 
 [dependencies]
-<<<<<<< HEAD
-bevy = { version = "0.14.0-rc.3", default-features = false, features = [
-=======
 bevy = { version = "0.14", default-features = false, features = [
->>>>>>> a5616dd1
     "bevy_core_pipeline",
     "bevy_state",
     "bevy_text",
@@ -28,6 +24,6 @@
     "png",
     "zstd",
     "bevy_winit",
-    "x11",                # github actions runners don't have libxkbcommon installed, so can't use wayland
+    "x11", # github actions runners don't have libxkbcommon installed, so can't use wayland
 ] }
 avian3d = { path = "../avian3d", default-features = false }