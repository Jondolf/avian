--- conflicted
+++ resolved
@@ -7,11 +7,7 @@
 use-debug-plugin = []
 
 [dependencies]
-<<<<<<< HEAD
-bevy = { git = "https://github.com/bevyengine/bevy", features = [
-=======
 bevy = { version = "0.15", default-features = false, features = [
->>>>>>> 52cbcecc
     "bevy_core_pipeline",
     "bevy_state",
     "bevy_text",
