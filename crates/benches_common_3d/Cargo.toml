[package]
name = "benches_common_3d"
version = "0.1.0"
edition = "2021"

[dependencies]
<<<<<<< HEAD
bevy = { version = "0.14.0-rc.3", default-features = false }
=======
bevy = { version = "0.14", default-features = false }
>>>>>>> a5616dd1
avian3d = { path = "../avian3d", default-features = false }
criterion = "0.5"<|MERGE_RESOLUTION|>--- conflicted
+++ resolved
@@ -4,10 +4,6 @@
 edition = "2021"
 
 [dependencies]
-<<<<<<< HEAD
-bevy = { version = "0.14.0-rc.3", default-features = false }
-=======
 bevy = { version = "0.14", default-features = false }
->>>>>>> a5616dd1
 avian3d = { path = "../avian3d", default-features = false }
 criterion = "0.5"