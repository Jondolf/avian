--- conflicted
+++ resolved
@@ -46,21 +46,13 @@
 
 [dependencies]
 bevy_xpbd_derive = { path = "../bevy_xpbd_derive", version = "0.1" }
-<<<<<<< HEAD
 bevy = { version = "0.13", default-features = false }
 bevy_math = "0.13"
 parry2d = { git = "https://github.com/Jondolf/parry.git", branch = "update-nalgebra", optional = true }
 parry2d-f64 = { git = "https://github.com/Jondolf/parry.git", branch = "update-nalgebra", optional = true }
 nalgebra = { git = "https://github.com/dimforge/nalgebra", features = [
     "convert-glam025",
-] }
-=======
-bevy = { version = "0.12", default-features = false }
-parry2d = { version = "0.13", optional = true }
-parry2d-f64 = { version = "0.13", optional = true }
-nalgebra = { version = "0.32", features = ["convert-glam024"], optional = true }
-glam = { version = "0.24", features = ["approx"] }
->>>>>>> 03fe23e6
+], optional = true }
 serde = { version = "1", features = ["derive"], optional = true }
 derive_more = "0.99"
 indexmap = "2.0.0"
