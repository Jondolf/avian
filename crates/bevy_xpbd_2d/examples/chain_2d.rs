#![allow(clippy::unnecessary_cast)]

use bevy::{prelude::*, sprite::MaterialMesh2dBundle, window::PrimaryWindow};
use bevy_xpbd_2d::{math::*, prelude::*};
use examples_common_2d::XpbdExamplePlugin;

fn main() {
    App::new()
        .add_plugins((DefaultPlugins, XpbdExamplePlugin))
        .insert_resource(ClearColor(Color::rgb(0.05, 0.05, 0.1)))
        .insert_resource(SubstepCount(50))
        .insert_resource(Gravity(Vector::NEG_Y * 1000.0))
        .add_systems(Startup, setup)
        .add_systems(Update, follow_mouse)
        .run();
}

#[derive(Component)]
struct FollowMouse;

fn setup(
    mut commands: Commands,
    mut materials: ResMut<Assets<ColorMaterial>>,
    mut meshes: ResMut<Assets<Mesh>>,
) {
    commands.spawn(Camera2dBundle::default());

    let particle_count = 100;
    let particle_radius = 1.2;
    let particle_mesh = MaterialMesh2dBundle {
        mesh: meshes
            .add(shape::Circle::new(particle_radius as f32).into())
            .into(),
        material: materials.add(ColorMaterial::from(Color::rgb(0.2, 0.7, 0.9))),
        ..default()
    };

    // Spawn kinematic particle that can follow the mouse
    let mut previous_particle = commands
        .spawn((particle_mesh.clone(), RigidBody::Kinematic, FollowMouse))
        .id();

    // Spawn the rest of the particles, connecting each one to the previous one with joints
    for i in 1..particle_count {
        let current_particle = commands
            .spawn((
                particle_mesh.clone(),
                RigidBody::Dynamic,
                Transform::from_xyz(0.0, i as f32 * (particle_radius * 2.0 + 1.0), 0.0),
                MassPropertiesBundle::new_computed(&Collider::ball(particle_radius), 1.0),
            ))
            .id();

        commands.spawn(
            RevoluteJoint::new(previous_particle, current_particle)
                .with_local_anchor_2(Vector::Y * (particle_radius * 2.0 + 1.0))
                .with_compliance(0.0000001),
        );

        previous_particle = current_particle;
    }
}

fn follow_mouse(
    buttons: Res<Input<MouseButton>>,
    windows: Query<&Window, With<PrimaryWindow>>,
    camera: Query<(&Camera, &GlobalTransform)>,
    mut follower: Query<&mut Transform, With<FollowMouse>>,
) {
    if buttons.pressed(MouseButton::Left) {
        let window = windows.single();
        let (camera, camera_transform) = camera.single();
        let mut follower_position = follower.single_mut();

<<<<<<< HEAD
        // Set position of follower to cursor position in world coordinates
        // https://bevy-cheatbook.github.io/cookbook/cursor2world.html
        if let Some(pos) = window.cursor_position() {
            let window_size = Vec2::new(window.width(), window.height());
            let ndc = (pos / window_size) * 2.0 - Vec2::ONE;
            let ndc_to_world =
                camera_transform.compute_matrix() * camera.projection_matrix().inverse();
            follower_position.translation = ndc_to_world.project_point3(ndc.extend(-1.0));
=======
        if let Some(cursor_world_pos) = window
            .cursor_position()
            .and_then(|cursor| camera.viewport_to_world_2d(camera_transform, cursor))
        {
            follower_position.0 = cursor_world_pos.adjust_precision();
>>>>>>> d0243917
        }
    }
}<|MERGE_RESOLUTION|>--- conflicted
+++ resolved
@@ -72,22 +72,12 @@
         let (camera, camera_transform) = camera.single();
         let mut follower_position = follower.single_mut();
 
-<<<<<<< HEAD
-        // Set position of follower to cursor position in world coordinates
-        // https://bevy-cheatbook.github.io/cookbook/cursor2world.html
-        if let Some(pos) = window.cursor_position() {
-            let window_size = Vec2::new(window.width(), window.height());
-            let ndc = (pos / window_size) * 2.0 - Vec2::ONE;
-            let ndc_to_world =
-                camera_transform.compute_matrix() * camera.projection_matrix().inverse();
-            follower_position.translation = ndc_to_world.project_point3(ndc.extend(-1.0));
-=======
         if let Some(cursor_world_pos) = window
             .cursor_position()
             .and_then(|cursor| camera.viewport_to_world_2d(camera_transform, cursor))
         {
-            follower_position.0 = cursor_world_pos.adjust_precision();
->>>>>>> d0243917
+            follower_position.translation =
+                cursor_world_pos.extend(follower_position.translation.z);
         }
     }
 }