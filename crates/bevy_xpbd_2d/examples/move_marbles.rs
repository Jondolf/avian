--- conflicted
+++ resolved
@@ -40,12 +40,7 @@
             ..default()
         },
         RigidBody::Static,
-<<<<<<< HEAD
-        Collider::cuboid(50.0 * 20.0, 50.0),
-=======
-        Position(Vector::Y * 50.0 * 6.0),
         Collider::cuboid(50.0, 50.0),
->>>>>>> d0243917
     ));
     // Floor
     commands.spawn((
@@ -56,12 +51,7 @@
             ..default()
         },
         RigidBody::Static,
-<<<<<<< HEAD
-        Collider::cuboid(50.0 * 20.0, 50.0),
-=======
-        Position(Vector::NEG_Y * 50.0 * 6.0),
         Collider::cuboid(50.0, 50.0),
->>>>>>> d0243917
     ));
     // Left wall
     commands.spawn((
@@ -72,12 +62,7 @@
             ..default()
         },
         RigidBody::Static,
-<<<<<<< HEAD
-        Collider::cuboid(50.0, 50.0 * 11.0),
-=======
-        Position(Vector::NEG_X * 50.0 * 9.5),
         Collider::cuboid(50.0, 50.0),
->>>>>>> d0243917
     ));
     // Right wall
     commands.spawn((
@@ -88,12 +73,7 @@
             ..default()
         },
         RigidBody::Static,
-<<<<<<< HEAD
-        Collider::cuboid(50.0, 50.0 * 11.0),
-=======
-        Position(Vector::X * 50.0 * 9.5),
         Collider::cuboid(50.0, 50.0),
->>>>>>> d0243917
     ));
 
     let marble_radius = 5.0;
