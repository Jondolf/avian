//! A 2D platformer example with one-way platforms to demonstrate
//! filtering collisions with systems in the `PostProcessCollisions` schedule.
//!
//! Move with arrow keys, jump with Space and descend through
//! platforms by pressing Space while holding the down arrow.

use bevy::{prelude::*, sprite::MaterialMesh2dBundle, utils::HashSet};
use bevy_xpbd_2d::{math::*, prelude::*, PostProcessCollisions};
use examples_common_2d::XpbdExamplePlugin;

fn main() {
    App::new()
        .add_plugins((DefaultPlugins, XpbdExamplePlugin))
        .insert_resource(ClearColor(Color::rgb(0.05, 0.05, 0.1)))
        .insert_resource(SubstepCount(6))
        .insert_resource(Gravity(Vector::NEG_Y * 1000.0))
        .add_systems(Startup, setup)
        .add_systems(Update, (movement, pass_through_one_way_platform))
        .add_systems(PostProcessCollisions, one_way_platform)
        .run();
}

#[derive(Component)]
struct Actor;

#[derive(Clone, Eq, PartialEq, Debug, Default, Component)]
pub struct OneWayPlatform(HashSet<Entity>);

#[derive(Copy, Clone, Eq, PartialEq, Debug, Default, Component, Reflect)]
pub enum PassThroughOneWayPlatform {
    #[default]
    /// Passes through a `OneWayPlatform` if the contact normal is in line with the platform's local-space up vector
    ByNormal,
    /// Always passes through a `OneWayPlatform`, temporarily set this to allow an actor to jump down through a platform
    Always,
    /// Never passes through a `OneWayPlatform`
    Never,
}

fn setup(
    mut commands: Commands,
    mut materials: ResMut<Assets<ColorMaterial>>,
    mut meshes: ResMut<Assets<Mesh>>,
) {
    commands.spawn(Camera2dBundle::default());

    // For borders
    let square_sprite = Sprite {
        color: Color::rgb(0.7, 0.7, 0.8),
        custom_size: Some(Vec2::splat(50.0)),
        ..default()
    };

    // Ceiling
    commands.spawn((
        SpriteBundle {
            sprite: square_sprite.clone(),
            transform: Transform::from_xyz(0.0, 50.0 * 6.0, 0.0)
                .with_scale(Vec3::new(20.0, 1.0, 1.0)),
            ..default()
        },
        RigidBody::Static,
<<<<<<< HEAD
        Collider::cuboid(50.0 * 20.0, 50.0),
=======
        Position(Vector::Y * 50.0 * 6.0),
        Collider::cuboid(50.0, 50.0),
>>>>>>> d0243917
    ));
    // Floor
    commands.spawn((
        SpriteBundle {
            sprite: square_sprite.clone(),
            transform: Transform::from_xyz(0.0, -50.0 * 6.0, 0.0)
                .with_scale(Vec3::new(20.0, 1.0, 1.0)),
            ..default()
        },
        RigidBody::Static,
<<<<<<< HEAD
        Collider::cuboid(50.0 * 20.0, 50.0),
=======
        Position(Vector::NEG_Y * 50.0 * 6.0),
        Collider::cuboid(50.0, 50.0),
>>>>>>> d0243917
    ));
    // Left wall
    commands.spawn((
        SpriteBundle {
            sprite: square_sprite.clone(),
            transform: Transform::from_xyz(-50.0 * 9.5, 0.0, 0.0)
                .with_scale(Vec3::new(1.0, 11.0, 1.0)),
            ..default()
        },
        RigidBody::Static,
<<<<<<< HEAD
        Collider::cuboid(50.0, 50.0 * 11.0),
=======
        Position(Vector::NEG_X * 50.0 * 9.5),
        Collider::cuboid(50.0, 50.0),
>>>>>>> d0243917
    ));
    // Right wall
    commands.spawn((
        SpriteBundle {
            sprite: square_sprite,
            transform: Transform::from_xyz(50.0 * 9.5, 0.0, 0.0)
                .with_scale(Vec3::new(1.0, 11.0, 1.0)),
            ..default()
        },
        RigidBody::Static,
<<<<<<< HEAD
        Collider::cuboid(50.0, 50.0 * 11.0),
=======
        Position(Vector::X * 50.0 * 9.5),
        Collider::cuboid(50.0, 50.0),
>>>>>>> d0243917
    ));

    // For one-way platforms
    let one_way_sprite = Sprite {
        color: Color::rgba(0.7, 0.7, 0.8, 0.25),
        custom_size: Some(Vec2::splat(50.0)),
        ..default()
    };

    // Spawn some one way platforms
    for y in -2..=2 {
        commands.spawn((
            SpriteBundle {
                sprite: one_way_sprite.clone(),
                transform: Transform::from_xyz(0.0, y as Scalar * 16.0 * 6.0, 0.0)
                    .with_scale(Vec3::new(10.0, 0.5, 1.0)),
                ..default()
            },
            RigidBody::Static,
<<<<<<< HEAD
            Collider::cuboid(25.0 * 20.0, 25.0),
=======
            Position(Vector::Y * 16.0 * 6.0 * y as Scalar),
            Collider::cuboid(50.0, 50.0),
>>>>>>> d0243917
            OneWayPlatform::default(),
        ));
    }

    // Spawn an actor for the user to control
    let actor_size = Vector::new(20.0, 20.0);
    let actor_mesh = MaterialMesh2dBundle {
        mesh: meshes
            .add(shape::Quad::new(actor_size.as_f32()).into())
            .into(),
        material: materials.add(ColorMaterial::from(Color::rgb(0.2, 0.7, 0.9))),
        ..default()
    };

    commands.spawn((
        actor_mesh.clone(),
        RigidBody::Dynamic,
        LockedAxes::ROTATION_LOCKED,
        Restitution::ZERO.with_combine_rule(CoefficientCombine::Min),
        Collider::cuboid(actor_size.x, actor_size.y),
        Actor,
        PassThroughOneWayPlatform::ByNormal,
    ));
}

fn movement(
    keyboard_input: Res<Input<KeyCode>>,
    mut actors: Query<&mut LinearVelocity, With<Actor>>,
) {
    for mut linear_velocity in &mut actors {
        if keyboard_input.pressed(KeyCode::Left) {
            linear_velocity.x -= 10.0;
        }
        if keyboard_input.pressed(KeyCode::Right) {
            linear_velocity.x += 10.0;
        }

        // Assume "mostly stopped" to mean "grounded".
        // You should use ray casting, shape casting or sensor colliders
        // for more robust ground detection.
        if linear_velocity.y.abs() < 0.1
            && !keyboard_input.pressed(KeyCode::Down)
            && keyboard_input.just_pressed(KeyCode::Space)
        {
            linear_velocity.y = 450.0;
        }
    }
}

fn pass_through_one_way_platform(
    mut commands: Commands,
    keyboard_input: Res<Input<KeyCode>>,
    mut actors: Query<(Entity, &mut PassThroughOneWayPlatform), With<Actor>>,
) {
    for (entity, mut pass_through_one_way_platform) in &mut actors {
        if keyboard_input.pressed(KeyCode::Down) && keyboard_input.pressed(KeyCode::Space) {
            *pass_through_one_way_platform = PassThroughOneWayPlatform::Always;

            // Wake up body when it's allowed to drop down.
            // Otherwise it won't fall because gravity isn't simulated.
            commands.entity(entity).remove::<Sleeping>();
        } else {
            *pass_through_one_way_platform = PassThroughOneWayPlatform::ByNormal;
        }
    }
}

/// Allows entities to pass through [`OneWayPlatform`] entities.
///
/// Passing through is achieved by removing the collisions between the [`OneWayPlatform`]
/// and the other entity if the entity should pass through.
/// If a [`PassThroughOneWayPlatform`] is present on the non-platform entity,
/// the value of the component dictates the pass-through behaviour.
///
/// Entities known to be passing through each [`OneWayPlatform`] are stored in the
/// [`OneWayPlatform`]. If an entity is known to be passing through a [`OneWayPlatform`],
/// it is allowed to continue to do so, even if [`PassThroughOneWayPlatform`] has been
/// set to disallow passing through.
///
/// > Note that this is a very simplistic implementation of one-way
/// > platforms to demonstrate filtering collisions via [`PostProcessCollisions`].
/// > You will probably want something more robust to implement one-way
/// > platforms properly, or may elect to use a sensor collider for your entities instead,
/// > which means you won't need to filter collisions at all.
///
/// #### When an entity is known to already be passing through the [`OneWayPlatform`]
/// Any time an entity begins passing through a [`OneWayPlatform`], it is added to the
/// [`OneWayPlatform`]'s set of currently active penetrations, and will be allowed to
/// continue to pass through the platform until it is no longer penetrating the platform.
///
/// The entity is allowed to continue to pass through the platform as long as at least
/// one contact is penetrating.
///
/// Once all of the contacts are no longer penetrating the [`OneWayPlatform`], or all contacts
/// have stopped, the entity is forgotten about and the logic falls through to the next part.
///
/// #### When an entity is NOT known to be passing through the [`OneWayPlatform`]
/// Depending on the setting of [`PassThroughOneWayPlatform`], the entity may be allowed to
/// pass through.
///
/// If no [`PassThroughOneWayPlatform`] is present, [`PassThroughOneWayPlatform::ByNormal`] is used.
///
/// [`PassThroughOneWayPlatform`] may be in one of three states:
/// 1. [`PassThroughOneWayPlatform::ByNormal`]
///     - This is the default state
///     - The entity may be allowed to pass through the [`OneWayPlatform`] depending on the contact normal
///         - If all contact normals are in line with the [`OneWayPlatform`]'s local-space up vector,
///           the entity is allowed to pass through
/// 2. [`PassThroughOneWayPlatform::Always`]
///     - The entity will always pass through the [`OneWayPlatform`], regardless of contact normal
///     - This is useful for allowing an entity to jump down through a platform
/// 3. [`PassThroughOneWayPlatform::Never`]
///     - The entity will never pass through the [`OneWayPlatform`], meaning the platform will act
///       as normal hard collision for this entity
///
/// Even if an entity is changed to [`PassThroughOneWayPlatform::Never`], it will be allowed to pass
/// through a [`OneWayPlatform`] if it is already penetrating the platform. Once it exits the platform,
/// it will no longer be allowed to pass through.
fn one_way_platform(
    mut one_way_platforms_query: Query<&mut OneWayPlatform>,
    other_colliders_query: Query<
        Option<&PassThroughOneWayPlatform>,
        (With<Collider>, Without<OneWayPlatform>), // NOTE: This precludes OneWayPlatform passing through a OneWayPlatform
    >,
    mut collisions: ResMut<Collisions>,
) {
    // This assumes that Collisions contains empty entries for entities
    // that were once colliding but no longer are.
    collisions.retain(|contacts| {
        // This is used in a couple of if statements below; writing here for brevity below.
        fn any_penetrating(contacts: &Contacts) -> bool {
            contacts.manifolds.iter().any(|manifold| {
                manifold
                    .contacts
                    .iter()
                    .any(|contact| contact.penetration > 0.0)
            })
        }

        // Differentiate between which normal of the manifold we should use
        enum RelevantNormal {
            Normal1,
            Normal2,
        }

        // First, figure out which entity is the one-way platform, and which is the other.
        // Choose the appropriate normal for pass-through depending on which is which.
        let (mut one_way_platform, other_entity, relevant_normal) =
            if let Ok(one_way_platform) = one_way_platforms_query.get_mut(contacts.entity1) {
                (one_way_platform, contacts.entity2, RelevantNormal::Normal1)
            } else if let Ok(one_way_platform) = one_way_platforms_query.get_mut(contacts.entity2) {
                (one_way_platform, contacts.entity1, RelevantNormal::Normal2)
            } else {
                // Neither is a one-way-platform, so accept the collision:
                // we're done here.
                return true;
            };

        if one_way_platform.0.contains(&other_entity) {
            // If we were already allowing a collision for a particular entity,
            // and if it is penetrating us still, continue to allow it to do so.
            if any_penetrating(contacts) {
                return false;
            } else {
                // If it's no longer penetrating us, forget it.
                one_way_platform.0.remove(&other_entity);
            }
        }

        match other_colliders_query.get(other_entity) {
            // Pass-through is set to never, so accept the collision.
            Ok(Some(PassThroughOneWayPlatform::Never)) => true,
            // Pass-through is set to always, so always ignore this collision
            // and register it as an entity that's currently penetrating.
            Ok(Some(PassThroughOneWayPlatform::Always)) => {
                one_way_platform.0.insert(other_entity);
                false
            }
            // Default behaviour is "by normal".
            Err(_) | Ok(None) | Ok(Some(PassThroughOneWayPlatform::ByNormal)) => {
                // If all contact normals are in line with the local up vector of this platform,
                // then this collision should occur: the entity is on top of the platform.
                if contacts.manifolds.iter().all(|manifold| {
                    let normal = match relevant_normal {
                        RelevantNormal::Normal1 => manifold.normal1,
                        RelevantNormal::Normal2 => manifold.normal2,
                    };

                    normal.length() > Scalar::EPSILON && normal.dot(Vector::Y) >= 0.5
                }) {
                    true
                } else if any_penetrating(contacts) {
                    // If it's already penetrating, ignore the collision and register
                    // the other entity as one that's currently penetrating.
                    one_way_platform.0.insert(other_entity);
                    false
                } else {
                    // In all other cases, allow this collision.
                    true
                }
            }
        }
    });
}<|MERGE_RESOLUTION|>--- conflicted
+++ resolved
@@ -60,12 +60,7 @@
             ..default()
         },
         RigidBody::Static,
-<<<<<<< HEAD
-        Collider::cuboid(50.0 * 20.0, 50.0),
-=======
-        Position(Vector::Y * 50.0 * 6.0),
         Collider::cuboid(50.0, 50.0),
->>>>>>> d0243917
     ));
     // Floor
     commands.spawn((
@@ -76,12 +71,7 @@
             ..default()
         },
         RigidBody::Static,
-<<<<<<< HEAD
-        Collider::cuboid(50.0 * 20.0, 50.0),
-=======
-        Position(Vector::NEG_Y * 50.0 * 6.0),
         Collider::cuboid(50.0, 50.0),
->>>>>>> d0243917
     ));
     // Left wall
     commands.spawn((
@@ -92,12 +82,7 @@
             ..default()
         },
         RigidBody::Static,
-<<<<<<< HEAD
-        Collider::cuboid(50.0, 50.0 * 11.0),
-=======
-        Position(Vector::NEG_X * 50.0 * 9.5),
         Collider::cuboid(50.0, 50.0),
->>>>>>> d0243917
     ));
     // Right wall
     commands.spawn((
@@ -108,12 +93,7 @@
             ..default()
         },
         RigidBody::Static,
-<<<<<<< HEAD
-        Collider::cuboid(50.0, 50.0 * 11.0),
-=======
-        Position(Vector::X * 50.0 * 9.5),
         Collider::cuboid(50.0, 50.0),
->>>>>>> d0243917
     ));
 
     // For one-way platforms
@@ -133,12 +113,7 @@
                 ..default()
             },
             RigidBody::Static,
-<<<<<<< HEAD
-            Collider::cuboid(25.0 * 20.0, 25.0),
-=======
-            Position(Vector::Y * 16.0 * 6.0 * y as Scalar),
             Collider::cuboid(50.0, 50.0),
->>>>>>> d0243917
             OneWayPlatform::default(),
         ));
     }
