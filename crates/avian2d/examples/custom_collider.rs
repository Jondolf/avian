//! An example demonstrating how to make a custom collider and use it for collision detection.

#![allow(clippy::unnecessary_cast)]

use avian2d::{math::*, prelude::*};
use bevy::prelude::*;
use examples_common_2d::ExampleCommonPlugin;

fn main() {
    App::new()
        .add_plugins((
            DefaultPlugins,
            ExampleCommonPlugin,
            // Add physics plugins and specify a units-per-meter scaling factor, 1 meter = 10 pixels.
            // The unit allows the engine to tune its parameters for the scale of the world, improving stability.
            PhysicsPlugins::default().with_length_unit(10.0),
            // Add collider backend for our custom collider.
            // This handles things like initializing and updating required components
            // and managing collider hierarchies.
            ColliderBackendPlugin::<CircleCollider>::default(),
            // Enable collision detection for our custom collider.
            NarrowPhasePlugin::<CircleCollider>::default(),
        ))
        .insert_resource(ClearColor(Color::srgb(0.01, 0.01, 0.025)))
        .insert_resource(Gravity::ZERO)
        .add_systems(Startup, setup)
        .add_systems(
            FixedUpdate,
            (center_gravity, rotate).in_set(PhysicsStepSet::First),
        )
        .run();
}

/// A basic collider with a circle shape. Only supports uniform scaling.
#[derive(Component)]
struct CircleCollider {
    /// The radius of the circle collider. This may be scaled by the `Transform` scale.
    radius: Scalar,
    /// The radius of the circle collider without `Transform` scale applied.
    unscaled_radius: Scalar,
    /// The scaling factor, determined by `Transform` scale.
    scale: Scalar,
}

impl CircleCollider {
    fn new(radius: Scalar) -> Self {
        Self {
            radius,
            unscaled_radius: radius,
            scale: 1.0,
        }
    }
}

impl AnyCollider for CircleCollider {
    fn aabb(&self, position: Vector, _rotation: impl Into<Rotation>) -> ColliderAabb {
        ColliderAabb::new(position, Vector::splat(self.radius))
    }

    // This is the actual collision detection part.
    // It computes all contacts between two colliders at the given positions.
    fn contact_manifolds(
        &self,
        other: &Self,
        position1: Vector,
        rotation1: impl Into<Rotation>,
        position2: Vector,
        rotation2: impl Into<Rotation>,
        prediction_distance: Scalar,
        manifolds: &mut Vec<ContactManifold>,
    ) {
        // Clear the previous manifolds.
        manifolds.clear();

        let rotation1: Rotation = rotation1.into();
        let rotation2: Rotation = rotation2.into();

        let inv_rotation1 = rotation1.inverse();
        let delta_pos = inv_rotation1 * (position2 - position1);
        let delta_rot = inv_rotation1 * rotation2;

        let distance_squared = delta_pos.length_squared();
        let sum_radius = self.radius + other.radius;

        if distance_squared < (sum_radius + prediction_distance).powi(2) {
            let local_normal1 = if distance_squared != 0.0 {
                delta_pos.normalize_or_zero()
            } else {
                Vector::X
            };
            let local_normal2 = delta_rot.inverse() * (-local_normal1);
            let local_point1 = local_normal1 * self.radius;
            let local_point2 = local_normal2 * other.radius;

<<<<<<< HEAD
            let points = [ContactPoint::new(
                local_point1,
                local_point2,
                sum_radius - distance_squared.sqrt(),
            )
            .with_feature_ids(PackedFeatureId::face(0), PackedFeatureId::face(0))];

            manifolds.push(ContactManifold::new(points, rotation1 * local_normal1, 0));
=======
            vec![ContactManifold::new(
                [ContactPoint {
                    local_point1,
                    local_point2,
                    penetration: sum_radius - distance_squared.sqrt(),
                    // Impulses are computed by the constraint solver.
                    normal_impulse: 0.0,
                    tangent_impulse: 0.0,
                    feature_id1: PackedFeatureId::face(0),
                    feature_id2: PackedFeatureId::face(0),
                }],
                rotation1 * local_normal1,
                0,
            )]
        } else {
            vec![]
>>>>>>> 0474c721
        }
    }
}

// Implement mass computation for the collider shape.
// This is needed for physics to behave correctly.
impl ComputeMassProperties2d for CircleCollider {
    fn mass(&self, density: f32) -> f32 {
        // In 2D, the Z length is assumed to be `1.0`, so volume == area.
        let volume = std::f32::consts::PI * self.radius.powi(2) as f32;
        density * volume
    }

    fn unit_angular_inertia(&self) -> f32 {
        // Angular inertia for a circle, assuming a mass of `1.0`.
        self.radius.powi(2) as f32 / 2.0
    }

    fn center_of_mass(&self) -> Vec2 {
        Vec2::ZERO
    }
}

// Note: This circle collider only supports uniform scaling.
impl ScalableCollider for CircleCollider {
    fn scale(&self) -> Vector {
        Vector::splat(self.scale)
    }

    fn set_scale(&mut self, scale: Vector, _detail: u32) {
        // For non-unifprm scaling, this would need to be converted to an ellipse collider or a convex hull.
        self.scale = scale.max_element();
        self.radius = self.unscaled_radius * scale.max_element();
    }
}

/// A marker component for the rotating body at the center.
#[derive(Component)]
struct CenterBody;

fn setup(
    mut commands: Commands,
    mut materials: ResMut<Assets<ColorMaterial>>,
    mut meshes: ResMut<Assets<Mesh>>,
) {
    commands.spawn(Camera2d);

    let center_radius = 200.0;
    let particle_radius = 5.0;

    let red = materials.add(Color::srgb(0.9, 0.3, 0.3));
    let blue = materials.add(Color::srgb(0.1, 0.6, 1.0));
    let particle_mesh = meshes.add(Circle::new(particle_radius));

    // Spawn rotating body at the center.
    commands
        .spawn((
            Mesh2d(meshes.add(Circle::new(center_radius))),
            MeshMaterial2d(materials.add(Color::srgb(0.7, 0.7, 0.8)).clone()),
            RigidBody::Kinematic,
            CircleCollider::new(center_radius.adjust_precision()),
            CenterBody,
        ))
        .with_children(|c| {
            // Spawn obstacles along the perimeter of the rotating body, like the teeth of a cog.
            let count = 8;
            let angle_step = std::f32::consts::TAU / count as f32;
            for i in 0..count {
                let pos = Quat::from_rotation_z(i as f32 * angle_step) * Vec3::Y * center_radius;
                c.spawn((
                    Mesh2d(particle_mesh.clone()),
                    MeshMaterial2d(red.clone()),
                    Transform::from_translation(pos).with_scale(Vec3::ONE * 5.0),
                    CircleCollider::new(particle_radius.adjust_precision()),
                ));
            }
        });

    let x_count = 10;
    let y_count = 30;

    // Spawm grid of particles. These will be pulled towards the rotating body.
    for x in -x_count / 2..x_count / 2 {
        for y in -y_count / 2..y_count / 2 {
            commands.spawn((
                Mesh2d(particle_mesh.clone()),
                MeshMaterial2d(blue.clone()),
                Transform::from_xyz(
                    x as f32 * 3.0 * particle_radius - 350.0,
                    y as f32 * 3.0 * particle_radius,
                    0.0,
                ),
                RigidBody::Dynamic,
                CircleCollider::new(particle_radius.adjust_precision()),
                LinearDamping(0.4),
            ));
        }
    }
}

/// Pulls all particles towards the center.
fn center_gravity(
    mut particles: Query<(&Transform, &mut LinearVelocity), Without<CenterBody>>,
    time: Res<Time>,
) {
    let delta_seconds = time.delta_secs_f64().adjust_precision();
    for (transform, mut lin_vel) in &mut particles {
        let pos_delta = transform.translation.truncate().adjust_precision();
        let dir = -pos_delta.normalize_or_zero();
        lin_vel.0 += 800.0 * delta_seconds * dir;
    }
}

/// Rotates the center body periodically clockwise and counterclockwise.
fn rotate(mut query: Query<&mut AngularVelocity, With<CenterBody>>, time: Res<Time>) {
    let sin = 3.0 * time.elapsed_secs_f64().adjust_precision().sin();
    for mut ang_vel in &mut query {
        ang_vel.0 = sin;
    }
}<|MERGE_RESOLUTION|>--- conflicted
+++ resolved
@@ -92,33 +92,14 @@
             let local_point1 = local_normal1 * self.radius;
             let local_point2 = local_normal2 * other.radius;
 
-<<<<<<< HEAD
-            let points = [ContactPoint::new(
+            let point = ContactPoint::new(
                 local_point1,
                 local_point2,
                 sum_radius - distance_squared.sqrt(),
             )
-            .with_feature_ids(PackedFeatureId::face(0), PackedFeatureId::face(0))];
-
-            manifolds.push(ContactManifold::new(points, rotation1 * local_normal1, 0));
-=======
-            vec![ContactManifold::new(
-                [ContactPoint {
-                    local_point1,
-                    local_point2,
-                    penetration: sum_radius - distance_squared.sqrt(),
-                    // Impulses are computed by the constraint solver.
-                    normal_impulse: 0.0,
-                    tangent_impulse: 0.0,
-                    feature_id1: PackedFeatureId::face(0),
-                    feature_id2: PackedFeatureId::face(0),
-                }],
-                rotation1 * local_normal1,
-                0,
-            )]
-        } else {
-            vec![]
->>>>>>> 0474c721
+            .with_feature_ids(PackedFeatureId::face(0), PackedFeatureId::face(0));
+
+            manifolds.push(ContactManifold::new([point], rotation1 * local_normal1, 0));
         }
     }
 }
