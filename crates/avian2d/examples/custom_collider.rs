//! An example demonstrating how to make a custom collider and use it for collision detection.

#![allow(clippy::unnecessary_cast)]

use avian2d::{math::*, prelude::*};
use bevy::prelude::*;
use examples_common_2d::ExampleCommonPlugin;

fn main() {
    App::new()
        .add_plugins((
            DefaultPlugins,
            ExampleCommonPlugin,
            // Add physics plugins and specify a units-per-meter scaling factor, 1 meter = 10 pixels.
            // The unit allows the engine to tune its parameters for the scale of the world, improving stability.
            PhysicsPlugins::default().with_length_unit(10.0),
            // Add collider backend for our custom collider.
            // This handles things like initializing and updating required components
            // and managing collider hierarchies.
            ColliderBackendPlugin::<CircleCollider>::default(),
            // Enable collision detection for our custom collider.
            NarrowPhasePlugin::<CircleCollider>::default(),
        ))
        .insert_resource(ClearColor(Color::srgb(0.01, 0.01, 0.025)))
        .insert_resource(Gravity::ZERO)
        .add_systems(Startup, setup)
        .add_systems(
            FixedUpdate,
            (center_gravity, rotate).in_set(PhysicsStepSet::First),
        )
        .run();
}

/// A basic collider with a circle shape. Only supports uniform scaling.
#[derive(Component)]
struct CircleCollider {
    /// The radius of the circle collider. This may be scaled by the `Transform` scale.
    radius: Scalar,
    /// The radius of the circle collider without `Transform` scale applied.
    unscaled_radius: Scalar,
    /// The scaling factor, determined by `Transform` scale.
    scale: Scalar,
}

impl CircleCollider {
    fn new(radius: Scalar) -> Self {
        Self {
            radius,
            unscaled_radius: radius,
            scale: 1.0,
        }
    }
}

impl AnyCollider for CircleCollider {
    fn aabb(&self, position: Vector, _rotation: impl Into<Rotation>) -> ColliderAabb {
        ColliderAabb::new(position, Vector::splat(self.radius))
    }

    // This is the actual collision detection part.
    // It computes all contacts between two colliders at the given positions.
    fn contact_manifolds(
        &self,
        other: &Self,
        position1: Vector,
        rotation1: impl Into<Rotation>,
        position2: Vector,
        rotation2: impl Into<Rotation>,
        prediction_distance: Scalar,
    ) -> Vec<ContactManifold> {
        let rotation1: Rotation = rotation1.into();
        let rotation2: Rotation = rotation2.into();

        let inv_rotation1 = rotation1.inverse();
        let delta_pos = inv_rotation1 * (position2 - position1);
        let delta_rot = inv_rotation1 * rotation2;

        let distance_squared = delta_pos.length_squared();
        let sum_radius = self.radius + other.radius;

        if distance_squared < (sum_radius + prediction_distance).powi(2) {
            let local_normal1 = if distance_squared != 0.0 {
                delta_pos.normalize_or_zero()
            } else {
                Vector::X
            };
            let local_normal2 = delta_rot.inverse() * (-local_normal1);
            let local_point1 = local_normal1 * self.radius;
            let local_point2 = local_normal2 * other.radius;

<<<<<<< HEAD
            vec![ContactManifold::new(
                vec![ContactData {
                    feature_id1: PackedFeatureId::face(0),
                    feature_id2: PackedFeatureId::face(0),
                    point1,
                    point2,
                    normal1,
                    normal2,
=======
            vec![ContactManifold {
                index: 0,
                normal: rotation1 * local_normal1,
                points: avian2d::data_structures::ArrayVec::from_iter([ContactPoint {
                    local_point1,
                    local_point2,
>>>>>>> 8bf77e0a
                    penetration: sum_radius - distance_squared.sqrt(),
                    // Impulses are computed by the constraint solver.
                    normal_impulse: 0.0,
                    tangent_impulse: 0.0,
<<<<<<< HEAD
                }],
                normal1,
                normal2,
                0,
            )]
=======
                    feature_id1: PackedFeatureId::face(0),
                    feature_id2: PackedFeatureId::face(0),
                }]),
            }]
>>>>>>> 8bf77e0a
        } else {
            vec![]
        }
    }
}

// Implement mass computation for the collider shape.
// This is needed for physics to behave correctly.
impl ComputeMassProperties2d for CircleCollider {
    fn mass(&self, density: f32) -> f32 {
        // In 2D, the Z length is assumed to be `1.0`, so volume == area.
        let volume = std::f32::consts::PI * self.radius.powi(2) as f32;
        density * volume
    }

    fn unit_angular_inertia(&self) -> f32 {
        // Angular inertia for a circle, assuming a mass of `1.0`.
        self.radius.powi(2) as f32 / 2.0
    }

    fn center_of_mass(&self) -> Vec2 {
        Vec2::ZERO
    }
}

// Note: This circle collider only supports uniform scaling.
impl ScalableCollider for CircleCollider {
    fn scale(&self) -> Vector {
        Vector::splat(self.scale)
    }

    fn set_scale(&mut self, scale: Vector, _detail: u32) {
        // For non-unifprm scaling, this would need to be converted to an ellipse collider or a convex hull.
        self.scale = scale.max_element();
        self.radius = self.unscaled_radius * scale.max_element();
    }
}

/// A marker component for the rotating body at the center.
#[derive(Component)]
struct CenterBody;

fn setup(
    mut commands: Commands,
    mut materials: ResMut<Assets<ColorMaterial>>,
    mut meshes: ResMut<Assets<Mesh>>,
) {
    commands.spawn(Camera2d);

    let center_radius = 200.0;
    let particle_radius = 5.0;

    let red = materials.add(Color::srgb(0.9, 0.3, 0.3));
    let blue = materials.add(Color::srgb(0.1, 0.6, 1.0));
    let particle_mesh = meshes.add(Circle::new(particle_radius));

    // Spawn rotating body at the center.
    commands
        .spawn((
            Mesh2d(meshes.add(Circle::new(center_radius))),
            MeshMaterial2d(materials.add(Color::srgb(0.7, 0.7, 0.8)).clone()),
            RigidBody::Kinematic,
            CircleCollider::new(center_radius.adjust_precision()),
            CenterBody,
        ))
        .with_children(|c| {
            // Spawn obstacles along the perimeter of the rotating body, like the teeth of a cog.
            let count = 8;
            let angle_step = std::f32::consts::TAU / count as f32;
            for i in 0..count {
                let pos = Quat::from_rotation_z(i as f32 * angle_step) * Vec3::Y * center_radius;
                c.spawn((
                    Mesh2d(particle_mesh.clone()),
                    MeshMaterial2d(red.clone()),
                    Transform::from_translation(pos).with_scale(Vec3::ONE * 5.0),
                    CircleCollider::new(particle_radius.adjust_precision()),
                ));
            }
        });

    let x_count = 10;
    let y_count = 30;

    // Spawm grid of particles. These will be pulled towards the rotating body.
    for x in -x_count / 2..x_count / 2 {
        for y in -y_count / 2..y_count / 2 {
            commands.spawn((
                Mesh2d(particle_mesh.clone()),
                MeshMaterial2d(blue.clone()),
                Transform::from_xyz(
                    x as f32 * 3.0 * particle_radius - 350.0,
                    y as f32 * 3.0 * particle_radius,
                    0.0,
                ),
                RigidBody::Dynamic,
                CircleCollider::new(particle_radius.adjust_precision()),
                LinearDamping(0.4),
            ));
        }
    }
}

/// Pulls all particles towards the center.
fn center_gravity(
    mut particles: Query<(&Transform, &mut LinearVelocity), Without<CenterBody>>,
    time: Res<Time>,
) {
    let delta_seconds = time.delta_secs_f64().adjust_precision();
    for (transform, mut lin_vel) in &mut particles {
        let pos_delta = transform.translation.truncate().adjust_precision();
        let dir = -pos_delta.normalize_or_zero();
        lin_vel.0 += 800.0 * delta_seconds * dir;
    }
}

/// Rotates the center body periodically clockwise and counterclockwise.
fn rotate(mut query: Query<&mut AngularVelocity, With<CenterBody>>, time: Res<Time>) {
    let sin = 3.0 * time.elapsed_secs_f64().adjust_precision().sin();
    for mut ang_vel in &mut query {
        ang_vel.0 = sin;
    }
}<|MERGE_RESOLUTION|>--- conflicted
+++ resolved
@@ -88,39 +88,20 @@
             let local_point1 = local_normal1 * self.radius;
             let local_point2 = local_normal2 * other.radius;
 
-<<<<<<< HEAD
             vec![ContactManifold::new(
-                vec![ContactData {
-                    feature_id1: PackedFeatureId::face(0),
-                    feature_id2: PackedFeatureId::face(0),
-                    point1,
-                    point2,
-                    normal1,
-                    normal2,
-=======
-            vec![ContactManifold {
-                index: 0,
-                normal: rotation1 * local_normal1,
-                points: avian2d::data_structures::ArrayVec::from_iter([ContactPoint {
+                [ContactPoint {
                     local_point1,
                     local_point2,
->>>>>>> 8bf77e0a
                     penetration: sum_radius - distance_squared.sqrt(),
                     // Impulses are computed by the constraint solver.
                     normal_impulse: 0.0,
                     tangent_impulse: 0.0,
-<<<<<<< HEAD
+                    feature_id1: PackedFeatureId::face(0),
+                    feature_id2: PackedFeatureId::face(0),
                 }],
-                normal1,
-                normal2,
+                rotation1 * local_normal1,
                 0,
             )]
-=======
-                    feature_id1: PackedFeatureId::face(0),
-                    feature_id2: PackedFeatureId::face(0),
-                }]),
-            }]
->>>>>>> 8bf77e0a
         } else {
             vec![]
         }
