--- conflicted
+++ resolved
@@ -77,10 +77,7 @@
         rotation2: impl Into<Rotation>,
         prediction_distance: Scalar,
         manifolds: &mut Vec<ContactManifold>,
-<<<<<<< HEAD
-=======
         _: ContactManifoldContext<Self::Context>,
->>>>>>> 2ab588d7
     ) {
         // Clear the previous manifolds.
         manifolds.clear();
