--- conflicted
+++ resolved
@@ -28,24 +28,15 @@
 
 debug-plugin = ["bevy/bevy_gizmos", "bevy/bevy_render"]
 simd = ["parry2d?/simd-stable", "parry2d-f64?/simd-stable"]
-<<<<<<< HEAD
-parallel = ["std", "parry2d?/parallel", "parry2d-f64?/parallel"]
-enhanced-determinism = [
-    "libm",
-    "parry2d?/enhanced-determinism",
-    "parry2d-f64?/enhanced-determinism",
-=======
 parallel = [
+    "std",
     "dep:thread_local",
     "bevy/multi_threaded",
     "parry2d?/parallel",
     "parry2d-f64?/parallel",
 ]
 enhanced-determinism = [
-    "dep:libm",
->>>>>>> bac2021e
-    "bevy_math/libm",
-    "bevy_heavy/libm",
+    "libm",
     "parry2d?/enhanced-determinism",
     "parry2d-f64?/enhanced-determinism",
 ]
@@ -99,9 +90,8 @@
 
 [dependencies]
 avian_derive = { path = "../avian_derive", version = "0.2" }
-<<<<<<< HEAD
-bevy = { version = "0.16.0-rc.1", default-features = false }
-bevy_math = { version = "0.16.0-rc.1", default-features = false }
+bevy = { version = "0.16.0-rc", default-features = false }
+bevy_math = { version = "0.16.0-rc", default-features = false }
 bevy_heavy = { git = "https://github.com/Jondolf/bevy_heavy", default-features = false, features = [
     "2d",
     "3d",
@@ -125,29 +115,10 @@
 ], optional = true }
 derive_more = { version = "1", default-features = false }
 log = { version = "0.4", default-features = false }
-indexmap = { version = "2.0.0", default-features = false }
 arrayvec = { version = "0.7", default-features = false }
 itertools = { version = "0.13", default-features = false }
 bitflags = { version = "2.5.0", default-features = false }
-=======
-bevy = { version = "0.16.0-rc", default-features = false, features = [
-    "std",
-    "bevy_log",
-] }
-bevy_math = { version = "0.16.0-rc" }
-bevy_heavy = { git = "https://github.com/Jondolf/bevy_heavy" }
-bevy_transform_interpolation = { git = "https://github.com/Jondolf/bevy_transform_interpolation" }
-libm = { version = "0.2", optional = true }
-parry2d = { version = "0.17", optional = true }
-parry2d-f64 = { version = "0.17", optional = true }
-nalgebra = { version = "0.33", features = ["convert-glam029"], optional = true }
-serde = { version = "1", features = ["derive"], optional = true }
-derive_more = "1"
-arrayvec = "0.7"
-itertools = "0.13"
-bitflags = "2.5.0"
-thread_local = { version = "1.1", optional = true }
->>>>>>> bac2021e
+thread_local = { version = "1.1", optional = true, default-features = false }
 
 [dev-dependencies]
 examples_common_2d = { path = "../examples_common_2d" }
