--- conflicted
+++ resolved
@@ -59,14 +59,8 @@
 
 [dependencies]
 avian_derive = { path = "../avian_derive", version = "0.1" }
-<<<<<<< HEAD
-bevy = { git = "https://github.com/bevyengine/bevy", default-features = false }
-bevy_math = { git = "https://github.com/bevyengine/bevy" }
-bevy_transform_interpolation = { git = "https://github.com/Jondolf/bevy_transform_interpolation", branch = "extrapolation-and-hermite-interpolation" }
-=======
 bevy = { version = "0.15", default-features = false }
 bevy_math = { version = "0.15" }
->>>>>>> 52cbcecc
 libm = { version = "0.2", optional = true }
 parry2d = { version = "0.17", optional = true }
 parry2d-f64 = { version = "0.17", optional = true }
@@ -81,13 +75,7 @@
 [dev-dependencies]
 examples_common_2d = { path = "../examples_common_2d" }
 benches_common_2d = { path = "../benches_common_2d" }
-<<<<<<< HEAD
-bevy_math = { git = "https://github.com/bevyengine/bevy", features = [
-    "approx",
-] }
-=======
 bevy_math = { version = "0.15", features = ["approx"] }
->>>>>>> 52cbcecc
 glam = { version = "0.29", features = ["bytemuck"] }
 approx = "0.5"
 bytemuck = "1.19"
