--- conflicted
+++ resolved
@@ -50,13 +50,8 @@
 
 [dependencies]
 avian_derive = { path = "../avian_derive", version = "0.1" }
-<<<<<<< HEAD
-bevy = { version = "0.14.0-rc.3" }
-bevy_math = { version = "0.14.0-rc.3" }
-=======
 bevy = { version = "0.14", default-features = false }
 bevy_math = { version = "0.14" }
->>>>>>> a5616dd1
 libm = { version = "0.2", optional = true }
 parry2d = { version = "0.15", optional = true }
 parry2d-f64 = { version = "0.15", optional = true }
@@ -72,17 +67,12 @@
 
 [dev-dependencies]
 examples_common_2d = { path = "../examples_common_2d" }
-<<<<<<< HEAD
-bevy_math = { version = "0.14.0-rc.3", features = ["approx"] }
-=======
 benches_common_2d = { path = "../benches_common_2d" }
 bevy_math = { version = "0.14", features = ["approx"] }
->>>>>>> a5616dd1
 approx = "0.5"
 criterion = { version = "0.5", features = ["html_reports"] }
 insta = "1.0"
-# bevy_mod_debugdump = "0.11"
-bevy_mod_debugdump = { git = "https://github.com/Vrixyz/bevy_mod_debugdump", branch = "bevy_0.14" }
+bevy_mod_debugdump = "0.11"
 
 [[example]]
 name = "dynamic_character_2d"
@@ -128,13 +118,11 @@
 name = "revolute_joint_2d"
 required-features = ["2d", "default-collider"]
 
-<<<<<<< HEAD
 [[example]]
 name = "debugdump_2d"
 required-features = ["2d"]
-=======
+
 [[bench]]
 name = "pyramid"
 required-features = ["2d", "default-collider"]
-harness = false
->>>>>>> a5616dd1
+harness = false