[package]
name = "bevy_xpbd_3d"
version = "0.1.0"
edition = "2021"

[features]
default = [ "3d", "f32", "simd" ]
3d = []
f32 = [ "dep:parry3d" ]
f64 = [ "dep:parry3d-f64" ]
debug-render-aabbs = [ "dep:bevy_prototype_debug_lines" ]
simd = [ "parry3d?/simd-stable", "parry3d-f64?/simd-stable" ]
enhanced_determinism = [ "parry3d?/enhanced-determinism", "parry3d-f64?/enhanced-determinism" ]

[lib]
name = "bevy_xpbd_3d"
path = "../../src/lib.rs"
required-features = [ "3d" ]

[dependencies]
bevy = { version = "0.10.1", default-features = false }
bevy_prototype_debug_lines = { version = "0.10.1", optional = true, features = [ "3d" ] }
parry3d = { version = "0.13.1", optional = true }
parry3d-f64 = { version = "0.13.1", optional = true }
nalgebra = { version = "0.32.2", features = [ "convert-glam023" ] }
console_error_panic_hook = "0.1"
web-sys = "0.3.59"
derive_more = "0.99"

[dev-dependencies]
examples_common_3d = { path = "../examples_common_3d" }
approx = "0.5"
glam = { version = "0.23", features = [ "approx" ] }
insta = "1.0"
itertools = "0.10"

[[example]]
name = "chain3d"
required-features = ["3d", "f32"]

[[example]]
name = "cubes"
required-features = ["3d", "f32"]

[[example]]
name = "cubes_f64"
required-features = ["3d", "f64"]

[[example]]
name = "fixed_joint_3d"
required-features = ["3d", "f32"]

[[example]]
name = "prismatic_joint_3d"
required-features = ["3d", "f32"]

[[example]]
name = "revolute_joint_3d"
required-features = ["3d", "f32"]

[[example]]
name = "rolling_balls"
required-features = ["3d", "f32"]

[[example]]
<<<<<<< HEAD
name = "custom_constraint"
=======
name = "custom_broad_phase"
>>>>>>> 4fdd9be0
required-features = ["3d", "f32"]<|MERGE_RESOLUTION|>--- conflicted
+++ resolved
@@ -63,9 +63,9 @@
 required-features = ["3d", "f32"]
 
 [[example]]
-<<<<<<< HEAD
+name = "custom_broad_phase"
+required-features = ["3d", "f32"]
+
+[[example]]
 name = "custom_constraint"
-=======
-name = "custom_broad_phase"
->>>>>>> 4fdd9be0
 required-features = ["3d", "f32"]