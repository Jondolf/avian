--- conflicted
+++ resolved
@@ -82,10 +82,7 @@
 approx = "0.5"
 criterion = { version = "0.5", features = ["html_reports"] }
 insta = "1.0"
-<<<<<<< HEAD
-=======
 bevy_mod_debugdump = "0.11"
->>>>>>> 4ea53736
 
 [[example]]
 name = "dynamic_character_3d"
