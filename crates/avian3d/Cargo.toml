[package]
name = "avian3d"
version = "0.4.0-dev"
edition = "2024"
license = "MIT OR Apache-2.0"
authors = ["Joona Aalto <jondolf.dev@gmail.com>"]
description = "An ECS-driven physics engine for the Bevy game engine"
documentation = "https://docs.rs/avian3d"
repository = "https://github.com/Jondolf/avian"
readme = "README.md"
keywords = ["gamedev", "physics", "simulation", "bevy"]
categories = ["game-development", "science", "simulation"]

[features]
default = [
    "3d",
    "f32",
    "parry-f32",
    "debug-plugin",
    "xpbd_joints",
    "parallel",
    "collider-from-mesh",
    "bevy_scene",
    "bevy_picking",
]
3d = []
f32 = []
f64 = []

debug-plugin = ["bevy/bevy_gizmos", "bevy/bevy_render"]
simd = ["parry3d?/simd-stable", "parry3d-f64?/simd-stable"]
parallel = [
    "dep:thread_local",
    "bevy/multi_threaded",
    "parry3d?/parallel",
    "parry3d-f64?/parallel",
]
enhanced-determinism = [
    "dep:libm",
    "bevy_math/libm",
    "bevy_heavy/libm",
    "parry3d?/enhanced-determinism",
    "parry3d-f64?/enhanced-determinism",
]

default-collider = ["dep:nalgebra"]
# We unfortunately can't reuse the f32 and f64 features for this,
# because Parry uses separate crates for f32 and f64.
parry-f32 = ["f32", "dep:parry3d", "default-collider"]
parry-f64 = ["f64", "dep:parry3d-f64", "default-collider"]

# Enables the XPBD constraint solver for joints.
xpbd_joints = []

collider-from-mesh = ["bevy/bevy_render", "3d"]
bevy_scene = ["bevy/bevy_scene"]
bevy_picking = ["bevy/bevy_picking"]
serialize = [
    "dep:serde",
    "bevy/serialize",
    "glam_matrix_extras/serde",
    "bevy_heavy/serialize",
    "bevy_transform_interpolation/serialize",
    "parry3d?/serde-serialize",
    "parry3d-f64?/serde-serialize",
    "smallvec/serde",
    "bitflags/serde",
]

# Enables writing timer and counter information to the `DiagnosticsStore` in `bevy_diagnostic`.
bevy_diagnostic = []

# Enables the `PhysicsDiagnosticsUiPlugin` for visualizing physics diagnostics data with a debug UI.
diagnostic_ui = ["bevy_diagnostic", "bevy/bevy_ui"]

# Enables additional correctness checks and validation at the cost of worse performance.
validate = []

[lib]
name = "avian3d"
path = "../../src/lib.rs"
required-features = ["3d"]
bench = false

[dependencies]
avian_derive = { path = "../avian_derive", version = "0.2" }
bevy = { version = "0.17.0-rc", default-features = false, features = [
    "std",
    "bevy_log",
] }
<<<<<<< HEAD
bevy_math = { version = "0.17.0-rc", features = ["approx"] }
glam_matrix_extras = { git = "https://github.com/Jondolf/glam_matrix_extras", features = [
    "bevy_reflect",
] }
bevy_heavy = { git = "https://github.com/Jondolf/bevy_heavy.git" }
bevy_transform_interpolation = { git = "https://github.com/Jondolf/bevy_transform_interpolation" }
=======
bevy_math = { version = "0.16", features = ["approx"] }
glam_matrix_extensions = { git = "https://github.com/Jondolf/glam_matrix_extensions", rev = "3dcfc3b", features = [
    "bevy_reflect",
] }
bevy_heavy = { git = "https://github.com/Jondolf/bevy_heavy.git", rev = "8a7412a" }
bevy_transform_interpolation = { version = "0.2" }
>>>>>>> 7333c252
libm = { version = "0.2", optional = true }
approx = "0.5"
parry3d = { version = "0.24", optional = true }
parry3d-f64 = { version = "0.24", optional = true }
nalgebra = { version = "0.34", features = ["convert-glam030"], optional = true }
serde = { version = "1", features = ["derive"], optional = true }
derive_more = "2"
thiserror = "2"
smallvec = "1.15"
slab = "0.4"
itertools = "0.13"
bitflags = "2.5.0"
thread_local = { version = "1.1", optional = true }
disqualified = { version = "1.0" }

[dev-dependencies]
examples_common_3d = { path = "../examples_common_3d" }
bevy = { version = "0.17.0-rc", default-features = false, features = [
    "bevy_gltf",
    "animation",
    "debug",
    "reflect_auto_register",
] }
bevy_heavy = { git = "https://github.com/Jondolf/bevy_heavy", rev = "8a7412a", features = [
    "approx",
] }
criterion = { version = "0.5", features = ["html_reports"] }
bevy_mod_debugdump = { version = "0.13" }

[lints]
workspace = true

[package.metadata.docs.rs]
# Enable features when building the docs on docs.rs
features = ["diagnostic_ui"]

[[example]]
name = "dynamic_character_3d"
required-features = ["3d", "default-collider", "bevy_scene"]

[[example]]
name = "kinematic_character_3d"
required-features = ["3d", "default-collider", "bevy_scene"]

[[example]]
name = "cast_ray_predicate"
required-features = ["3d", "default-collider"]

[[example]]
name = "chain_3d"
required-features = ["3d", "default-collider"]

[[example]]
name = "collider_constructors"
required-features = ["3d", "default-collider", "bevy_scene"]

[[example]]
name = "conveyor_belt"
required-features = ["3d", "default-collider"]

[[example]]
name = "cubes"
required-features = ["3d", "default-collider"]

[[example]]
name = "custom_broad_phase"
required-features = ["3d", "default-collider"]

[[example]]
name = "custom_constraint"
required-features = ["3d", "default-collider", "xpbd_joints"]

[[example]]
name = "distance_joint_3d"
required-features = ["3d", "default-collider", "debug-plugin"]

[[example]]
name = "fixed_joint_3d"
required-features = ["3d", "default-collider"]

[[example]]
name = "prismatic_joint_3d"
required-features = ["3d", "default-collider"]

[[example]]
name = "revolute_joint_3d"
required-features = ["3d", "default-collider"]

[[example]]
name = "gyroscopic_motion"
required-features = ["3d", "default-collider"]

[[example]]
name = "picking"
required-features = ["3d", "default-collider", "bevy_picking"]

[[example]]
name = "trimesh_shapes_3d"
required-features = ["3d", "default-collider", "bevy_scene"]

[[example]]
name = "diagnostics"
required-features = ["3d", "default-collider", "diagnostic_ui"]

[[example]]
name = "debugdump_3d"
required-features = ["3d", "debug-plugin"]<|MERGE_RESOLUTION|>--- conflicted
+++ resolved
@@ -88,21 +88,12 @@
     "std",
     "bevy_log",
 ] }
-<<<<<<< HEAD
 bevy_math = { version = "0.17.0-rc", features = ["approx"] }
 glam_matrix_extras = { git = "https://github.com/Jondolf/glam_matrix_extras", features = [
     "bevy_reflect",
 ] }
-bevy_heavy = { git = "https://github.com/Jondolf/bevy_heavy.git" }
+bevy_heavy = { git = "https://github.com/Jondolf/bevy_heavy" }
 bevy_transform_interpolation = { git = "https://github.com/Jondolf/bevy_transform_interpolation" }
-=======
-bevy_math = { version = "0.16", features = ["approx"] }
-glam_matrix_extensions = { git = "https://github.com/Jondolf/glam_matrix_extensions", rev = "3dcfc3b", features = [
-    "bevy_reflect",
-] }
-bevy_heavy = { git = "https://github.com/Jondolf/bevy_heavy.git", rev = "8a7412a" }
-bevy_transform_interpolation = { version = "0.2" }
->>>>>>> 7333c252
 libm = { version = "0.2", optional = true }
 approx = "0.5"
 parry3d = { version = "0.24", optional = true }
@@ -126,7 +117,7 @@
     "debug",
     "reflect_auto_register",
 ] }
-bevy_heavy = { git = "https://github.com/Jondolf/bevy_heavy", rev = "8a7412a", features = [
+bevy_heavy = { git = "https://github.com/Jondolf/bevy_heavy", features = [
     "approx",
 ] }
 criterion = { version = "0.5", features = ["html_reports"] }
