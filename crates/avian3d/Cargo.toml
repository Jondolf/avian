--- conflicted
+++ resolved
@@ -61,14 +61,8 @@
 
 [dependencies]
 avian_derive = { path = "../avian_derive", version = "0.1" }
-<<<<<<< HEAD
-bevy = { git = "https://github.com/bevyengine/bevy", default-features = false }
-bevy_math = { git = "https://github.com/bevyengine/bevy" }
-bevy_transform_interpolation = { git = "https://github.com/Jondolf/bevy_transform_interpolation", branch = "extrapolation-and-hermite-interpolation" }
-=======
 bevy = { version = "0.15", default-features = false }
 bevy_math = { version = "0.15" }
->>>>>>> 52cbcecc
 libm = { version = "0.2", optional = true }
 parry3d = { version = "0.17", optional = true }
 parry3d-f64 = { version = "0.17", optional = true }
@@ -81,23 +75,13 @@
 bitflags = "2.5.0"
 
 [dev-dependencies]
-<<<<<<< HEAD
-bevy = { git = "https://github.com/bevyengine/bevy", default-features = false, features = [
-=======
 bevy = { version = "0.15", default-features = false, features = [
->>>>>>> 52cbcecc
     "bevy_gltf",
     "animation",
 ] }
 examples_common_3d = { path = "../examples_common_3d" }
 benches_common_3d = { path = "../benches_common_3d" }
-<<<<<<< HEAD
-bevy_math = { git = "https://github.com/bevyengine/bevy", features = [
-    "approx",
-] }
-=======
 bevy_math = { version = "0.15", features = ["approx"] }
->>>>>>> 52cbcecc
 approx = "0.5"
 criterion = { version = "0.5", features = ["html_reports"] }
 bevy_mod_debugdump = { git = "https://github.com/jakobhellermann/bevy_mod_debugdump" }
