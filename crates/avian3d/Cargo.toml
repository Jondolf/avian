--- conflicted
+++ resolved
@@ -49,11 +49,8 @@
 serialize = [
     "dep:serde",
     "bevy/serialize",
-<<<<<<< HEAD
+    "bevy_heavy/serialize",
     "bevy_transform_interpolation/serialize",
-=======
-    "bevy_heavy/serialize",
->>>>>>> cb4ff2e8
     "parry3d?/serde-serialize",
     "parry3d-f64?/serde-serialize",
     "bitflags/serde",
@@ -69,11 +66,8 @@
 avian_derive = { path = "../avian_derive", version = "0.1" }
 bevy = { version = "0.15", default-features = false }
 bevy_math = { version = "0.15" }
-<<<<<<< HEAD
+bevy_heavy = { version = "0.1" }
 bevy_transform_interpolation = { version = "0.1" }
-=======
-bevy_heavy = { version = "0.1" }
->>>>>>> cb4ff2e8
 libm = { version = "0.2", optional = true }
 parry3d = { version = "0.17", optional = true }
 parry3d-f64 = { version = "0.17", optional = true }
