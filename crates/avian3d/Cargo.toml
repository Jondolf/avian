[package]
name = "avian3d"
version = "0.2.0"
edition = "2021"
license = "MIT OR Apache-2.0"
authors = ["Joona Aalto <jondolf.dev@gmail.com>"]
description = "An ECS-driven physics engine for the Bevy game engine"
documentation = "https://docs.rs/avian3d"
repository = "https://github.com/Jondolf/avian"
readme = "README.md"
keywords = ["gamedev", "physics", "simulation", "bevy"]
categories = ["game-development", "science", "simulation"]

[features]
default = [
    "3d",
    "f32",
    "parry-f32",
    "collider-from-mesh",
    "bevy_scene",
    "bevy_picking",
    "debug-plugin",
    "parallel",
]
3d = []
f32 = []
f64 = []

debug-plugin = ["bevy/bevy_gizmos", "bevy/bevy_render"]
simd = ["parry3d?/simd-stable", "parry3d-f64?/simd-stable"]
parallel = ["parry3d?/parallel", "parry3d-f64?/parallel"]
enhanced-determinism = [
    "dep:libm",
    "parry3d?/enhanced-determinism",
    "parry3d-f64?/enhanced-determinism",
    "bevy_math/libm",
    "bevy_heavy/libm",
]

default-collider = ["dep:nalgebra"]
# We unfortunately can't reuse the f32 and f64 features for this,
# because Parry uses separate crates for f32 and f64.
parry-f32 = ["f32", "dep:parry3d", "default-collider"]
parry-f64 = ["f64", "dep:parry3d-f64", "default-collider"]

collider-from-mesh = ["bevy/bevy_render", "3d"]
bevy_scene = ["bevy/bevy_scene"]
bevy_picking = ["bevy/bevy_picking"]
serialize = [
    "dep:serde",
    "bevy/serialize",
    "bevy_heavy/serialize",
    "bevy_transform_interpolation/serialize",
    "parry3d?/serde-serialize",
    "parry3d-f64?/serde-serialize",
    "bitflags/serde",
]

# Enables writing timer and counter information to the `DiagnosticsStore` in `bevy_diagnostic`.
bevy_diagnostic = []

# Enables the `PhysicsDiagnosticsUiPlugin` for visualizing physics diagnostics data with a debug UI.
diagnostic_ui = ["bevy_diagnostic", "bevy/bevy_ui"]

[lib]
name = "avian3d"
path = "../../src/lib.rs"
required-features = ["3d"]
bench = false

[dependencies]
avian_derive = { path = "../avian_derive", version = "0.2" }
bevy = { version = "0.15", default-features = false }
bevy_math = { version = "0.15" }
bevy_heavy = { version = "0.1" }
bevy_transform_interpolation = { version = "0.1" }
libm = { version = "0.2", optional = true }
parry3d = { version = "0.17", optional = true }
parry3d-f64 = { version = "0.17", optional = true }
nalgebra = { version = "0.33", features = ["convert-glam029"], optional = true }
serde = { version = "1", features = ["derive"], optional = true }
derive_more = "1"
indexmap = "2.0.0"
arrayvec = "0.7"
fxhash = "0.2.1"
itertools = "0.13"
bitflags = "2.5.0"

[dev-dependencies]
examples_common_3d = { path = "../examples_common_3d" }
benches_common_3d = { path = "../benches_common_3d" }
bevy = { version = "0.15", default-features = false, features = [
    "bevy_gltf",
    "animation",
] }
bevy_math = { version = "0.15", features = ["approx"] }
bevy_heavy = { version = "0.1", features = ["approx"] }
approx = "0.5"
criterion = { version = "0.5", features = ["html_reports"] }
bevy_mod_debugdump = { version = "0.12" }

[package.metadata.docs.rs]
# Enable features when building the docs on docs.rs
features = ["diagnostic_ui"]

[[example]]
name = "dynamic_character_3d"
required-features = ["3d", "default-collider", "bevy_scene"]

[[example]]
name = "kinematic_character_3d"
required-features = ["3d", "default-collider", "bevy_scene"]

[[example]]
name = "cast_ray_predicate"
required-features = ["3d", "default-collider"]

[[example]]
name = "chain_3d"
required-features = ["3d", "default-collider"]

[[example]]
name = "collider_constructors"
required-features = ["3d", "default-collider", "bevy_scene"]

[[example]]
name = "conveyor_belt"
required-features = ["3d", "default-collider"]

[[example]]
name = "cubes"
required-features = ["3d", "default-collider"]

[[example]]
name = "custom_broad_phase"
required-features = ["3d", "default-collider"]

[[example]]
name = "custom_constraint"
required-features = ["3d", "default-collider"]

[[example]]
name = "distance_joint_3d"
required-features = ["3d", "default-collider", "debug-plugin"]

[[example]]
name = "fixed_joint_3d"
required-features = ["3d", "default-collider"]

[[example]]
name = "prismatic_joint_3d"
required-features = ["3d", "default-collider"]

[[example]]
name = "revolute_joint_3d"
required-features = ["3d", "default-collider"]

[[example]]
name = "picking"
required-features = ["3d", "default-collider", "bevy_picking"]

[[example]]
name = "trimesh_shapes_3d"
required-features = ["3d", "default-collider", "bevy_scene"]

[[example]]
<<<<<<< HEAD
=======
name = "collider_constructors"
required-features = ["3d", "default-collider", "bevy_scene"]

[[example]]
name = "diagnostics"
required-features = ["3d", "default-collider", "diagnostic_ui"]

[[example]]
>>>>>>> 8bf77e0a
name = "debugdump_3d"
required-features = ["3d"]

[[bench]]
name = "cubes"
required-features = ["3d", "default-collider"]
harness = false<|MERGE_RESOLUTION|>--- conflicted
+++ resolved
@@ -164,17 +164,10 @@
 required-features = ["3d", "default-collider", "bevy_scene"]
 
 [[example]]
-<<<<<<< HEAD
-=======
-name = "collider_constructors"
-required-features = ["3d", "default-collider", "bevy_scene"]
-
-[[example]]
 name = "diagnostics"
 required-features = ["3d", "default-collider", "diagnostic_ui"]
 
 [[example]]
->>>>>>> 8bf77e0a
 name = "debugdump_3d"
 required-features = ["3d"]
 
