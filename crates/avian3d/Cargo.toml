--- conflicted
+++ resolved
@@ -65,10 +65,7 @@
 avian_derive = { path = "../avian_derive", version = "0.1" }
 bevy = { version = "0.15", default-features = false }
 bevy_math = { version = "0.15" }
-<<<<<<< HEAD
 bevy_heavy = { git = "https://github.com/Jondolf/bevy_heavy" }
-=======
->>>>>>> 52cbcecc
 libm = { version = "0.2", optional = true }
 parry3d = { version = "0.17", optional = true }
 parry3d-f64 = { version = "0.17", optional = true }
@@ -81,7 +78,6 @@
 bitflags = "2.5.0"
 
 [dev-dependencies]
-<<<<<<< HEAD
 examples_common_3d = { path = "../examples_common_3d" }
 benches_common_3d = { path = "../benches_common_3d" }
 bevy = { version = "0.15", default-features = false, features = [
@@ -92,17 +88,6 @@
 bevy_heavy = { git = "https://github.com/Jondolf/bevy_heavy", features = [
     "approx",
 ] }
-rand = "0.8"
-rand_chacha = "0.3"
-=======
-bevy = { version = "0.15", default-features = false, features = [
-    "bevy_gltf",
-    "animation",
-] }
-examples_common_3d = { path = "../examples_common_3d" }
-benches_common_3d = { path = "../benches_common_3d" }
-bevy_math = { version = "0.15", features = ["approx"] }
->>>>>>> 52cbcecc
 approx = "0.5"
 criterion = { version = "0.5", features = ["html_reports"] }
 bevy_mod_debugdump = { git = "https://github.com/jakobhellermann/bevy_mod_debugdump" }
